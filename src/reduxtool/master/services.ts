--- conflicted
+++ resolved
@@ -2099,19 +2099,11 @@
 export const editJobApplicationAsync = async (applicationData: any) => {
 
   try {
-<<<<<<< HEAD
-    const response = await axiosInstance.post(`${config.apiURL}/other/job_application/${applicationData?.id}`, { _method: "PUT", ...applicationData }, {
+    const response = await axiosInstance.post(`${config.apiURL}/other/job_application/${applicationData?.id}`, applicationData.data, {
       headers: {
         'Content-Type': 'multipart/form-data',
       },
     })
-=======
-    const response = await axiosInstance.post(`${config.apiURL}/other/job_application/${applicationData?.id}`, applicationData.data,{
-        headers: {
-          'Content-Type': 'multipart/form-data',
-        },
-      })
->>>>>>> 1f1a7bd2
     return response
   } catch (err) {
     return isAxiosError(err)

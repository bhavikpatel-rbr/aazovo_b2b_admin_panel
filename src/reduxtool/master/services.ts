--- conflicted
+++ resolved
@@ -3027,23 +3027,26 @@
   }
 }
 
-<<<<<<< HEAD
 
 export const getNotificationAsync = async (payload) => {
   try {
     const response = await axiosInstance.get(`${config.apiURL}/setting/notification_message`)
-=======
+    return response
+  } catch (err) {
+    return isAxiosError(err)
+  }
+}
+
+
+
 export const blockUserAsync = async (payload: any) => {
   try {
     const response = await axiosInstance.post(`${config.apiURL}/blocked-ips`, { ...payload })
->>>>>>> 14d8ad45
-    return response
-  } catch (err) {
-    return isAxiosError(err)
-  }
-}
-<<<<<<< HEAD
-=======
+    return response
+  } catch (err) {
+    return isAxiosError(err)
+  }
+}
 
 export const getPinnedTabsAsync = async () => {
     try {
@@ -3087,5 +3090,4 @@
     } catch (err) {
         return isAxiosError(err);
     }
-};
->>>>>>> 14d8ad45
+};
--- conflicted
+++ resolved
@@ -2181,29 +2181,4 @@
   } catch (err) {
     return isAxiosError(err)
   }
-}
-
-<<<<<<< HEAD
-export const submitExportAsync = async (unitData: any) => {
-  try {
-    console.log("unitdataaa",unitData);
-    const response = await axiosInstance.post(`${config.apiURL}/other/export_mapping/add`, unitData)
-=======
-export const getpWallListingAsync = async () => {
-  try {
-    const response = await axiosInstance.get(`${config.apiURL}/wall/enquiry?page=1`)
-    return response
-  } catch (err) {
-    return isAxiosError(err)
-  }
-}
-
-export const deleteAllWallAsync = async (unitData: any) => {
-  try {
-    const response = await axiosInstance.post(`${config.apiURL}/wall/enquiry/delete`, unitData)
->>>>>>> 8e9d6791
-    return response
-  } catch (err) {
-    return isAxiosError(err)
-  }
 }
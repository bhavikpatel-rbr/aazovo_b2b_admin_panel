import { createSlice } from "@reduxjs/toolkit";
import { RootState } from "../store";
import {
  addcompanyAction,
  addContinentAction,
  addCountryAction,
  addCurrencyAction,
  addDocumentTypeAction,
  addEmployeesAction,
  addInquiriesAction,
  addMemberAction,
  addNotificationAction,
  // addNotificationAction,
  addpartnerAction,
  addPaymentTermAction,
  addUnitAction,
  apiGetEmployeeById,
  deleteAllcompanyAction,
  deleteAllMemberAction,
  deleteAllpartnerAction,
  deleteAllUnitAction,
  deletecompanyAction,
  deleteContinentAction,
  deleteCountryAction,
  deleteCurrencyAction,
  deleteDocumentTypeAction,
  deleteMemberAction,
  deletepartnerAction,
  deletePaymentTermAction,
  deleteUnitAction,
  editCompanyAction,
  editContinentAction,
  editCountryAction,
  editCurrencyAction,
  editDocumentTypeAction,
  editEmployeesAction,
  editInquiriesAction,
  editMemberAction,
  editpartnerAction,
  editPaymentTermAction,
  editUnitAction,
  getaccountdocAction,
  getActivityLogAction,
  getAllActionAction,
  getAllCompany,
  getAllCountAction,
  getAllDocumentsAction,
  getAllNotificationAction,
  getAllProductAction,
  getAllProductsAction,
  getAllScheduleAction,
  getAllTaskAction,
  getAllTaskByStatuesAction,
  getAllUsersAction,
  getAutoEmailsAction,
  getAutoEmailTemplatesAction,
  getAutoMatchDataAction,
  getBlogsAction,
  getBrandAction,
  getBugReportsAction,
  getBuyerListingsAction,
  getbyIDaccountdocAction,
  getCategoriesAction,
  getCategoriesData,
  getCompanyAction,
  getCompanyProfileAction,
  getContinentsAction,
  getCountriesAction,
  getCurrencyAction,
  getDemandById,
  getDemandsAction,
  getDepartmentsAction,
  getDesignationsAction,
  getDocumentListAction,
  getDocumentTypeAction,
  getDomainsAction,
  getEmailCampaignsAction,
  getEmailTemplatesAction,
  getEmployeesAction,
  getEmployeesListingAction,
  getExportMappingsAction,
  getFilledFormAction,
  getFillUpFormAction,
  getFormBuilderAction,
  getfromIDcompanymemberAction,
  getHomeCategoryAction,
  getInquiriesAction,
  getJobApplicationsAction,
  getJobDepartmentsAction,
  getJobPostsAction,
  getLeadAction,
  getLeadById,
  getLeadMemberAction,
  getMailTemplatesAction,
  getMemberAction,
  getMembersAction,
  getMemberTypeAction,
  getNotificationAction,
  getNumberSystemsAction,
  getOfferById,
  getOffersAction,
  getOpportunitiesAction,
  getParentCategoriesAction,
  getpartnerAction,
  getPaymentTermAction,
  getPinnedTabAction,
  getPriceListAction,
  getProductsAction,
  getProductsDataAsync,
  getProductSpecificationsAction,
  getReportingTo,
  getRequestFeedbacksAction,
  getRolesAction,
  getRowDataAction,
  getSalesPersonAction,
  getSellerListingsAction,
  getSlidersAction,
  getStartProcessAction,
  getSubcategoriesByCategoryIdAction,
  getSubscribersAction,
  getSuppliersAction,
  getTrendingCarouselAction,
  getTrendingImagesAction,
  getUnitAction,
  getUsersAction,
  getWallItemById,
  getWallItemsAction,
  getWallListingAction
} from "./middleware";

const INITIAL_STATE: any = {
  unitData: "",
  LeadsData: "",
  PaymentTermsData: "",
  DocumentTypeData: [],
  CurrencyData: "",
  ContinentsData: "",
  CountriesData: "",
  DocumentListData: "",
  memberData: "",
  allProducts: "",
  productsMasterData: "",
  autoMatchData: "",
  buyerListings: "",
  sellerListings: "",
  requestFeedbacksData: "",
  emailTemplatesData: "",
  autoEmailTemplatesData: "",
  mailTemplatesData: "",
  emailCampaignsData: "",
  usersData: "",
  autoEmailsData: "",
  rowData: "",
  categoryData: "",
  rawApiSubscribers: "",
  bugReportsData: "",
  jobPostsData: "",
  jobDepartmentsData: "",
  domainsData: "",
  numberSystemsData: "",
  departmentsData: "",
  designationsData: "",
  ProductSpecificationsData: "",
  trendingCarouselData: "",
  trendingImagesData: "",
  rawProfileArrayFromState: "",
  slidersData: "",
  ProductsData: "",
  priceListData: "",
  wallItemsData: "",
  CategoriesData: "",
  apiExportMappings: "",
  BlogsData: "",
  BrandData: "",
  inquiryList: [],
  CompanyData: [],
  AllProductsData: [],
  AllCategorysData: [],
  MemberData: [],
  AllProducts: [],
  partnerData: [],
  jobApplicationsData: [],
  wallListing: [],
  formsData: "",
  activityLogsData: [],
  Opportunities: [],
  Offers: [],
  Demands: [],
  currentOffer: [],
  currentDemand: [],
  currentLead: [],
  leadMember: [],
  salesPerson: [],
  suppliers: [],
  Employees: [],
  AllCompanyData: [],
  EmployeesList: [],
  addEmployees: {},
  editEmployees: {},
  getEmployeesdata: {},
  reportingTo: [],
  getwallItemsData: {},
  getNotification: {},
  addNotification: {},
  getAllUserData: [],
  getSchedule: {},
  getAllNotification: {},
  pinnedTabs: [],
  allDocuments: [],
  getAllAction: [],
  getaccountdoc: [],
  formResponse: [],
  filledFormData:[],
  startFormData: [],
  accountDocumentById: 0,
  getfromIDcompanymemberData: 0,
  AllCountData: [],
};

const masterSlice = createSlice({
  name: "master",
  initialState: INITIAL_STATE,
  reducers: {},
  extraReducers: (builder) => {
    builder.addCase(getUnitAction.fulfilled, (state, { payload }) => ({
      ...state,
      unitData: payload,
    }));
    builder.addCase(addUnitAction.fulfilled, (state, { payload }) => ({
      ...state,
    }));
    builder.addCase(deleteUnitAction.fulfilled, (state, { payload }) => ({
      ...state,
    }));
    builder.addCase(editUnitAction.fulfilled, (state, { payload }) => ({
      ...state,
    }));
    builder.addCase(getLeadAction.fulfilled, (state, { payload }) => ({
      ...state,
      LeadsData: payload,
    }));
    // ...
    builder.addCase(deleteAllUnitAction.fulfilled, (state, { payload }) => ({
      ...state,
    }));
    builder.addCase(getDocumentTypeAction.fulfilled, (state, { payload }) => ({
      ...state,
      DocumentTypeData: payload,
    }));
    builder.addCase(getMemberTypeAction.fulfilled, (state, { payload }) => ({
      ...state,
      MemberTypeData: payload,
    }));
    builder.addCase(addDocumentTypeAction.fulfilled, (state, { payload }) => ({
      ...state,
    }));
    builder.addCase(
      deleteDocumentTypeAction.fulfilled,
      (state, { payload }) => ({
        ...state,
      })
    );
    builder.addCase(editDocumentTypeAction.fulfilled, (state, { payload }) => ({
      ...state,
    }));
    // builder.addCase(deleteAllDocumentTypeAction.fulfilled, (state, { payload }) => ({
    //   ...state,
    // }))
    builder.addCase(getPaymentTermAction.fulfilled, (state, { payload }) => ({
      ...state,
      PaymentTermsData: payload,
    }));
    builder.addCase(addPaymentTermAction.fulfilled, (state, { payload }) => ({
      ...state,
    }));
    builder.addCase(
      deletePaymentTermAction.fulfilled,
      (state, { payload }) => ({
        ...state,
      })
    );
    builder.addCase(editPaymentTermAction.fulfilled, (state, { payload }) => ({
      ...state,
    }));
    // builder.addCase(deleteAllDocumentTypeAction.fulfilled, (state, { payload }) => ({
    //   ...state,
    // }))
    builder.addCase(getCurrencyAction.fulfilled, (state, { payload }) => ({
      ...state,
      CurrencyData: payload,
    }));
    builder.addCase(addCurrencyAction.fulfilled, (state, { payload }) => ({
      ...state,
    }));
    builder.addCase(deleteCurrencyAction.fulfilled, (state, { payload }) => ({
      ...state,
    }));
    builder.addCase(editCurrencyAction.fulfilled, (state, { payload }) => ({
      ...state,
    }));
    builder.addCase(getContinentsAction.fulfilled, (state, { payload }) => ({
      ...state,
      ContinentsData: payload,
    }));
    builder.addCase(addContinentAction.fulfilled, (state, { payload }) => ({
      ...state,
    }));
    builder.addCase(deleteContinentAction.fulfilled, (state, { payload }) => ({
      ...state,
    }));
    builder.addCase(editContinentAction.fulfilled, (state, { payload }) => ({
      ...state,
    }));

    builder.addCase(getCountriesAction.fulfilled, (state, { payload }) => ({
      ...state,
      CountriesData: payload,
    }));
    builder.addCase(addCountryAction.fulfilled, (state, { payload }) => ({
      ...state,
    }));
    builder.addCase(deleteCountryAction.fulfilled, (state, { payload }) => ({
      ...state,
    }));
    builder.addCase(editCountryAction.fulfilled, (state, { payload }) => ({
      ...state,
    }));

    builder.addCase(getDocumentListAction.fulfilled, (state, { payload }) => ({
      ...state,
      DocumentListData: payload,
    }));
    builder.addCase(getBrandAction.fulfilled, (state, { payload }) => ({
      ...state,
      BrandData: payload,
    }));
    builder.addCase(getBlogsAction.fulfilled, (state, { payload }) => ({
      ...state,
      BlogsData: payload,
    }));
    builder.addCase(
      getExportMappingsAction.fulfilled,
      (state, { payload }) => ({
        ...state,
        apiExportMappings: payload,
      })
    );
    builder.addCase(getCategoriesAction.fulfilled, (state, { payload }) => ({
      ...state,
      CategoriesData: payload,
    }));
    builder.addCase(getWallItemsAction.fulfilled, (state, { payload }) => ({
      ...state,
      wallItemsData: payload,
    }));
    builder.addCase(getWallItemById.fulfilled, (state, { payload }) => ({
      ...state,
      getwallItemsData: payload,
    }));
    builder.addCase(getPriceListAction.fulfilled, (state, { payload }) => ({
      ...state,
      priceListData: payload,
    }));

    builder.addCase(getProductsAction.fulfilled, (state, { payload }) => ({
      ...state,
      ProductsData: payload,
    }));
    // builder.addCase(addPriceListAction.fulfilled, (state, { payload }) => ({
    //   ...state,
    // }))
    // builder.addCase(deletePriceListAction.fulfilled, (state, { payload }) => ({
    //   ...state,
    // }))
    // builder.addCase(editPriceListAction.fulfilled, (state, { payload }) => ({
    //   ...state,
    // }))
    builder.addCase(getSlidersAction.fulfilled, (state, { payload }) => ({
      ...state,
      slidersData: payload,
    }));
    builder.addCase(
      getCompanyProfileAction.fulfilled,
      (state, { payload }) => ({
        ...state,
        rawProfileArrayFromState: payload,
      })
    );
    builder.addCase(
      getTrendingImagesAction.fulfilled,
      (state, { payload }) => ({
        ...state,
        trendingImagesData: payload,
      })
    );

    builder.addCase(
      getTrendingCarouselAction.fulfilled,
      (state, { payload }) => ({
        ...state,
        trendingCarouselData: payload,
      })
    );
    builder.addCase(
      getProductSpecificationsAction.fulfilled,
      (state, { payload }) => ({
        ...state,
        ProductSpecificationsData: payload,
      })
    );
    builder.addCase(getDesignationsAction.fulfilled, (state, { payload }) => ({
      ...state,
      designationsData: payload,
    }));
    builder.addCase(getDepartmentsAction.fulfilled, (state, { payload }) => ({
      ...state,
      departmentsData: payload,
    }));
    builder.addCase(getNumberSystemsAction.fulfilled, (state, { payload }) => ({
      ...state,
      numberSystemsData: payload,
    }));
    builder.addCase(getDomainsAction.fulfilled, (state, { payload }) => ({
      ...state,
      domainsData: payload,
    }));
    builder.addCase(
      getJobDepartmentsAction.fulfilled,
      (state, { payload }) => ({
        ...state,
        jobDepartmentsData: payload,
      })
    );
    builder.addCase(getJobPostsAction.fulfilled, (state, { payload }) => ({
      ...state,
      jobPostsData: payload,
    }));

    builder.addCase(getBugReportsAction.fulfilled, (state, { payload }) => ({
      ...state,
      bugReportsData: payload,
    }));
    builder.addCase(getSubscribersAction.fulfilled, (state, { payload }) => ({
      ...state,
      rawApiSubscribers: payload,
    }));
    builder.addCase(getHomeCategoryAction.fulfilled, (state, { payload }) => ({
      ...state,
      categoryData: payload,
    }));
    builder.addCase(getRowDataAction.fulfilled, (state, { payload }) => ({
      ...state,
      rowData: payload,
    }));
    builder.addCase(getAutoEmailsAction.fulfilled, (state, { payload }) => ({
      ...state,
      autoEmailsData: payload,
    }));
    builder.addCase(getUsersAction.fulfilled, (state, { payload }) => ({
      ...state,
      usersData: payload,
    }));
    builder.addCase(
      getEmailCampaignsAction.fulfilled,
      (state, { payload }) => ({
        ...state,
        emailCampaignsData: payload,
      })
    );
    builder.addCase(getMailTemplatesAction.fulfilled, (state, { payload }) => ({
      ...state,
      mailTemplatesData: payload,
    }));
    builder.addCase(
      getAutoEmailTemplatesAction.fulfilled,
      (state, { payload }) => ({
        ...state,
        autoEmailTemplatesData: payload,
      })
    );
    builder.addCase(
      getEmailTemplatesAction.fulfilled,
      (state, { payload }) => ({
        ...state,
        emailTemplatesData: payload,
      })
    );
    builder.addCase(
      getRequestFeedbacksAction.fulfilled,
      (state, { payload }) => ({
        ...state,
        requestFeedbacksData: payload,
      })
    );
    builder.addCase(
      getSellerListingsAction.fulfilled,
      (state, { payload }) => ({
        ...state,
        sellerListings: payload,
      })
    );
    builder.addCase(getBuyerListingsAction.fulfilled, (state, { payload }) => ({
      ...state,
      buyerListings: payload,
    }));
    builder.addCase(getAutoMatchDataAction.fulfilled, (state, { payload }) => ({
      ...state,
      autoMatchData: payload,
    }));
    builder.addCase(getAllProductAction.fulfilled, (state, { payload }) => ({
      ...state,
      productsMasterData: payload,
    }));
    builder.addCase(getAllTaskAction.fulfilled, (state, { payload }) => ({
      ...state,
      AllTaskData: payload,
    }));
    builder.addCase(getAllTaskByStatuesAction.fulfilled, (state, { payload }) => ({
      ...state,
      AllTaskDataByStatues: payload,
    }));

    builder.addCase(getMembersAction.fulfilled, (state, { payload }) => ({
      ...state,
      memberData: payload,
    }));
    builder.addCase(getInquiriesAction.fulfilled, (state, { payload }) => ({
      ...state,
      inquiryList1: payload,
    }));

    builder.addCase(
      getSubcategoriesByCategoryIdAction.fulfilled,
      (state, { payload }) => ({
        ...state,
        subCategoriesForSelectedCategoryData: payload,
      })
    );
    builder.addCase(getRolesAction.fulfilled, (state, { payload }) => ({
      ...state,
      Roles: payload,
    }));

    builder.addCase(getCompanyAction.fulfilled, (state, { payload }) => ({
      ...state,
      CompanyData: payload,
    }));
    builder.addCase(getProductsDataAsync.fulfilled, (state, { payload }) => ({
      ...state,
      AllProductsData: payload,
    }));
    builder.addCase(getCategoriesData.fulfilled, (state, { payload }) => ({
      ...state,
      AllCategorysData: payload,
    }));
    builder.addCase(addcompanyAction.fulfilled, (state, { payload }) => ({
      ...state,
    }));
    builder.addCase(deletecompanyAction.fulfilled, (state, { payload }) => ({
      ...state,
    }));
    builder.addCase(editCompanyAction.fulfilled, (state, { payload }) => ({
      ...state,
    }));

    builder.addCase(deleteAllcompanyAction.fulfilled, (state, { payload }) => ({
      ...state,
    }));

    builder.addCase(getMemberAction.fulfilled, (state, { payload }) => ({
      ...state,
      MemberData: payload,
    }));
    builder.addCase(getAllProductsAction.fulfilled, (state, { payload }) => ({
      ...state,
      AllProducts: payload,
    }));
    builder.addCase(addMemberAction.fulfilled, (state, { payload }) => ({
      ...state,
    }));
    builder.addCase(editMemberAction.fulfilled, (state, { payload }) => ({
      ...state,
    }));
    builder.addCase(deleteMemberAction.fulfilled, (state, { payload }) => ({
      ...state,
    }));
    builder.addCase(deleteAllMemberAction.fulfilled, (state, { payload }) => ({
      ...state,
    }));

    builder.addCase(addInquiriesAction.fulfilled, (state, { payload }) => ({
      ...state,
    }));
    builder.addCase(editInquiriesAction.fulfilled, (state, { payload }) => ({
      ...state,
    }));

    builder.addCase(getpartnerAction.fulfilled, (state, { payload }) => ({
      ...state,
      partnerData: payload,
    }));
    builder.addCase(addpartnerAction.fulfilled, (state, { payload }) => ({
      ...state,
    }));
    builder.addCase(editpartnerAction.fulfilled, (state, { payload }) => ({
      ...state,
    }));
    builder.addCase(deletepartnerAction.fulfilled, (state, { payload }) => ({
      ...state,
    }));
    builder.addCase(deleteAllpartnerAction.fulfilled, (state, { payload }) => ({
      ...state,
    }));
    builder.addCase(
      getJobApplicationsAction.fulfilled,
      (state, { payload }) => ({
        ...state,
        jobApplicationsData: payload,
      })
    );

    builder.addCase(getWallListingAction.fulfilled, (state, { payload }) => ({
      ...state,
      wallListing: payload,
    }));
    builder.addCase(getFormBuilderAction.fulfilled, (state, { payload }) => ({
      ...state,
      formsData: payload,
    }));
    builder.addCase(getActivityLogAction.fulfilled, (state, { payload }) => ({
      ...state,
      activityLogsData: payload,
    }));
    builder.addCase(getOpportunitiesAction.fulfilled, (state, { payload }) => ({
      ...state,
      Opportunities: payload,
    }));
    builder.addCase(getOffersAction.fulfilled, (state, { payload }) => ({
      ...state,
      Offers: payload,
    }));
    builder.addCase(getDemandsAction.fulfilled, (state, { payload }) => ({
      ...state,
      Demands: payload,
    }));
    builder.addCase(getOfferById.fulfilled, (state, { payload }) => ({
      ...state,
      currentOffer: payload,
    }));
    builder.addCase(getDemandById.fulfilled, (state, { payload }) => ({
      ...state,
      currentDemand: payload,
    }));
    builder.addCase(getLeadById.fulfilled, (state, { payload }) => ({
      ...state,
      currentLead: payload,
    }));
    builder.addCase(getLeadMemberAction.fulfilled, (state, { payload }) => ({
      ...state,
      leadMember: payload,
    }));
    builder.addCase(getSalesPersonAction.fulfilled, (state, { payload }) => ({
      ...state,
      salesPerson: payload,
    }));
    builder.addCase(getSuppliersAction.fulfilled, (state, { payload }) => ({
      ...state,
      suppliers: payload,
    }));
    builder.addCase(getEmployeesAction.fulfilled, (state, { payload }) => ({
      ...state,
      Employees: payload,
    }));
    builder.addCase(getEmployeesListingAction.fulfilled, (state, { payload }) => ({
      ...state,
      EmployeesList: payload,
    }));
    builder.addCase(getParentCategoriesAction.fulfilled, (state, { payload }) => ({
      ...state,
      ParentCategories: payload,
    }));
    builder.addCase(getAllCompany.fulfilled, (state, { payload }) => ({
      ...state,
      AllCompanyData: payload,
    }));
    builder.addCase(addEmployeesAction.fulfilled, (state, { payload }) => ({
      ...state,
      addEmployees: payload,
    }));
    builder.addCase(editEmployeesAction.fulfilled, (state, { payload }) => ({
      ...state,
      editEmployees: payload,
    }));
    builder.addCase(apiGetEmployeeById.fulfilled, (state, { payload }) => ({
      ...state,
      getEmployeesdata: payload,
    }));
    builder.addCase(getReportingTo.fulfilled, (state, { payload }) => ({
      ...state,
      reportingTo: payload,
    }));
    builder.addCase(getAllNotificationAction.fulfilled, (state, { payload }) => ({
      ...state,
      getNotification: payload,
    }));
    // builder.addCase(addNotificationAction.fulfilled, (state, { payload }) => ({
    //   ...state,
    //   addNotification: payload,
    // }));
    builder.addCase(addNotificationAction.fulfilled, (state, { payload }) => ({
      ...state,
      addNotification: payload,
    }));
    builder.addCase(getAllScheduleAction.fulfilled, (state, { payload }) => ({
      ...state,
      getSchedule: payload,
    }));
    builder.addCase(getAllUsersAction.fulfilled, (state, { payload }) => ({
      ...state,
      getAllUserData: payload,
    }));
    builder.addCase(getNotificationAction.fulfilled, (state, { payload }) => ({
      ...state,
      getAllNotification: payload,
    }));
    builder.addCase(getPinnedTabAction.fulfilled, (state, { payload }) => ({
      ...state,
      pinnedTabs: payload,
    }));
    builder.addCase(getAllDocumentsAction.fulfilled, (state, { payload }) => ({
      ...state,
      allDocuments: payload,
    }));
    builder.addCase(getAllActionAction.fulfilled, (state, { payload }) => ({
      ...state,
      getAllAction: payload,
    }));
    builder.addCase(getaccountdocAction.fulfilled, (state, { payload }) => ({
      ...state,
      getaccountdoc: payload,
    }));
     builder.addCase(getbyIDaccountdocAction.fulfilled, (state, { payload }) => ({
      ...state,
      accountDocumentById: payload,
    }));
     builder.addCase(getfromIDcompanymemberAction.fulfilled, (state, { payload }) => ({
      ...state,
      getfromIDcompanymemberData: payload,
    }));
    builder.addCase(getFillUpFormAction.fulfilled, (state, { payload }) => ({
      ...state,
      formResponse: payload,
    }));
    builder.addCase(getFilledFormAction.fulfilled, (state, { payload }) => ({
      ...state,
      filledFormData: payload,
    }));
<<<<<<< HEAD
    builder.addCase(getStartProcessAction.fulfilled, (state, { payload }) => ({
      ...state,
      startFormData: payload,
=======
     builder.addCase(getAllCountAction.fulfilled, (state, { payload }) => ({
      ...state,
      AllCountData: payload,
>>>>>>> 67cacf1c
    }));
  },
});

export const masterSelector = (state: RootState) => state?.Master;

export default masterSlice.reducer;<|MERGE_RESOLUTION|>--- conflicted
+++ resolved
@@ -755,15 +755,13 @@
       ...state,
       filledFormData: payload,
     }));
-<<<<<<< HEAD
     builder.addCase(getStartProcessAction.fulfilled, (state, { payload }) => ({
       ...state,
       startFormData: payload,
-=======
-     builder.addCase(getAllCountAction.fulfilled, (state, { payload }) => ({
+    }));
+    builder.addCase(getAllCountAction.fulfilled, (state, { payload }) => ({
       ...state,
       AllCountData: payload,
->>>>>>> 67cacf1c
     }));
   },
 });

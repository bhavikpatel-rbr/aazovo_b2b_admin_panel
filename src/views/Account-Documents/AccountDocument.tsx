import { zodResolver } from "@hookform/resolvers/zod";
import classNames from "classnames";
import dayjs from "dayjs";
import isBetween from "dayjs/plugin/isBetween";
import isSameOrAfter from "dayjs/plugin/isSameOrAfter";
import isSameOrBefore from "dayjs/plugin/isSameOrBefore";
import cloneDeep from "lodash/cloneDeep";
import React, { useCallback, useEffect, useMemo, useState } from "react";
import { Controller, useForm } from "react-hook-form";
import { useNavigate } from "react-router-dom";
import { z } from "zod";

dayjs.extend(isBetween);
dayjs.extend(isSameOrBefore);
dayjs.extend(isSameOrAfter);

// UI Components
import AdaptiveCard from "@/components/shared/AdaptiveCard";
import ConfirmDialog from "@/components/shared/ConfirmDialog";
import Container from "@/components/shared/Container";
import DataTable from "@/components/shared/DataTable";
import DebouceInput from "@/components/shared/DebouceInput";
import StickyFooter from "@/components/shared/StickyFooter";
import {
  Card,
  Checkbox,
  DatePicker,
  Dialog,
  Drawer,
  Input,
  Select,
  Form as UiForm,
  FormItem as UiFormItem,
  Select as UiSelect,
} from "@/components/ui";
import Button from "@/components/ui/Button";
import Dropdown from "@/components/ui/Dropdown";
import Notification from "@/components/ui/Notification";
import Tag from "@/components/ui/Tag";
import toast from "@/components/ui/toast";
import Tooltip from "@/components/ui/Tooltip";

// Icons
import {
  TbBell,
  TbBrandGoogleDrive,
  TbBrandWhatsapp,
  TbCalendarClock,
  TbChecklist,
  TbCloudDownload,
  TbCloudUpload,
  TbColumns,
  TbEye,
  TbFileAlert,
  TbFileCertificate,
  TbFileCheck,
  TbFileExcel,
  TbFilter,
  TbMailShare,
  TbPencil,
  TbPlus,
  TbReload,
  TbTagStarred,
  TbUser,
  TbX,
} from "react-icons/tb";

// Types
import type { TableQueries } from "@/@types/common";
import type {
  CellContext,
  ColumnDef,
  OnSortParam,
  Row,
} from "@/components/shared/DataTable";
import {
  AccountDocumentListItem,
  AccountDocumentStatus,
  EnquiryType,
} from "./types";

// Redux
import { masterSelector } from "@/reduxtool/master/masterSlice";
import {
  addaccountdocAction,
  addNotificationAction,
  addScheduleAction,
  // deleteaccountdocAction, // <-- Ensure this action exists for deletion
  editaccountdocAction,
  getaccountdocAction,
  getAllCompany,
  getAllUsersAction,
  getbyIDaccountdocAction,
  getDocumentTypeAction,
  getEmployeesListingAction,
  getFormBuilderAction,
  getfromIDcompanymemberAction,
  getMemberAction,
  submitExportReasonAction,
} from "@/reduxtool/master/middleware";
import { useAppDispatch } from "@/reduxtool/store";
import { BsThreeDotsVertical } from "react-icons/bs";
import { shallowEqual, useSelector } from "react-redux";

// --- Define Types ---
export type SelectOption = { value: any; label: string };
export type ModalType = "notification" | "schedule" | "view";
export interface ModalState {
  isOpen: boolean;
  type: ModalType | null;
  data: any; // Use `any` to accommodate both list item and full detail object
}
type FilterFormData = {
  filterStatus?: SelectOption[];
  doc_type?: SelectOption[];
  comp_doc?: SelectOption[];
};

// --- Zod Schema for Schedule Form ---
const scheduleSchema = z.object({
  event_title: z.string().min(3, "Title must be at least 3 characters."),
  event_type: z
    .string({ required_error: "Event type is required." })
    .min(1, "Event type is required."),
  date_time: z.date({ required_error: "Event date & time is required." }),
  remind_from: z.date().nullable().optional(),
  notes: z.string().optional(),
});
type ScheduleFormData = z.infer<typeof scheduleSchema>;

// --- Zod Schema for Export Reason Form ---
const exportReasonSchema = z.object({
  reason: z
    .string()
    .min(10, "Reason for export is required minimum 10 characters.")
    .max(255, "Reason cannot exceed 255 characters."),
});
type ExportReasonFormData = z.infer<typeof exportReasonSchema>;

// --- Zod Schema for Add/Edit Document Form ---
const addEditDocumentSchema = z.object({
  company_document: z
    .string({ required_error: "Company Document is required." })
    .min(1, "Company Document is required."),
  document_type: z
    .number({ required_error: "Document Type is required." })
    .min(1, "Document Type is required."),
  document_number: z.string().min(1, "Document Number is required."),
  invoice_number: z.string().min(1, "Invoice Number is required."),
  form_id: z.number({ required_error: "Token Form is required." }),
  employee_id: z.number({ required_error: "Employee is required." }),
  member_id: z.number({ required_error: "Member is required." }),
  company_id: z.string({ required_error: "Company is required." }),
});
type AddEditDocumentFormData = z.infer<typeof addEditDocumentSchema>;

// --- CSV Exporter Utility ---
const ACCOUNT_DOC_CSV_HEADERS = [
  "Lead Number",
  "Company",
  "Member",
  "Status",
  "Document Form",
  "Document Number",
  "Invoice Number",
  "Assigned To",
  "Creation Date",
];
type AccountDocExportItem = {
  leadNumber: string;
  companyName: string;
  memberName: string;
  status: string;
  formType: string;
  documentNumber: string;
  invoiceNumber: string;
  userName: string;
  createdAtFormatted: string;
};
const ACCOUNT_DOC_CSV_KEYS_EXPORT: (keyof AccountDocExportItem)[] = [
  "leadNumber",
  "companyName",
  "memberName",
  "status",
  "formType",
  "documentNumber",
  "invoiceNumber",
  "userName",
  "createdAtFormatted",
];

function exportToCsv(filename: string, rows: AccountDocumentListItem[]) {
  if (!rows || !rows.length) {
    toast.push(
      <Notification title="No Data" type="info">
        Nothing to export.
      </Notification>
    );
    return false;
  }

  const transformedRows: AccountDocExportItem[] = rows.map((row) => ({
    leadNumber: row.leadNumber || "N/A",
    companyName: row.companyName || "N/A",
    memberName: row.memberName || "N/A",
    status: row.status
      ? row.status.charAt(0).toUpperCase() + row.status.slice(1)
      : "N/A",
    formType: row.formType || "N/A",
    documentNumber: row.documentNumber || "N/A",
    invoiceNumber: row.invoiceNumber || "N/A",
    userName: row.userName || "N/A",
    createdAtFormatted: row.createdAt
      ? dayjs(row.createdAt).format("DD/MM/YYYY HH:mm")
      : "N/A",
  }));

  const separator = ",";
  const csvContent =
    ACCOUNT_DOC_CSV_HEADERS.join(separator) +
    "\n" +
    transformedRows
      .map((row) => {
        return ACCOUNT_DOC_CSV_KEYS_EXPORT.map((k) => {
          let cell: any = row[k as keyof AccountDocExportItem];
          if (cell === null || cell === undefined) {
            cell = "";
          } else {
            cell = String(cell).replace(/"/g, '""');
          }
          if (String(cell).search(/("|,|\n)/g) >= 0) {
            cell = `"${cell}"`;
          }
          return cell;
        }).join(separator);
      })
      .join("\n");

  const blob = new Blob(["\ufeff" + csvContent], {
    type: "text/csv;charset=utf-8;",
  });
  const link = document.createElement("a");
  if (link.download !== undefined) {
    const url = URL.createObjectURL(blob);
    link.setAttribute("href", url);
    link.setAttribute("download", filename);
    link.style.visibility = "hidden";
    document.body.appendChild(link);
    link.click();
    document.body.removeChild(link);
    URL.revokeObjectURL(url);
    toast.push(
      <Notification title="Export Successful" type="success">
        Data exported to {filename}.
      </Notification>
    );
    return true;
  }

  toast.push(
    <Notification title="Export Failed" type="danger">
      Browser does not support this feature.
    </Notification>
  );
  return false;
}

const eventTypeOptions = [
  // Customer Engagement & Sales
  { value: "Meeting", label: "Meeting" },
  { value: "Demo", label: "Product Demo" },
  { value: "IntroCall", label: "Introductory Call" },
  { value: "FollowUpCall", label: "Follow-up Call" },
  { value: "QBR", label: "Quarterly Business Review (QBR)" },
  { value: "CheckIn", label: "Customer Check-in" },
  { value: "LogEmail", label: "Log an Email" },

  // Project & Task Management
  { value: "Milestone", label: "Project Milestone" },
  { value: "Task", label: "Task" },
  { value: "FollowUp", label: "General Follow-up" },
  { value: "ProjectKickoff", label: "Project Kick-off" },

  // Customer Onboarding & Support
  { value: "OnboardingSession", label: "Onboarding Session" },
  { value: "Training", label: "Training Session" },
  { value: "SupportCall", label: "Support Call" },

  // General & Administrative
  { value: "Reminder", label: "Reminder" },
  { value: "Note", label: "Add a Note" },
  { value: "FocusTime", label: "Focus Time (Do Not Disturb)" },
  { value: "StrategySession", label: "Strategy Session" },
  { value: "TeamMeeting", label: "Team Meeting" },
  { value: "PerformanceReview", label: "Performance Review" },
  { value: "Lunch", label: "Lunch / Break" },
  { value: "Appointment", label: "Personal Appointment" },
  { value: "Other", label: "Other" },
];

const accountDocumentStatusColor: Record<AccountDocumentStatus, string> = {
  approved:
    "bg-emerald-100 text-emerald-700 dark:bg-emerald-500/20 dark:text-emerald-100",
  pending:
    "bg-amber-100 text-amber-700 dark:bg-amber-500/20 dark:text-amber-100",
  rejected: "bg-red-100 text-red-700 dark:bg-red-500/20 dark:text-red-100",
  uploaded:
    "bg-violet-100 text-violet-700 dark:bg-violet-500/20 dark:text-violet-100",
  not_uploaded:
    "bg-pink-100 text-pink-700 dark:bg-pink-500/20 dark:text-pink-100",
  completed:
    "bg-emerald-100 text-emerald-700 dark:bg-emerald-500/20 dark:text-emerald-100",
  active: "bg-blue-100 text-blue-700 dark:bg-blue-500/20 dark:text-blue-100",
  force_completed:
    "bg-teal-100 text-teal-700 dark:bg-teal-500/20 dark:text-teal-100",
};

const enquiryTypeColor: Record<EnquiryType | "default", string> = {
  purchase: "bg-blue-100 text-blue-700 dark:bg-blue-500/20 dark:text-blue-200",
  sales: "bg-green-100 text-green-700 dark:bg-green-500/20 dark:text-green-200",
  service:
    "bg-purple-100 text-purple-700 dark:bg-purple-500/20 dark:text-purple-200",
  other: "bg-gray-100 text-gray-700 dark:bg-gray-500/20 dark:text-gray-300",
  default: "bg-gray-100 text-gray-700 dark:bg-gray-500/20 dark:text-gray-300",
};

// --- Helper Components ---
const AccountDocumentActionColumn = ({
  onDelete,
  onOpenModal,
  onView,
  onEdit,
  rowData,
}: any) => {
  const navigate = useNavigate();

  const handleFillUpClick = () => {
    // This console log can be useful for debugging the rowData structure
    // console.log("Fill-up form clicked for row:", rowData);

    if (rowData.formId && rowData.formId !== "N/A") {
      // Navigate to the dynamic form page with document and form IDs
      navigate(`/fill-up-form/${rowData.id}/${rowData.formId}`);
    } else {
      // If no formId, inform the user.
      toast.push(
        <Notification title="No Form to Fill" type="info">
          This document does not have an associated form.
        </Notification>
      );
    }
  };
  return (
    <div className="flex items-center justify-center gap-1">
      <Tooltip title="Fillup Form">
        <div className="text-xl cursor-pointer" onClick={handleFillUpClick}>
          <TbChecklist />
        </div>
      </Tooltip>
      <Tooltip title="Edit">
        <div className="text-xl cursor-pointer" onClick={onEdit}>
          <TbPencil />
        </div>
      </Tooltip>
      <Tooltip title="View">
        <div className="text-xl cursor-pointer" onClick={onView}>
          <TbEye />
        </div>
      </Tooltip>
      <Dropdown
        renderTitle={
          <BsThreeDotsVertical className="ml-0.5 mr-2 cursor-pointer hover:bg-gray-100 dark:hover:bg-gray-700 rounded-md" />
        }
      >
        <Dropdown.Item className="flex items-center gap-2">
          <TbUser size={18} /> <span className="text-xs">Assign to Task</span>
        </Dropdown.Item>
        <Dropdown.Item className="flex items-center gap-2">
          <TbMailShare size={18} /> <span className="text-xs">Send Email</span>
        </Dropdown.Item>
        <Dropdown.Item className="flex items-center gap-2">
          <TbBrandWhatsapp size={18} />
          <span className="text-xs">Send Whatsapp</span>
        </Dropdown.Item>
        <Dropdown.Item className="flex items-center gap-2">
          <TbTagStarred size={18} />
          <span className="text-xs">Add to Active </span>
        </Dropdown.Item>
        <Dropdown.Item
          className="flex items-center gap-2"
          onClick={() => onOpenModal("schedule", rowData)}
        >
          <TbCalendarClock size={18} />
          <span className="text-xs">Add Schedule </span>
        </Dropdown.Item>
        <Dropdown.Item
          className="flex items-center gap-2"
          onClick={() => onOpenModal("notification", rowData)}
        >
          <TbBell size={18} />
          <span className="text-xs">Add Notification </span>
        </Dropdown.Item>
        <Dropdown.Item
          className="flex items-center gap-2"
          onClick={onDelete} // Hook up delete action here
        >
          <TbX size={18} />
          <span className="text-xs text-red-500">Delete</span>
        </Dropdown.Item>
        <Dropdown.Item className="flex items-center gap-2">
          <TbChecklist size={18} />
          <span className="text-xs">Verify Document </span>
        </Dropdown.Item>
        <Dropdown.Item className="flex items-center gap-2">
          <TbCloudDownload size={18} />
          <span className="text-xs">Download Document </span>
        </Dropdown.Item>
      </Dropdown>
    </div>
  );
};

const AddNotificationDialog = ({
  document,
  onClose,
  getAllUserDataOptions,
}: any) => {
  const dispatch = useAppDispatch();
  const [isLoading, setIsLoading] = useState(false);
  const notificationSchema = z.object({
    notification_title: z
      .string()
      .min(3, "Title must be at least 3 characters long."),
    send_users: z.array(z.number()).min(1, "Please select at least one user."),
    message: z.string().min(10, "Message must be at least 10 characters long."),
  });
  type NotificationFormData = z.infer<typeof notificationSchema>;
  const {
    control,
    handleSubmit,
    formState: { errors, isValid },
  } = useForm<NotificationFormData>({
    resolver: zodResolver(notificationSchema),
    defaultValues: {
      notification_title: `Regarding Document: ${document.documentNumber}`,
      send_users: [],
      message: `This is a notification for document number "${document.documentNumber}" for company "${document.companyName}".`,
    },
    mode: "onChange",
  });
  const onSend = async (formData: NotificationFormData) => {
    setIsLoading(true);
    const payload = {
      send_users: formData.send_users,
      notification_title: formData.notification_title,
      message: formData.message,
      module_id: String(document.id),
      module_name: "AccountDocument",
    };
    try {
      await dispatch(addNotificationAction(payload)).unwrap();
      toast.push(
        <Notification type="success" title="Notification Sent Successfully!" />
      );
      onClose();
    } catch (error: any) {
      toast.push(
        <Notification
          type="danger"
          title="Failed to Send Notification"
          children={error?.message || "An unknown error occurred."}
        />
      );
    } finally {
      setIsLoading(false);
    }
  };
  return (
    <Dialog isOpen={true} onClose={onClose} onRequestClose={onClose}>
      <h5 className="mb-4">Notify about: {document.documentNumber}</h5>
      <UiForm onSubmit={handleSubmit(onSend)}>
        <UiFormItem
          label="Title"
          invalid={!!errors.notification_title}
          errorMessage={errors.notification_title?.message}
        >
          <Controller
            name="notification_title"
            control={control}
            render={({ field }) => <Input {...field} />}
          />
        </UiFormItem>
        <UiFormItem
          label="Send To"
          invalid={!!errors.send_users}
          errorMessage={errors.send_users?.message}
        >
          <Controller
            name="send_users"
            control={control}
            render={({ field }) => (
              <UiSelect
                isMulti
                placeholder="Select User(s)"
                options={getAllUserDataOptions}
                value={getAllUserDataOptions.filter((o: any) =>
                  field.value?.includes(o.value)
                )}
                onChange={(options: any) =>
                  field.onChange(options?.map((o: any) => o.value) || [])
                }
              />
            )}
          />
        </UiFormItem>
        <UiFormItem
          label="Message"
          invalid={!!errors.message}
          errorMessage={errors.message?.message}
        >
          <Controller
            name="message"
            control={control}
            render={({ field }) => <Input textArea {...field} rows={4} />}
          />
        </UiFormItem>
        <div className="text-right mt-6">
          <Button
            type="button"
            className="mr-2"
            onClick={onClose}
            disabled={isLoading}
          >
            Cancel
          </Button>
          <Button
            variant="solid"
            type="submit"
            loading={isLoading}
            disabled={!isValid || isLoading}
          >
            Send Notification
          </Button>
        </div>
      </UiForm>
    </Dialog>
  );
};

const AddScheduleDialog: React.FC<any> = ({ document, onClose }) => {
  const dispatch = useAppDispatch();
  const [isLoading, setIsLoading] = useState(false);
  const {
    control,
    handleSubmit,
    formState: { errors, isValid },
  } = useForm<ScheduleFormData>({
    resolver: zodResolver(scheduleSchema),
    defaultValues: {
      event_title: `Follow-up on Document ${document.documentNumber}`,
      event_type: undefined,
      date_time: null as any,
      remind_from: null,
      notes: `Regarding document for ${document.companyName} (Lead: ${document.leadNumber})`,
    },
    mode: "onChange",
  });
  const onAddEvent = async (data: ScheduleFormData) => {
    setIsLoading(true);
    const payload = {
      module_id: Number(document.id),
      module_name: "AccountDocument",
      event_title: data.event_title,
      event_type: data.event_type,
      date_time: dayjs(data.date_time).format("YYYY-MM-DDTHH:mm:ss"),
      ...(data.remind_from && {
        remind_from: dayjs(data.remind_from).format("YYYY-MM-DDTHH:mm:ss"),
      }),
      notes: data.notes || "",
    };
    try {
      await dispatch(addScheduleAction(payload)).unwrap();
      toast.push(
        <Notification
          type="success"
          title="Event Scheduled"
          children={`Successfully scheduled event for document ${document.documentNumber}.`}
        />
      );
      onClose();
    } catch (error: any) {
      toast.push(
        <Notification
          type="danger"
          title="Scheduling Failed"
          children={error?.message || "An unknown error occurred."}
        />
      );
    } finally {
      setIsLoading(false);
    }
  };
  return (
    <Dialog isOpen={true} onClose={onClose} onRequestClose={onClose}>
      <h5 className="mb-4">
        Add Schedule for Document {document.documentNumber}
      </h5>
      <UiForm onSubmit={handleSubmit(onAddEvent)}>
        <UiFormItem
          label="Event Title"
          invalid={!!errors.event_title}
          errorMessage={errors.event_title?.message}
        >
          <Controller
            name="event_title"
            control={control}
            render={({ field }) => <Input {...field} />}
          />
        </UiFormItem>
        <div className="grid grid-cols-1 md:grid-cols-2 gap-4">
          <UiFormItem
            label="Event Type"
            invalid={!!errors.event_type}
            errorMessage={errors.event_type?.message}
          >
            <Controller
              name="event_type"
              control={control}
              render={({ field }) => (
                <UiSelect
                  placeholder="Select Type"
                  options={eventTypeOptions}
                  value={eventTypeOptions.find((o) => o.value === field.value)}
                  onChange={(opt: any) => field.onChange(opt?.value)}
                />
              )}
            />
          </UiFormItem>
          <UiFormItem
            label="Event Date & Time"
            invalid={!!errors.date_time}
            errorMessage={errors.date_time?.message}
          >
            <Controller
              name="date_time"
              control={control}
              render={({ field }) => (
                <DatePicker.DateTimepicker
                  placeholder="Select date and time"
                  value={field.value}
                  onChange={field.onChange}
                />
              )}
            />
          </UiFormItem>
        </div>
        <UiFormItem
          label="Reminder Date & Time (Optional)"
          invalid={!!errors.remind_from}
          errorMessage={errors.remind_from?.message}
        >
          <Controller
            name="remind_from"
            control={control}
            render={({ field }) => (
              <DatePicker.DateTimepicker
                placeholder="Select date and time"
                value={field.value}
                onChange={field.onChange}
              />
            )}
          />
        </UiFormItem>
        <UiFormItem
          label="Notes"
          invalid={!!errors.notes}
          errorMessage={errors.notes?.message}
        >
          <Controller
            name="notes"
            control={control}
            render={({ field }) => <Input textArea {...field} />}
          />
        </UiFormItem>
        <div className="text-right mt-6">
          <Button
            type="button"
            className="mr-2"
            onClick={onClose}
            disabled={isLoading}
          >
            Cancel
          </Button>
          <Button
            variant="solid"
            type="submit"
            loading={isLoading}
            disabled={!isValid || isLoading}
          >
            Save Event
          </Button>
        </div>
      </UiForm>
    </Dialog>
  );
};

const DetailItem = ({
  label,
  value,
  children,
}: {
  label: string;
  value?: React.ReactNode;
  children?: React.ReactNode;
}) => {
  return (
    <div className="flex flex-col sm:flex-row sm:items-start mb-3">
      <span className="font-semibold text-sm text-gray-800 dark:text-gray-100 w-full sm:w-1/3 shrink-0">
        {label}
      </span>
      <div className="text-sm text-gray-600 dark:text-gray-300 mt-1 sm:mt-0 w-full">
        {children || value || <span className="italic text-gray-400">N/A</span>}
      </div>
    </div>
  );
};

const InfoItem = ({
  icon,
  label,
  value,
  children,
  className,
}: {
  icon: React.ReactNode;
  label: string;
  value?: React.ReactNode;
  children?: React.ReactNode;
  className?: string;
}) => {
  return (
    <div className={classNames("flex items-start gap-3", className)}>
      <div className="text-gray-400 mt-1">{icon}</div>
      <div>
        <p className="text-xs font-semibold text-gray-500 dark:text-gray-400 uppercase tracking-wider">
          {label}
        </p>
        <div className="text-sm font-medium text-gray-800 dark:text-gray-100">
          {children || value || (
            <span className="italic text-gray-400">N/A</span>
          )}
        </div>
      </div>
    </div>
  );
};

const ViewDocumentDialog = ({
  document,
  onClose,
}: {
  document: any;
  onClose: () => void;
}) => {
  if (!document) return null;

  const {
    status,
    document_number,
    invoice_number,
    company_document,
    created_at,
    updated_at,
    created_by_user,
    updated_by_user,
    member,
    company,
    form,
    document: docTypeInfo,
  } = document;

  const statusKey = (status?.toLowerCase().replace(/ /g, "_") ??
    "pending") as keyof typeof accountDocumentStatusColor;
  const statusColor = accountDocumentStatusColor[statusKey] || "bg-gray-100";
  const statusLabel = status?.replace(/_/g, " ") || "N/A";

  return (
    <Dialog
      isOpen={true}
      onClose={onClose}
      onRequestClose={onClose}
      width={900}
      bodyOpenClassName="overflow-y-hidden"
    >
      <div className="flex flex-col h-full">
        <div className="flex justify-between items-start p-4 border-b dark:border-gray-700">
          <div>
            <div className="flex items-center gap-3">
              <h4 className="font-bold text-xl mb-0">{document_number}</h4>
              <Tag className={classNames(statusColor, "capitalize")}>
                {statusLabel}
              </Tag>
            </div>
            <p className="text-sm text-gray-500 dark:text-gray-400 mt-1">
              Document details for{" "}
              <span className="font-semibold text-gray-700 dark:text-gray-200">
                {company?.company_name || member?.name || "N/A"}
              </span>
            </p>
          </div>
          <Button
            shape="circle"
            size="sm"
            icon={<TbX />}
            onClick={onClose}
          />
        </div>

        <div className="p-6 max-h-[75vh] overflow-y-auto grid grid-cols-1 lg:grid-cols-3 gap-6">
          <div className="lg:col-span-2 flex flex-col gap-6">
            <Card bodyClass="p-4">
              <h6 className="font-semibold mb-4 border-b dark:border-gray-700 pb-3">
                Document Information
              </h6>
              <div className="grid grid-cols-1 md:grid-cols-2 gap-6">
                <InfoItem
                  icon={<TbFileCertificate size={20} />}
                  label="Document Type"
                  value={docTypeInfo?.name}
                />
                <InfoItem
                  icon={<TbFileCheck size={20} />}
                  label="Company Document"
                  value={company_document}
                />
                <InfoItem
                  icon={<TbFileExcel size={20} />}
                  label="Invoice Number"
                  value={invoice_number}
                />
                {form && (
                  <InfoItem
                    icon={<TbChecklist size={20} />}
                    label="Token Form"
                    value={form.form_name}
                  />
                )}
              </div>
            </Card>

            {(company || member) && (
              <Card bodyClass="p-4">
                <h6 className="font-semibold mb-4 border-b dark:border-gray-700 pb-3">
                  Client Information
                </h6>
                <div className="flex flex-col gap-6">
                  {company && (
                    <div>
                      <h6 className="text-sm font-bold text-gray-700 dark:text-gray-200 mb-4 flex items-center gap-2">
                        <TbBrandGoogleDrive size={18} /> Company Details
                      </h6>
                      <div className="grid grid-cols-1 md:grid-cols-2 gap-x-6 gap-y-4">
                        <DetailItem label="Name" value={company.company_name} />
                        <DetailItem
                          label="Email"
                          value={company.primary_email_id}
                        />
                        <DetailItem
                          label="Phone"
                          value={`${
                            company.primary_contact_number_code || ""
                          } ${company.primary_contact_number || ""}`.trim()}
                        />
                        <DetailItem label="GST" value={company.gst_number} />
                      </div>
                    </div>
                  )}
                  {company && member && (
                    <div className="border-t dark:border-gray-600 -mx-4 my-2"></div>
                  )}
                  {member && (
                    <div className={company ? "pt-0" : ""}>
                      <h6 className="text-sm font-bold text-gray-700 dark:text-gray-200 mb-4 flex items-center gap-2">
                        <TbUser size={18} /> Member Details
                      </h6>
                      <div className="grid grid-cols-1 md:grid-cols-2 gap-x-6 gap-y-4">
                        <DetailItem label="Name" value={member.name} />
                        <DetailItem label="Email" value={member.email} />
                        <DetailItem
                          label="Phone"
                          value={`${member.number_code || ""} ${
                            member.number || ""
                          }`.trim()}
                        />
                        <DetailItem
                          label="Business Type"
                          value={member.business_type}
                        />
                        <DetailItem
                          label="Interested In"
                          value={member.interested_in}
                        />
                        {!company && (
                          <DetailItem
                            label="Company Name"
                            value={
                              member?.company_actual || member?.company_temp
                            }
                          />
                        )}
                      </div>
                    </div>
                  )}
                </div>
              </Card>
            )}
          </div>

          <div className="lg:col-span-1 flex flex-col gap-6">
            <Card bodyClass="p-4">
              <h6 className="font-semibold mb-4 border-b dark:border-gray-700 pb-3">
                Ownership & History
              </h6>
              <div className="flex flex-col gap-5">
                <InfoItem
                  icon={<TbUser size={20} />}
                  label="Assigned To"
                  value={created_by_user?.name}
                />
                <InfoItem
                  icon={<TbUser size={20} />}
                  label="Created By"
                  value={created_by_user?.name}
                />
                <InfoItem
                  icon={<TbCalendarClock size={20} />}
                  label="Created On"
                >
                  {dayjs(created_at).format("DD MMM YYYY, hh:mm A")}
                </InfoItem>
                <InfoItem
                  icon={<TbPencil size={20} />}
                  label="Last Updated By"
                  value={updated_by_user?.name}
                />
                <InfoItem
                  icon={<TbCalendarClock size={20} />}
                  label="Last Updated On"
                >
                  {dayjs(updated_at).format("DD MMM YYYY, hh:mm A")}
                </InfoItem>
              </div>
            </Card>
          </div>
        </div>
      </div>
    </Dialog>
  );
};

const AddEditDocumentDrawer = ({ isOpen, onClose, editingId }: any) => {
  const dispatch = useAppDispatch();
  const title = editingId ? "Edit Document" : "Add New Document";
  const [isSubmitting, setIsSubmitting] = useState(false);
  const [isLoadingData, setIsLoadingData] = useState(false);

  const {
    control,
    handleSubmit,
    reset,
    setValue,
    formState: { errors, isValid },
  } = useForm<AddEditDocumentFormData>({
    resolver: zodResolver(addEditDocumentSchema),
    mode: "onChange",
    defaultValues: {
      company_document: undefined,
      document_type: undefined,
      document_number: "",
      invoice_number: "",
      form_id: undefined,
      employee_id: undefined,
      member_id: undefined,
      company_id: undefined,
    },
  });

  const {
    DocumentTypeData = {},
    formsData: tokenForm = [],
    EmployeesList = {},
    AllCompanyData = [],
    getfromIDcompanymemberData = [],
  } = useSelector(masterSelector);

<<<<<<< HEAD
  // *** FIXED: Correctly access nested data and provide fallbacks ***
  const DocumentTypeDataOptions = useMemo(
    () =>
      DocumentTypeData?.map((p: any) => ({
        value: p.id,
        label: p.name,
      })) || [],
    [DocumentTypeData]
  );

  const tokenFormDataOptions = useMemo(
    () =>
      tokenForm?.map((p: any) => ({
        value: p.id,
        label: p.form_title,
      })) || [],
    [tokenForm]
  );

  const EmployyDataOptions = useMemo(
    () =>
      EmployeesList.data?.data?.map((p: any) => ({
        value: p.id,
        label: p.name,
      })) || [],
    [EmployeesList]
  );

  const AllCompanyDataOptions = useMemo(
    () =>
      AllCompanyData?.map((p: any) => ({
        value: String(p.id),
        label: p.company_name,
      })) || [],
    [AllCompanyData]
  );
=======
  const DocumentTypeDataOptions = DocumentTypeData.length > 0 && DocumentTypeData?.map((p: any) => ({
    value: p.id,
    label: p.name,
  }));

  const tokenFormDataOptions = tokenForm.length > 0 && tokenForm?.map((p: any) => ({
    value: p.id,
    label: p.form_title,
  }));

  const EmployyDataOptions = EmployeesList.length > 0 && EmployeesList.data?.data?.map((p: any) => ({
    value: p.id,
    label: p.name,
  }));

  const AllCompanyDataOptions = AllCompanyData.length > 0 && AllCompanyData?.map((p: any) => ({
    value: String(p.id),
    label: p.company_name,
  }));
>>>>>>> 9bb34d81

  const companyMemberOptions = useMemo(
    () =>
      getfromIDcompanymemberData.length > 0 && getfromIDcompanymemberData?.map((p: any) => ({
        value: p.id,
        label: p.name,
      })) || [],
    [getfromIDcompanymemberData]
  );

  // *** REMOVED: Redundant useEffect hook is no longer needed here ***

  useEffect(() => {
    if (isOpen && editingId) {
      setIsLoadingData(true);
      dispatch(getbyIDaccountdocAction(editingId))
        .unwrap()
        .then((data) => {
          const companyId = data?.data?.company_id;
          const formData = {
            company_document: data?.data?.company_document,
            document_type: data?.data?.document_type,
            document_number: data?.data?.document_number,
            invoice_number: data?.data?.invoice_number,
            form_id: data?.data?.form_id,
            employee_id: data?.data?.employee_id,
            member_id: data?.data?.member_id,
            company_id: companyId ? String(companyId) : undefined,
          };
          reset(formData);

          if (companyId) {
            dispatch(getfromIDcompanymemberAction(companyId));
          }
        })
        .catch((err: any) => {
          toast.push(
            <Notification
              type="danger"
              title="Fetch Error"
              children={err?.message || "Could not fetch document details."}
            />
          );
          onClose();
        })
        .finally(() => {
          setIsLoadingData(false);
        });
    } else if (isOpen && !editingId) {
      reset({
        company_document: undefined,
        document_type: undefined,
        document_number: "",
        invoice_number: "",
        form_id: undefined,
        employee_id: undefined,
        member_id: undefined,
        company_id: undefined,
      });
      setValue("member_id", 0);
    }
  }, [isOpen, editingId, dispatch, reset, setValue]);

  const onSave = async (data: AddEditDocumentFormData) => {
    setIsSubmitting(true);
    try {
      if (editingId) {
        await dispatch(
          editaccountdocAction({ id: editingId, ...data })
        ).unwrap();
        toast.push(<Notification type="success" title="Document Updated" />);
      } else {
        await dispatch(addaccountdocAction(data)).unwrap();
        toast.push(<Notification type="success" title="Document Added" />);
      }
      dispatch(getaccountdocAction()); // Refresh the main table
      onClose();
    } catch (error: any) {
      toast.push(
        <Notification
          type="danger"
          title={editingId ? "Update Failed" : "Add Failed"}
          children={error?.message || "An unknown error occurred."}
        />
      );
    } finally {
      setIsSubmitting(false);
    }
  };

  return (
    <Drawer
      title={title}
      width={520}
      isOpen={isOpen}
      onClose={onClose}
      onRequestClose={onClose}
      footer={
        <div className="text-right w-full">
          <Button
            size="sm"
            className="mr-2"
            type="button"
            onClick={onClose}
            disabled={isSubmitting}
          >
            Cancel
          </Button>
          <Button
            size="sm"
            variant="solid"
            form="addEditDocumentForm"
            type="submit"
            loading={isSubmitting || isLoadingData}
            disabled={!isValid || isSubmitting || isLoadingData}
          >
            Save
          </Button>
        </div>
      }
    >
      {isLoadingData ? (
        <div className="p-4 text-center">Loading...</div>
      ) : (
        <UiForm id="addEditDocumentForm" onSubmit={handleSubmit(onSave)}>
          <UiFormItem
            label="Company Document"
            invalid={!!errors.company_document}
            errorMessage={errors.company_document?.message}
          >
            <Controller
              control={control}
              name="company_document"
              render={({ field }) => (
                <Select
                  {...field}
                  placeholder="Select Company Document"
                  options={[
                    { label: "Aazovo", value: "Aazovo" },
                    { label: "OMC", value: "OMC" },
                  ]}
                  value={[
                    { label: "Aazovo", value: "Aazovo" },
                    { label: "OMC", value: "OMC" },
                  ].find((o) => o.value === field.value)}
                  onChange={(opt: any) => field.onChange(opt?.value)}
                />
              )}
            />
          </UiFormItem>
          <UiFormItem
            label="Company"
            invalid={!!errors.company_id}
            errorMessage={errors.company_id?.message}
          >
            <Controller
              control={control}
              name="company_id"
              render={({ field }) => (
                <Select
                  {...field}
                  placeholder="Select Company"
                  options={AllCompanyDataOptions}
                  value={AllCompanyDataOptions?.find(
                    (o) => o.value === field.value
                  )}
                  onChange={(opt: any) => {
                    field.onChange(opt?.value);
                    if (opt?.value) {
                      dispatch(getfromIDcompanymemberAction(opt.value));
                    }
                    setValue("member_id", 0, { shouldValidate: true });
                  }}
                />
              )}
            />
          </UiFormItem>
          <UiFormItem
            label="Document Type"
            invalid={!!errors.document_type}
            errorMessage={errors.document_type?.message}
          >
            <Controller
              control={control}
              name="document_type"
              render={({ field }) => (
                <Select
                  {...field}
                  placeholder="Select Document Type"
                  options={DocumentTypeDataOptions}
                  value={DocumentTypeDataOptions?.find(
                    (o) => o.value === field.value
                  )}
                  onChange={(opt: any) => field.onChange(opt?.value)}
                />
              )}
            />
          </UiFormItem>
          <div className="md:grid grid-cols-2 gap-3">
            <UiFormItem
              label="Document Number"
              invalid={!!errors.document_number}
              errorMessage={errors.document_number?.message}
            >
              <Controller
                control={control}
                name="document_number"
                render={({ field }) => (
                  <Input
                    type="text"
                    placeholder="Enter Document Number"
                    {...field}
                  />
                )}
              />
            </UiFormItem>
            <UiFormItem
              label="Invoice Number"
              invalid={!!errors.invoice_number}
              errorMessage={errors.invoice_number?.message}
            >
              <Controller
                control={control}
                name="invoice_number"
                render={({ field }) => (
                  <Input
                    type="text"
                    placeholder="Enter Invoice Number"
                    {...field}
                  />
                )}
              />
            </UiFormItem>
          </div>
          <UiFormItem
            label="Token Form"
            invalid={!!errors.form_id}
            errorMessage={errors.form_id?.message}
          >
            <Controller
              control={control}
              name="form_id"
              render={({ field }) => (
                <Select
                  {...field}
                  placeholder="Select Form Type"
                  options={tokenFormDataOptions}
                  value={tokenFormDataOptions?.find(
                    (o) => o.value === field.value
                  )}
                  onChange={(opt: any) => field.onChange(opt?.value)}
                />
              )}
            />
          </UiFormItem>
          <UiFormItem
            label="Employee"
            invalid={!!errors.employee_id}
            errorMessage={errors.employee_id?.message}
          >
            <Controller
              control={control}
              name="employee_id"
              render={({ field }) => (
                <Select
                  {...field}
                  placeholder="Select Employee"
                  options={EmployyDataOptions}
                  value={EmployyDataOptions?.find(
                    (o) => o.value === field.value
                  )}
                  onChange={(opt: any) => field.onChange(opt?.value)}
                />
              )}
            />
          </UiFormItem>
          <UiFormItem
            label="Member"
            invalid={!!errors.member_id}
            errorMessage={errors.member_id?.message}
          >
            <Controller
              control={control}
              name="member_id"
              render={({ field }) => (
                <Select
                  {...field}
                  placeholder="Select Member"
                  options={companyMemberOptions}
                  value={companyMemberOptions?.find(
                    (o) => o.value === field.value
                  )}
                  onChange={(opt: any) => field.onChange(opt?.value)}
                />
              )}
            />
          </UiFormItem>
        </UiForm>
      )}
    </Drawer>
  );
};

const AccountDocumentModals = ({
  modalState,
  onClose,
  getAllUserDataOptions,
}: any) => {
  const { type, data: document, isOpen } = modalState;
  if (!isOpen || !document) return null;
  switch (type) {
    case "notification":
      return (
        <AddNotificationDialog
          document={document}
          onClose={onClose}
          getAllUserDataOptions={getAllUserDataOptions}
        />
      );
    case "schedule":
      return <AddScheduleDialog document={document} onClose={onClose} />;
    case "view":
      return <ViewDocumentDialog document={document} onClose={onClose} />;
    default:
      return null;
  }
};

const AccountDocumentSearch = React.forwardRef<any, any>((props, ref) => (
  <DebouceInput {...props} ref={ref} />
));
AccountDocumentSearch.displayName = "AccountDocumentSearch";

const AccountDocumentTableTools = ({
  onSearchChange,
  onFilter,
  onExport,
  onClearFilters,
  columns,
  filteredColumns,
  setFilteredColumns,
  activeFilterCount,
}: any) => {
  const isColumnVisible = (colId: string) =>
    filteredColumns.some((c: any) => (c.id || c.accessorKey) === colId);
  const toggleColumn = (checked: boolean, colId: string) => {
    if (checked) {
      const originalColumn = columns.find(
        (c: any) => (c.id || c.accessorKey) === colId
      );
      if (originalColumn) {
        setFilteredColumns((prev: any) => {
          const newCols = [...prev, originalColumn];
          newCols.sort((a, b) => {
            const indexA = columns.findIndex(
              (c: any) => (c.id || c.accessorKey) === (a.id || a.accessorKey)
            );
            const indexB = columns.findIndex(
              (c: any) => (c.id || c.accessorKey) === (b.id || b.accessorKey)
            );
            return indexA - indexB;
          });
          return newCols;
        });
      }
    } else {
      setFilteredColumns((prev: any) =>
        prev.filter((c: any) => (c.id || c.accessorKey) !== colId)
      );
    }
  };
  return (
    <div className="flex flex-col sm:flex-row sm:items-center sm:justify-between gap-1.5 w-full">
      <div className="flex-grow">
        <AccountDocumentSearch
          onChange={onSearchChange}
          placeholder="Quick Search..."
        />
      </div>
      <div className="flex gap-1">
        <Dropdown
          renderTitle={<Button icon={<TbColumns />} />}
          placement="bottom-end"
        >
          <div className="flex flex-col p-2">
            <div className="font-semibold mb-1 border-b pb-1">
              Toggle Columns
            </div>
            {columns.map((col: any) => {
              const id = col.id || (col.accessorKey as string);
              return (
                col.header && (
                  <div
                    key={id}
                    className="flex items-center gap-2 hover:bg-gray-100 dark:hover:bg-gray-700 rounded-md py-1.5 px-2"
                  >
                    <Checkbox
                      checked={isColumnVisible(id)}
                      onChange={(checked) => toggleColumn(checked, id)}
                    >
                      {col.header as string}
                    </Checkbox>
                  </div>
                )
              );
            })}
          </div>
        </Dropdown>
        <Button icon={<TbReload />} onClick={onClearFilters}></Button>
        <Button icon={<TbFilter />} onClick={onFilter}>
          Filter{" "}
          {activeFilterCount > 0 && (
            <span className="ml-2 bg-indigo-100 text-indigo-600 dark:bg-indigo-500 dark:text-white text-xs font-semibold px-2 py-0.5 rounded-full">
              {activeFilterCount}
            </span>
          )}
        </Button>
        <Button icon={<TbCloudUpload />} onClick={onExport}>
          Export
        </Button>
      </div>
    </div>
  );
};

const ActiveFiltersDisplay = ({
  filterData,
  onRemoveFilter,
  onClearAll,
}: any) => {
  const allFilters = [
    ...(filterData.filterStatus || []).map((f: SelectOption) => ({
      key: "filterStatus",
      label: `Status: ${f.label}`,
      value: f,
    })),
    ...(filterData.doc_type || []).map((f: SelectOption) => ({
      key: "doc_type",
      label: `Doc Type: ${f.label}`,
      value: f,
    })),
    ...(filterData.comp_doc || []).map((f: SelectOption) => ({
      key: "comp_doc",
      label: `Company Doc: ${f.label}`,
      value: f,
    })),
  ];

  if (allFilters.length === 0) return null;

  return (
    <div className="flex flex-wrap items-center gap-2 mb-4 border-b border-gray-200 dark:border-gray-700 pb-4">
      <span className="font-semibold text-sm text-gray-600 dark:text-gray-300 mr-2">
        Active Filters:
      </span>
      {allFilters.map((filter) => (
        <Tag
          key={`${filter.key}-${filter.value.value}`}
          prefix
          className="bg-gray-100 text-gray-600 dark:bg-gray-600 dark:text-gray-100 border border-gray-300 dark:border-gray-500"
        >
          {filter.label}{" "}
          <TbX
            className="ml-1 h-3 w-3 cursor-pointer hover:text-red-500"
            onClick={() => onRemoveFilter(filter.key, filter.value)}
          />
        </Tag>
      ))}
      <Button
        size="xs"
        variant="plain"
        className="text-red-600 hover:text-red-500 hover:underline ml-auto"
        onClick={onClearAll}
      >
        Clear All
      </Button>
    </div>
  );
};

const AccountDocumentTable = (props: any) => <DataTable {...props} />;

const AccountDocumentSelectedFooter = ({
  selectedItems,
  onDeleteSelected,
}: any) => {
  const [open, setOpen] = useState(false);
  const [isDeleting, setIsDeleting] = useState(false);

  const handleConfirmDelete = async () => {
    setIsDeleting(true);
    await onDeleteSelected();
    setIsDeleting(false);
    setOpen(false);
  };

  if (!selectedItems || selectedItems.length === 0) return null;

  return (
    <>
      <StickyFooter className="p-4 border-t" stickyClass="-mx-4 sm:-mx-8">
        <div className="flex items-center justify-between">
          <span>{selectedItems.length} selected</span>
          <Button
            size="sm"
            color="red-500"
            onClick={() => setOpen(true)}
            loading={isDeleting}
          >
            Delete Selected
          </Button>
        </div>
      </StickyFooter>
      <ConfirmDialog
        isOpen={open}
        type="danger"
        onConfirm={handleConfirmDelete}
        onClose={() => setOpen(false)}
        onRequestClose={() => setOpen(false)}
        onCancel={() => setOpen(false)}
        loading={isDeleting}
        title={`Delete ${selectedItems.length} Selected Item(s)`}
      >
        <p>Are you sure you want to delete the selected documents? This action cannot be undone.</p>
      </ConfirmDialog>
    </>
  );
};

// --- Main Account Document Component ---
const AccountDocument = () => {
  const dispatch = useAppDispatch();
  const navigate = useNavigate();
  const { getAllUserData = [], getaccountdoc } = useSelector(
    masterSelector,
    shallowEqual
  );

  const [isAddEditDrawerOpen, setIsAddEditDrawerOpen] =
    useState<boolean>(false);
  const [editingId, setEditingId] = useState<string | null>(null);

  const filterForm = useForm<FilterFormData>();
  const [isFilterDrawerOpen, setIsFilterDrawerOpen] = useState<boolean>(false);
  const [isProcessingDelete, setIsProcessingDelete] = useState(false);
  const [singleDeleteConfirmOpen, setSingleDeleteConfirmOpen] = useState(false);
  const [itemToDelete, setItemToDelete] =
    useState<AccountDocumentListItem | null>(null);
  const [tableData, setTableData] = useState<TableQueries>({
    pageIndex: 1,
    pageSize: 10,
    sort: { order: "desc", key: "createdAt" },
    query: "",
  });
  const [selectedItems, setSelectedItems] = useState<AccountDocumentListItem[]>(
    []
  );
  const [modalState, setModalState] = useState<ModalState>({
    isOpen: false,
    type: null,
    data: null,
  });
  const [filterCriteria, setFilterCriteria] = useState<FilterFormData>({});
  const [isExportReasonModalOpen, setIsExportReasonModalOpen] = useState(false);
  const [isSubmittingExportReason, setIsSubmittingExportReason] =
    useState(false);

  const exportReasonFormMethods = useForm<ExportReasonFormData>({
    resolver: zodResolver(exportReasonSchema),
    defaultValues: { reason: "" },
    mode: "onChange",
  });

  // *** FIXED: All initial data is fetched here on component mount ***
  useEffect(() => {
    dispatch(getaccountdocAction());
    dispatch(getAllUsersAction());
    dispatch(getDocumentTypeAction());
    dispatch(getFormBuilderAction());
    dispatch(getEmployeesListingAction());
    dispatch(getAllCompany());
  }, [dispatch]);

  const getAllUserDataOptions = useMemo(
    () =>
      Array.isArray(getAllUserData)
        ? getAllUserData.map((b: any) => ({ value: b.id, label: b.name }))
        : [],
    [getAllUserData]
  );
  const handleOpenModal = useCallback(
    (type: ModalType, itemData: AccountDocumentListItem) => {
      setModalState({ isOpen: true, type, data: itemData });
    },
    []
  );
  const handleCloseModal = useCallback(() => {
    setModalState({ isOpen: false, type: null, data: null });
  }, []);

  const handleOpenAddDrawer = () => {
    setEditingId(null);
    setIsAddEditDrawerOpen(true);
  };

  const handleOpenEditDrawer = (rowData: AccountDocumentListItem) => {
    setEditingId(rowData.id);
    setIsAddEditDrawerOpen(true);
  };

  const handleDrawerClose = () => {
    setIsAddEditDrawerOpen(false);
    setEditingId(null);
  };

  const handleViewClick = useCallback(
    (item: AccountDocumentListItem) => {
      const fullItemData = getaccountdoc?.data?.find(
        (d: any) => String(d.id) === item.id
      );
      if (fullItemData) {
        setModalState({ isOpen: true, type: "view", data: fullItemData });
      } else {
        toast.push(
          <Notification type="danger" title="Error">
            Could not find document details.
          </Notification>
        );
      }
    },
    [getaccountdoc?.data]
  );

  const filterOptions = useMemo(() => {
    const rawData = getaccountdoc?.data || [];
    const uniqueDocTypes = new Set<string>();
    const uniqueCompanyDocs = new Set<string>();

    rawData.forEach((item: any) => {
      const formType = item.form?.form_name;
      const companyDoc = item.company_document;

      if (formType) {
        uniqueDocTypes.add(formType);
      }
      if (companyDoc) {
        uniqueCompanyDocs.add(companyDoc);
      }
    });

    const docTypeOptions = Array.from(uniqueDocTypes)
      .sort()
      .map((doc) => ({ label: doc, value: doc }));

    const companyDocOptions = Array.from(uniqueCompanyDocs)
      .sort()
      .map((doc) => ({ label: doc, value: doc }));

    const statusOptions = Object.keys(accountDocumentStatusColor).map((s) => ({
      label: s.charAt(0).toUpperCase() + s.slice(1).replace("_", " "),
      value: s,
    }));

    return {
      docTypeOptions,
      companyDocOptions,
      statusOptions,
    };
  }, [getaccountdoc]);

  const { pageData, total, allFilteredAndSortedData } = useMemo((): {
    pageData: AccountDocumentListItem[];
    total: number;
    allFilteredAndSortedData: AccountDocumentListItem[];
  } => {
    const rawData = getaccountdoc?.data || [];

    const mappedData: AccountDocumentListItem[] = rawData.map((item: any) => ({
      id: String(item.id),
      status: (item.status?.toLowerCase() ||
        "pending") as AccountDocumentStatus,
      leadNumber: item.lead_id ? `LD-${item.lead_id}` : "N/A",
      enquiryType: item.member?.interested_in?.toLowerCase().includes("sell")
        ? "sales"
        : "purchase",
      memberName: item.member?.name || "Unknown Member",
      companyId: item.company_id ? String(item.company_id) : null,
      companyName:
        item.company?.company_name ||
        item.member?.company_actual ||
        item.member?.company_temp ||
        item.member?.name ||
        "Unknown Company",
      userId:
        item.created_by_user?.employee_id ||
        String(item.created_by_user?.id) ||
        null,
      userName: item.created_by_user?.name || "System",
      companyDocumentType: item.company_document || "N/A",
      documentType: String(item.document_type),
      documentNumber: item.document_number || "N/A",
      invoiceNumber: item.invoice_number || "N/A",
      formType: item.form?.form_name || "N/A",
      formId: item.form?.id || "N/A",
      createdAt: item.created_at,
    }));

    let processedData: AccountDocumentListItem[] = cloneDeep(mappedData);

    if (tableData.query) {
      const query = tableData.query.toLowerCase().trim();
      processedData = processedData.filter((item) =>
        Object.values(item).some((val) =>
          String(val).toLowerCase().includes(query)
        )
      );
    }

    if (filterCriteria.filterStatus?.length) {
      const selectedStatuses = new Set(
        filterCriteria.filterStatus.map((s: SelectOption) => s.value)
      );
      processedData = processedData.filter((item) =>
        selectedStatuses.has(item.status)
      );
    }
    if (filterCriteria.comp_doc?.length) {
      const selectedCompDocs = new Set(
        filterCriteria.comp_doc.map((s: SelectOption) => s.value)
      );
      processedData = processedData.filter((item) =>
        selectedCompDocs.has(item.companyDocumentType)
      );
    }
    if (filterCriteria.doc_type?.length) {
      const selectedDocTypes = new Set(
        filterCriteria.doc_type.map((s: SelectOption) => s.value)
      );
      processedData = processedData.filter((item) =>
        selectedDocTypes.has(item.formType)
      );
    }

    const { order, key } = tableData.sort as OnSortParam;
    if (order && key) {
      processedData.sort((a, b) => {
        let aVal = a[key as keyof AccountDocumentListItem] as any;
        let bVal = b[key as keyof AccountDocumentListItem] as any;
        if (key === "createdAt" || key === "updatedAt") {
          return order === "asc"
            ? dayjs(aVal).valueOf() - dayjs(bVal).valueOf()
            : dayjs(bVal).valueOf() - dayjs(aVal).valueOf();
        }
        if (typeof aVal === "number") {
          return order === "asc" ? aVal - bVal : bVal - aVal;
        }
        return order === "asc"
          ? String(aVal ?? "").localeCompare(String(bVal ?? ""))
          : String(bVal ?? "").localeCompare(String(aVal ?? ""));
      });
    }

    const currentTotal = processedData.length;
    const { pageIndex = 1, pageSize = 10 } = tableData;
    const startIndex = (pageIndex - 1) * pageSize;

    return {
      pageData: processedData.slice(startIndex, startIndex + pageSize),
      total: currentTotal,
      allFilteredAndSortedData: processedData,
    };
  }, [getaccountdoc, tableData, filterCriteria]);

  const handleOpenExportReasonModal = () => {
    if (!allFilteredAndSortedData || !allFilteredAndSortedData.length) {
      toast.push(
        <Notification title="No Data" type="info">
          Nothing to export.
        </Notification>
      );
      return;
    }
    exportReasonFormMethods.reset({ reason: "" });
    setIsExportReasonModalOpen(true);
  };

  const handleConfirmExportWithReason = async (data: ExportReasonFormData) => {
    setIsSubmittingExportReason(true);
    const moduleName = "Account_Documents";
    const timestamp = new Date().toISOString().split("T")[0];
    const fileName = `${moduleName}_export_${timestamp}.csv`;
    try {
      await dispatch(
        submitExportReasonAction({
          reason: data.reason,
          module: moduleName,
          file_name: fileName,
        })
      ).unwrap();
      toast.push(
        <Notification title="Export Reason Submitted" type="success" />
      );
      exportToCsv(fileName, allFilteredAndSortedData);
      setIsExportReasonModalOpen(false);
    } catch (error: any) {
      toast.push(
        <Notification
          title="Failed to Submit Reason"
          type="danger"
          children={
            error.message || "An error occurred while submitting the reason."
          }
        />
      );
    } finally {
      setIsSubmittingExportReason(false);
    }
  };

  const handleSetTableData = useCallback(
    (data: Partial<TableQueries>) =>
      setTableData((prev) => ({ ...prev, ...data })),
    []
  );

  // *** NEW: Handler for initiating single item deletion ***
  const handleDeleteClick = useCallback((item: AccountDocumentListItem) => {
    setItemToDelete(item);
    setSingleDeleteConfirmOpen(true);
  }, []);

  // *** NEW: Handler for confirming single item deletion ***
  const handleConfirmSingleDelete = async () => {
    if (!itemToDelete) return;
    setIsProcessingDelete(true);
    try {
      // Assuming 'deleteaccountdocAction' can take an object with an 'id'
      // await dispatch(deleteaccountdocAction({ id: itemToDelete.id })).unwrap();
      toast.push(<Notification type="success" title="Document Deleted" />);
      dispatch(getaccountdocAction()); // Refresh table data
      setItemToDelete(null);
      setSingleDeleteConfirmOpen(false);
    } catch (error: any) {
      toast.push(
        <Notification
          type="danger"
          title="Deletion Failed"
          children={error?.message || "Could not delete the document."}
        />
      );
    } finally {
      setIsProcessingDelete(false);
    }
  };

  // *** NEW: Handler for deleting selected items ***
  const handleDeleteSelected = async () => {
    const ids = selectedItems.map((item) => item.id);
    if (ids.length === 0) return;
    try {
      // Assuming 'deleteaccountdocAction' can take an object with an array of 'ids'
      // await dispatch(deleteaccountdocAction({ ids })).unwrap();
      toast.push(
        <Notification type="success" title="Selected Documents Deleted" />
      );
      dispatch(getaccountdocAction()); // Refresh table data
      setSelectedItems([]); // Clear selection
    } catch (error: any) {
      toast.push(
        <Notification
          type="danger"
          title="Deletion Failed"
          children={error?.message || "Could not delete selected documents."}
        />
      );
    }
  };

  const handlePaginationChange = useCallback(
    (page: number) => handleSetTableData({ pageIndex: page }),
    [handleSetTableData]
  );
  const handlePageSizeChange = useCallback(
    (value: number) => {
      handleSetTableData({ pageSize: value, pageIndex: 1 });
      setSelectedItems([]);
    },
    [handleSetTableData]
  );
  const handleSort = useCallback(
    (sort: OnSortParam) => handleSetTableData({ sort, pageIndex: 1 }),
    [handleSetTableData]
  );
  const handleSearchChange = useCallback(
    (query: string) =>
      handleSetTableData({ query: query.target.value, pageIndex: 1 }),
    [handleSetTableData]
  );
  const handleRowSelect = useCallback(
    (checked: boolean, row: AccountDocumentListItem) =>
      setSelectedItems((prev) =>
        checked
          ? prev.some((i) => i.id === row.id)
            ? prev
            : [...prev, row]
          : prev.filter((i) => i.id !== row.id)
      ),
    []
  );
  const handleAllRowSelect = useCallback(
    (checked: boolean, currentRows: Row<AccountDocumentListItem>[]) => {
      const originals = currentRows.map((r) => r.original);
      if (checked)
        setSelectedItems((prev) => {
          const oldIds = new Set(prev.map((i) => i.id));
          return [...prev, ...originals.filter((o) => !oldIds.has(o.id))];
        });
      else {
        const currentIds = new Set(originals.map((o) => o.id));
        setSelectedItems((prev) => prev.filter((i) => !currentIds.has(i.id)));
      }
    },
    []
  );
  const openFilterDrawer = useCallback(() => setIsFilterDrawerOpen(true), []);
  const closeFilterDrawer = useCallback(() => setIsFilterDrawerOpen(false), []);

  const onApplyFilters = (data: FilterFormData) => {
    const newCriteria = Object.entries(data).reduce((acc, [key, value]) => {
      if (value && (!Array.isArray(value) || value.length > 0)) {
        acc[key as keyof FilterFormData] = value;
      }
      return acc;
    }, {} as FilterFormData);

    setFilterCriteria(newCriteria);
    handleSetTableData({ pageIndex: 1 });
    closeFilterDrawer();
  };

  const onClearFilters = () => {
    setFilterCriteria({});
    filterForm.reset({});
    handleSetTableData({ pageIndex: 1, query: "" });
  };

  const handleCardClick = (status: AccountDocumentStatus) => {
    const statusOption: SelectOption[] = [
      {
        value: status,
        label: status.charAt(0).toUpperCase() + status.slice(1),
      },
    ];
    const newCriteria: FilterFormData = { filterStatus: statusOption };
    setFilterCriteria(newCriteria);
    filterForm.reset(newCriteria);
    handleSetTableData({ pageIndex: 1, query: "" });
  };

  const handleRemoveFilter = (
    key: keyof FilterFormData,
    valueToRemove: SelectOption
  ) => {
    setFilterCriteria((prev) => {
      const newCriteria = cloneDeep(prev);
      const currentValues = newCriteria[key];

      if (currentValues) {
        const updatedValues = currentValues.filter(
          (item) => item.value !== valueToRemove.value
        );

        if (updatedValues.length > 0) {
          newCriteria[key] = updatedValues;
        } else {
          delete newCriteria[key];
        }
      }
      filterForm.reset(newCriteria);
      return newCriteria;
    });
  };

  const columns: ColumnDef<AccountDocumentListItem>[] = useMemo(
    () => [
      {
        header: "Status",
        accessorKey: "status",
        size: 120,
        cell: (props: CellContext<AccountDocumentListItem, any>) => (
          <Tag
            className={`${
              accountDocumentStatusColor[
                props.row.original
                  .status as keyof typeof accountDocumentStatusColor
              ] || "bg-gray-100"
            } capitalize px-2 py-1 text-xs`}
          >
            {props.row.original.status.replace(/_/g, " ")}
          </Tag>
        ),
      },
      {
        header: "Enquiry",
        accessorKey: "leadNumber",
        size: 130,
        cell: (props) => {
          const { leadNumber, enquiryType } = props.row.original;
          return (
            <div className="flex flex-col gap-0.5 text-xs">
              <div>
                <Tag
                  className={`${
                    enquiryTypeColor[
                      enquiryType as keyof typeof enquiryTypeColor
                    ] || enquiryTypeColor.default
                  } capitalize px-2 py-1 text-xs`}
                >
                  {enquiryType}
                </Tag>
              </div>
            </div>
          );
        },
      },
      {
        header: "Member / Company",
        accessorKey: "memberName",
        size: 220,
        cell: (props: CellContext<AccountDocumentListItem, any>) => {
          const { companyName, memberName, userName, companyDocumentType } =
            props.row.original;
          return (
            <div className="flex flex-col gap-0.5 text-xs">
              <b>{companyName}</b>
              <span>Member: {memberName}</span>
              <span>Assigned To: {userName}</span>
              <div>
                <b>Company Document: </b>
                <span>{companyDocumentType}</span>
              </div>
            </div>
          );
        },
      },
      {
        header: "Document Details",
        size: 220,
        cell: (props) => {
          const {
            documentType,
            documentNumber,
            invoiceNumber,
            formType,
            createdAt,
          } = props.row.original;
          return (
            <div className="flex flex-col gap-0.5 text-xs">
              <div>
                <b>Doc Type ID: </b>
                <span>{documentType}</span>
              </div>
              <div>
                <b>Doc No: </b>
                <span>{documentNumber}</span>
              </div>
              <div>
                <b>Invoice No: </b>
                <span>{invoiceNumber}</span>
              </div>
              <div>
                <b>Form: </b>
                <span>{formType}</span>
              </div>
              <b>{dayjs(createdAt).format("DD MMM, YYYY HH:mm")}</b>
            </div>
          );
        },
      },
      {
        header: "Actions",
        id: "actions",
        size: 160,
        meta: { HeaderClass: "text-center" },
        cell: (props: CellContext<AccountDocumentListItem, any>) => (
          <AccountDocumentActionColumn
            onDelete={() => handleDeleteClick(props.row.original)}
            onOpenModal={handleOpenModal}
            onEdit={() => handleOpenEditDrawer(props.row.original)}
            onView={() => handleViewClick(props.row.original)}
            rowData={props.row.original}
          />
        ),
      },
    ],
    [handleDeleteClick, handleOpenModal, handleViewClick, handleOpenEditDrawer]
  );

  const [filteredColumns, setFilteredColumns] =
    useState<ColumnDef<AccountDocumentListItem>[]>(columns);
  useEffect(() => {
    setFilteredColumns(columns);
  }, []);

  const activeFilterCount = useMemo(() => {
    let count = 0;
    if (filterCriteria.filterStatus?.length) count++;
    if (filterCriteria.doc_type?.length) count++;
    if (filterCriteria.comp_doc?.length) count++;
    return count;
  }, [filterCriteria]);

  const counts = useMemo(() => {
    const apiCounts = getaccountdoc?.counts || {};
    return {
      total: apiCounts.total || 0,
      pending: apiCounts.pending || 0,
      completed: apiCounts.completed || 0,
      active: apiCounts.active || 0,
      aazovo: apiCounts.aazovo_docs || 0,
      omc: apiCounts.omc_docs || 0,
    };
  }, [getaccountdoc]);

  const cardClass =
    "rounded-md border transition-shadow duration-200 ease-in-out cursor-pointer hover:shadow-lg";
  const cardBodyClass = "flex gap-2 p-2";

  return (
    <>
      <Container className="h-auto">
        <AdaptiveCard className="h-full" bodyClass="h-full flex flex-col">
          <div className="flex flex-col sm:flex-row sm:items-center sm:justify-between mb-4">
            <h5 className="mb-2 sm:mb-0">Account Document</h5>
            <Button
              variant="solid"
              icon={<TbPlus />}
              className="px-5"
              onClick={handleOpenAddDrawer}
            >
              Add New
            </Button>
          </div>
          <div className="grid grid-cols-2 sm:grid-cols-3 lg:grid-cols-6 mb-4 gap-2">
            <Tooltip title="Click to show all documents">
              <div onClick={onClearFilters}>
                <Card
                  bodyClass={cardBodyClass}
                  className={classNames(
                    cardClass,
                    "border-gray-200 dark:border-gray-600"
                  )}
                >
                  <div className="h-12 w-12 rounded-md flex items-center justify-center bg-gray-100 text-gray-500 dark:bg-gray-700 dark:text-gray-200">
                    <TbBrandGoogleDrive size={24} />
                  </div>
                  <div>
                    <h6 className="text-gray-700 dark:text-gray-100">
                      {counts.total}
                    </h6>
                    <span className="font-semibold text-xs">Total</span>
                  </div>
                </Card>
              </div>
            </Tooltip>
            <Tooltip title="Click to show pending documents">
              <div onClick={() => handleCardClick("pending")}>
                <Card
                  bodyClass={cardBodyClass}
                  className={classNames(cardClass, "border-orange-200")}
                >
                  <div className="h-12 w-12 rounded-md flex items-center justify-center bg-orange-100 text-orange-500">
                    <TbFileAlert size={24} />
                  </div>
                  <div>
                    <h6 className="text-orange-500">{counts.pending}</h6>
                    <span className="font-semibold text-xs">Pending</span>
                  </div>
                </Card>
              </div>
            </Tooltip>
            <Tooltip title="Click to show completed documents">
              <div onClick={() => handleCardClick("completed")}>
                <Card
                  bodyClass={cardBodyClass}
                  className={classNames(cardClass, "border-green-300")}
                >
                  <div className="h-12 w-12 rounded-md flex items-center justify-center bg-green-100 text-green-500">
                    <TbFileCertificate size={24} />
                  </div>
                  <div>
                    <h6 className="text-green-500">{counts.completed}</h6>
                    <span className="font-semibold text-xs">Completed</span>
                  </div>
                </Card>
              </div>
            </Tooltip>
            <Tooltip title="Click to show active documents">
              <div onClick={() => handleCardClick("active")}>
                <Card
                  bodyClass={cardBodyClass}
                  className={classNames(cardClass, "border-blue-200")}
                >
                  <div className="h-12 w-12 rounded-md flex items-center justify-center bg-blue-100 text-blue-500">
                    <TbTagStarred size={24} />
                  </div>
                  <div>
                    <h6 className="text-blue-500">{counts.active}</h6>
                    <span className="font-semibold text-xs">Active</span>
                  </div>
                </Card>
              </div>
            </Tooltip>
            <Tooltip title="Total Aazovo documents">
              <div className="cursor-default">
                <Card
                  bodyClass={cardBodyClass}
                  className={classNames(cardClass, "border-violet-300")}
                >
                  <div className="h-12 w-12 rounded-md flex items-center justify-center bg-violet-100 text-violet-500">
                    <TbFileCheck size={24} />
                  </div>
                  <div>
                    <h6 className="text-violet-500">{counts.aazovo}</h6>
                    <span className="font-semibold text-xs">Aazovo Docs</span>
                  </div>
                </Card>
              </div>
            </Tooltip>
            <Tooltip title="Total OMC documents">
              <div className="cursor-default">
                <Card
                  bodyClass={cardBodyClass}
                  className={classNames(cardClass, "border-pink-200")}
                >
                  <div className="h-12 w-12 rounded-md flex items-center justify-center bg-pink-100 text-pink-500">
                    <TbFileExcel size={24} />
                  </div>
                  <div>
                    <h6 className="text-pink-500">{counts.omc}</h6>
                    <span className="font-semibold text-xs">OMC Docs</span>
                  </div>
                </Card>
              </div>
            </Tooltip>
          </div>
          <AccountDocumentTableTools
            onSearchChange={handleSearchChange}
            onFilter={openFilterDrawer}
            onExport={handleOpenExportReasonModal}
            onClearFilters={onClearFilters}
            columns={columns}
            filteredColumns={filteredColumns}
            setFilteredColumns={setFilteredColumns}
            activeFilterCount={activeFilterCount}
          />
          <ActiveFiltersDisplay
            filterData={filterCriteria}
            onRemoveFilter={handleRemoveFilter}
            onClearAll={onClearFilters}
          />
          <div className="mt-4 flex-grow overflow-y-auto">
            <AccountDocumentTable
              selectable
              columns={filteredColumns}
              data={pageData}
              pagingData={{
                total,
                pageIndex: tableData.pageIndex as number,
                pageSize: tableData.pageSize as number,
              }}
              selectedItems={selectedItems}
              onPaginationChange={handlePaginationChange}
              onSelectChange={handlePageSizeChange}
              onSort={handleSort}
              onRowSelect={handleRowSelect}
              onAllRowSelect={handleAllRowSelect}
            />
          </div>
        </AdaptiveCard>
      </Container>
      <AccountDocumentSelectedFooter
        selectedItems={selectedItems}
        onDeleteSelected={handleDeleteSelected}
      />
      <ConfirmDialog
        isOpen={singleDeleteConfirmOpen}
        type="danger"
        title="Delete Document"
        onClose={() => setSingleDeleteConfirmOpen(false)}
        onRequestClose={() => setSingleDeleteConfirmOpen(false)}
        onCancel={() => setSingleDeleteConfirmOpen(false)}
        onConfirm={handleConfirmSingleDelete}
        loading={isProcessingDelete}
      >
        <p>
          Are you sure you want to delete the document{" "}
          <strong>{itemToDelete?.documentNumber}</strong>? This action cannot
          be undone.
        </p>
      </ConfirmDialog>

      <Drawer
        title="Filters"
        isOpen={isFilterDrawerOpen}
        onClose={closeFilterDrawer}
        onRequestClose={closeFilterDrawer}
        footer={
          <div className="text-right w-full">
            <Button
              size="sm"
              className="mr-2"
              type="button"
              onClick={() => {
                onClearFilters();
                closeFilterDrawer();
              }}
            >
              Clear All
            </Button>
            <Button
              size="sm"
              variant="solid"
              form="filterAccountDocumentForm"
              type="submit"
            >
              Apply
            </Button>
          </div>
        }
      >
        <UiForm
          id="filterAccountDocumentForm"
          onSubmit={filterForm.handleSubmit(onApplyFilters)}
        >
          <UiFormItem label="Status">
            <Controller
              control={filterForm.control}
              name="filterStatus"
              render={({ field }) => (
                <Select
                  {...field}
                  placeholder="Select Status"
                  isMulti
                  options={filterOptions.statusOptions}
                />
              )}
            />
          </UiFormItem>
          <UiFormItem label="Document Type">
            <Controller
              control={filterForm.control}
              name="doc_type"
              render={({ field }) => (
                <Select
                  {...field}
                  placeholder="Select Document Type"
                  isMulti
                  options={filterOptions.docTypeOptions}
                />
              )}
            />
          </UiFormItem>
          <UiFormItem label="Company Document">
            <Controller
              control={filterForm.control}
              name="comp_doc"
              render={({ field }) => (
                <Select
                  {...field}
                  placeholder="Select Company Document"
                  isMulti
                  options={filterOptions.companyDocOptions}
                />
              )}
            />
          </UiFormItem>
        </UiForm>
      </Drawer>

      <AddEditDocumentDrawer
        isOpen={isAddEditDrawerOpen}
        onClose={handleDrawerClose}
        editingId={editingId}
      />

      <AccountDocumentModals
        modalState={modalState}
        onClose={handleCloseModal}
        getAllUserDataOptions={getAllUserDataOptions}
      />
      <ConfirmDialog
        isOpen={isExportReasonModalOpen}
        type="info"
        title="Reason for Export"
        onClose={() => setIsExportReasonModalOpen(false)}
        onRequestClose={() => setIsExportReasonModalOpen(false)}
        onCancel={() => setIsExportReasonModalOpen(false)}
        onConfirm={exportReasonFormMethods.handleSubmit(
          handleConfirmExportWithReason
        )}
        loading={isSubmittingExportReason}
        confirmText={
          isSubmittingExportReason ? "Submitting..." : "Submit & Export"
        }
        cancelText="Cancel"
        confirmButtonProps={{
          disabled:
            !exportReasonFormMethods.formState.isValid ||
            isSubmittingExportReason,
        }}
      >
        <UiForm
          id="exportReasonForm"
          onSubmit={(e) => {
            e.preventDefault();
            exportReasonFormMethods.handleSubmit(
              handleConfirmExportWithReason
            )();
          }}
          className="flex flex-col gap-4 mt-2"
        >
          <UiFormItem
            label="Please provide a reason for exporting this data:"
            invalid={!!exportReasonFormMethods.formState.errors.reason}
            errorMessage={
              exportReasonFormMethods.formState.errors.reason?.message
            }
          >
            <Controller
              name="reason"
              control={exportReasonFormMethods.control}
              render={({ field }) => (
                <Input
                  textArea
                  {...field}
                  placeholder="Enter reason..."
                  rows={3}
                />
              )}
            />
          </UiFormItem>
        </UiForm>
      </ConfirmDialog>
    </>
  );
};
export default AccountDocument;<|MERGE_RESOLUTION|>--- conflicted
+++ resolved
@@ -994,7 +994,6 @@
     getfromIDcompanymemberData = [],
   } = useSelector(masterSelector);
 
-<<<<<<< HEAD
   // *** FIXED: Correctly access nested data and provide fallbacks ***
   const DocumentTypeDataOptions = useMemo(
     () =>
@@ -1031,27 +1030,6 @@
       })) || [],
     [AllCompanyData]
   );
-=======
-  const DocumentTypeDataOptions = DocumentTypeData.length > 0 && DocumentTypeData?.map((p: any) => ({
-    value: p.id,
-    label: p.name,
-  }));
-
-  const tokenFormDataOptions = tokenForm.length > 0 && tokenForm?.map((p: any) => ({
-    value: p.id,
-    label: p.form_title,
-  }));
-
-  const EmployyDataOptions = EmployeesList.length > 0 && EmployeesList.data?.data?.map((p: any) => ({
-    value: p.id,
-    label: p.name,
-  }));
-
-  const AllCompanyDataOptions = AllCompanyData.length > 0 && AllCompanyData?.map((p: any) => ({
-    value: String(p.id),
-    label: p.company_name,
-  }));
->>>>>>> 9bb34d81
 
   const companyMemberOptions = useMemo(
     () =>

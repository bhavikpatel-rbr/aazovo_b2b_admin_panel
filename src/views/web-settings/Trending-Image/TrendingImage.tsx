--- conflicted
+++ resolved
@@ -247,11 +247,7 @@
 
     const {
         trendingImagesData = [],
-<<<<<<< HEAD
-        productsMasterData = [], // <<< --- ADDED: Fetched products for dropdowns
-=======
         productsMasterData = [],
->>>>>>> 81ad4169
         status: masterLoadingStatus = 'idle'
     } = useSelector(masterSelector);
 
@@ -269,11 +265,6 @@
     const [isFilterDrawerOpen, setIsFilterDrawerOpen] = useState(false);
     const [filterCriteria, setFilterCriteria] = useState<FilterFormData>({ filterPageNames: [] });
 
-<<<<<<< HEAD
-    useEffect(() => {
-        dispatch(getTrendingImagesAction());
-        dispatch(getProductsAction()); // Fetch products
-=======
     // --- Export Reason Modal State ---
     const [isExportReasonModalOpen, setIsExportReasonModalOpen] = useState(false);
     const [isSubmittingExportReason, setIsSubmittingExportReason] = useState(false);
@@ -281,21 +272,14 @@
     useEffect(() => {
         dispatch(getTrendingImagesAction());
         dispatch(getProductsAction());
->>>>>>> 81ad4169
     }, [dispatch]);
 
     const productSelectOptions = useMemo(() => {
         if (!Array.isArray(productsMasterData)) return [];
-<<<<<<< HEAD
-        return productsMasterData.map((p: TrendingPageImageItem) => ({
-            value: String(p.id), // Use product ID as value
-            label: p.name,
-=======
         // Assuming productsMasterData is an array of objects with id and name
         return productsMasterData.map((p: { id: string | number; name: string; sku_code?: string }) => ({
             value: String(p.id),
             label: `${p.name} ${p.sku_code ? `(${p.sku_code})` : ''}`.trim(),
->>>>>>> 81ad4169
         }));
     }, [productsMasterData]);
 
@@ -327,23 +311,12 @@
 
     const openEditDrawer = useCallback((item: TrendingPageImageItem) => {
         setEditingItem(item);
-<<<<<<< HEAD
-        console.log('Editing Item:', item);
-        // Parse product_ids string to array for the form's trendingProducts field
-        const selectedProductIds = item.product_ids
-            ? item.product_ids.split(',').map((id: any) => id.trim()).filter(id => id) // Ensure IDs are trimmed and non-empty
-            : [];
-        editFormMethods.reset({
-            page_name: item.page_name,
-            trendingProducts: selectedProductIds, // Use the parsed array of string IDs
-=======
         const selectedProductIds = item.product_ids
             ? item.product_ids.split(',').map(id => id.trim()).filter(id => id)
             : [];
         editFormMethods.reset({
             page_name: item.page_name,
             trendingProducts: selectedProductIds,
->>>>>>> 81ad4169
         });
         setIsEditDrawerOpen(true);
     }, [editFormMethods]);
@@ -376,21 +349,6 @@
         }
     };
 
-<<<<<<< HEAD
-    useEffect(() => {
-        if (productsMasterData && Array.isArray(productsMasterData)) { // Access the nested 'data' array
-            const options = productsMasterData.map((product: any) => ({
-                value: String(product.id), // Using product ID as the value
-                label: `${product.name} ${product.sku_code ? `(${product.sku_code})` : ''}`.trim(),
-            }));
-            setProductOptions(options);
-        } else {
-            setProductOptions([]);
-        }
-    }, [productsMasterData]); // This effect runs when productsMasterData from Redux changes
-
-=======
->>>>>>> 81ad4169
     const onEditItemSubmit = async (data: TrendingPageImageFormData) => {
         if (!editingItem) return;
         setIsSubmitting(true);
@@ -566,26 +524,12 @@
     }, []);
 
     const columns: ColumnDef<TrendingPageImageItem>[] = useMemo(() => [
-<<<<<<< HEAD
-        { header: 'Page Name', accessorKey: 'page_name', enableSorting: true, size: 250, cell: (props) => <span className="font-semibold">{props.row.original.page_name}</span> },
-=======
         { header: 'ID', accessorKey: 'id', enableSorting: true, size: 80, meta: { tdClass: "text-center", thClass: "text-center" }  },
         { header: 'Page Name', accessorKey: 'page_name', enableSorting: true, size: 200, cell: (props) => <span className="font-semibold">{props.row.original.page_name}</span> },
->>>>>>> 81ad4169
         {
             header: 'Date Created',
             accessorKey: 'created_at',
             enableSorting: true,
-<<<<<<< HEAD
-            size: 180,
-            cell: (props) => {
-                return (
-                    `${new Date(props.getValue<string>()).getDate()} ${new Date(props.getValue<string>()).toLocaleString("en-US", { month: "long" })}, 
-                    ${new Date(props.getValue<string>()).getFullYear()},
-                    ${new Date(props.getValue<string>()).toLocaleTimeString("en-US", { hour: "numeric", minute: "2-digit", hour12: true })}`
-                )
-            }
-=======
             size: 200,
             cell: (props) => {
                 const dateVal = props.getValue<string>();
@@ -619,7 +563,6 @@
                     </div>
                 );
             },
->>>>>>> 81ad4169
         },
         { header: 'Actions', id: 'action', meta: { HeaderClass: 'text-center', cellClass: 'text-center' }, size: 120, cell: (props) => <ActionColumn onEdit={() => openEditDrawer(props.row.original)} onDelete={() => handleDeleteClick(props.row.original)} /> },
     // eslint-disable-next-line react-hooks/exhaustive-deps
@@ -633,25 +576,9 @@
                         <h5 className="mb-2 sm:mb-0">Trending Images</h5>
                         <div>
                             <Link to='/task/task-list/create'>
-<<<<<<< HEAD
-                                <Button
-                                    className="mr-2"
-                                    icon={<TbUser />}
-                                    clickFeedback={false}
-                                    customColorClass={({ active, unclickable }) =>
-                                        classNames(
-                                            'hover:text-gray-800 dark:hover:bg-gray-600 border-0 hover:ring-0',
-                                            active ? 'bg-gray-200' : 'bg-gray-100',
-                                            unclickable && 'opacity-50 cursor-not-allowed',
-                                            !active && !unclickable && 'hover:bg-gray-200',
-                                        )
-                                    }
-                                >Assigned to Task</Button>
-=======
                                 <Button className="mr-2" icon={<TbUser />} clickFeedback={false} customColorClass={({ active, unclickable }) => classNames('hover:text-gray-800 dark:hover:bg-gray-600 border-0 hover:ring-0', active ? 'bg-gray-200' : 'bg-gray-100', unclickable && 'opacity-50 cursor-not-allowed', !active && !unclickable && 'hover:bg-gray-200')}>
                                     Assigned to Task
                                 </Button>
->>>>>>> 81ad4169
                             </Link>
                             <Button variant="solid" icon={<TbPlus />} onClick={openAddDrawer} disabled={masterLoadingStatus === 'loading' || isSubmitting}>Add New</Button>
                         </div>
@@ -672,11 +599,7 @@
 
             <TrendingImagesSelectedFooter selectedItems={selectedItems} onDeleteSelected={handleDeleteSelected} isDeleting={isDeleting} />
 
-<<<<<<< HEAD
-            <Drawer title="Add Trending Image" isOpen={isAddDrawerOpen} onClose={closeAddDrawer} onRequestClose={closeAddDrawer}
-=======
             <Drawer title="Add Trending Image" isOpen={isAddDrawerOpen} onClose={closeAddDrawer} onRequestClose={closeAddDrawer} width={600} // Matched width
->>>>>>> 81ad4169
                 footer={<div className="text-right w-full"><Button size="sm" className="mr-2" onClick={closeAddDrawer} disabled={isSubmitting} type="button">Cancel</Button><Button size="sm" variant="solid" form="addPageImageForm" type="submit" loading={isSubmitting} disabled={!addFormMethods.formState.isValid || isSubmitting}>{isSubmitting ? 'Adding...' : 'Save'}</Button></div>}>
                 <Form id="addPageImageForm" onSubmit={addFormMethods.handleSubmit(onAddItemSubmit)} className="flex flex-col gap-4">
                     <FormItem label="Page Name" invalid={!!addFormMethods.formState.errors.page_name} errorMessage={addFormMethods.formState.errors.page_name?.message}>
@@ -688,15 +611,9 @@
                 </Form>
             </Drawer>
 
-<<<<<<< HEAD
-            <Drawer title="Edit Trending Image" isOpen={isEditDrawerOpen} onClose={closeEditDrawer} onRequestClose={closeEditDrawer}
-                footer={<div className="text-right w-full"><Button size="sm" className="mr-2" onClick={closeEditDrawer} disabled={isSubmitting} type="button">Cancel</Button><Button size="sm" variant="solid" form="editPageImageForm" type="submit" loading={isSubmitting} disabled={!editFormMethods.formState.isValid || isSubmitting}>{isSubmitting ? 'Saving...' : 'Save'}</Button></div>}>
-                <Form id="editPageImageForm" onSubmit={editFormMethods.handleSubmit(onEditItemSubmit)} className="flex flex-col gap-4">
-=======
             <Drawer title="Edit Trending Image" isOpen={isEditDrawerOpen} onClose={closeEditDrawer} onRequestClose={closeEditDrawer} width={600} // Matched width
                 footer={<div className="text-right w-full"><Button size="sm" className="mr-2" onClick={closeEditDrawer} disabled={isSubmitting} type="button">Cancel</Button><Button size="sm" variant="solid" form="editPageImageForm" type="submit" loading={isSubmitting} disabled={!editFormMethods.formState.isValid || isSubmitting}>{isSubmitting ? 'Saving...' : 'Save'}</Button></div>}>
                 <Form id="editPageImageForm" onSubmit={editFormMethods.handleSubmit(onEditItemSubmit)} className="flex flex-col gap-4 relative pb-28"> {/* Added relative pb-28 */}
->>>>>>> 81ad4169
                     <FormItem label="Page Name" invalid={!!editFormMethods.formState.errors.page_name} errorMessage={editFormMethods.formState.errors.page_name?.message}>
                         <Controller name="page_name" control={editFormMethods.control} render={({ field }) => (<Select placeholder="Select page" options={pageNameOptionsConst} value={pageNameOptionsConst.find(o => o.value === field.value)} onChange={opt => field.onChange(opt?.value)} />)} />
                     </FormItem>
@@ -743,19 +660,6 @@
                         </div>
                     )}
                 </Form>
-                <div className="absolute bottom-[14%] w-[88%]">
-                    <div className="flex justify-between gap-2 text-xs bg-gray-100 dark:bg-gray-700 p-2 rounded mt-3">
-                        <div className="">
-                            <b className="mt-3 mb-3 font-semibold text-primary">Latest Update:</b><br />
-                            <p className="text-sm font-semibold">Tushar Joshi</p>
-                            <p>System Admin</p>
-                        </div>
-                        <div className="w-[210px]"><br />
-                            <span className="font-semibold">Created At:</span> <span>27 May, 2025, 2:00 PM</span><br />
-                            <span className="font-semibold">Updated At:</span> <span>27 May, 2025, 2:00 PM</span>
-                        </div>
-                    </div>
-                </div>
             </Drawer>
 
             <Drawer title="Filters" isOpen={isFilterDrawerOpen} onClose={closeFilterDrawer} onRequestClose={closeFilterDrawer} width={400} // Matched width

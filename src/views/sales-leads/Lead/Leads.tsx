import axiosInstance from "@/services/api/api";
import { zodResolver } from "@hookform/resolvers/zod";
import classNames from "classnames";
import dayjs from "dayjs";
import isBetween from "dayjs/plugin/isBetween";
import isSameOrAfter from "dayjs/plugin/isSameOrAfter";
import isSameOrBefore from "dayjs/plugin/isSameOrBefore";
import React, { useCallback, useEffect, useMemo, useState } from "react";
import { Controller, useForm } from "react-hook-form";
import { useNavigate } from "react-router-dom";
import { z } from "zod";

dayjs.extend(isBetween);
dayjs.extend(isSameOrBefore);
dayjs.extend(isSameOrAfter);

// UI Components
import AdaptiveCard from "@/components/shared/AdaptiveCard";
import ConfirmDialog from "@/components/shared/ConfirmDialog";
import Container from "@/components/shared/Container";
import DebouceInput from "@/components/shared/DebouceInput";
import RichTextEditor from "@/components/shared/RichTextEditor";
import StickyFooter from "@/components/shared/StickyFooter";
import {
  Button,
  Card,
  Checkbox,
  DatePicker,
  Dialog,
  Drawer,
  Dropdown,
  Form,
  FormItem,
  Input,
  Skeleton,
  Table,
  Select as UiSelect,
} from "@/components/ui";
import Notification from "@/components/ui/Notification";
import Spinner from "@/components/ui/Spinner";
import Tag from "@/components/ui/Tag";
import toast from "@/components/ui/toast";
import Tooltip from "@/components/ui/Tooltip";

// Icons
import { BsThreeDotsVertical } from "react-icons/bs";
import {
  TbAlertTriangle,
  TbBell,
  TbBox,
  TbBrandWhatsapp,
  TbBulb,
  TbCalendar,
  TbCalendarEvent,
  TbCheck,
  TbCircleCheck,
  TbClipboardText,
  TbCloudUpload,
  TbColumns,
  TbDownload,
  TbEye,
  TbFileDescription,
  TbFileInvoice,
  TbFileText,
  TbFileZip,
  TbFilter,
  TbFlag,
  TbFlagX,
  TbInfoCircle,
  TbListDetails,
  TbMail,
  TbPencil,
  TbPennant,
  TbPlayerPlay,
  TbPlus,
  TbReload,
  TbRocket,
  TbSearch,
  TbSubtask,
  TbTagStarred,
  TbTrophy,
  TbUserSearch,
  TbX
} from "react-icons/tb";

// Types
import type { OnSortParam } from "@/@types/common";
import { CellContext, ColumnDef, Row } from "@tanstack/react-table";
import type { EnquiryType, LeadIntent, LeadStatus } from "./types";
import {
  enquiryTypeOptions as enquiryTypeOptionsConst,
  leadIntentOptions as leadIntentOptionsConst,
  leadStatusOptions as leadStatusOptionsConst,
} from "./types";

// Redux
import { DataTable } from "@/components/shared";
import { masterSelector } from "@/reduxtool/master/masterSlice";
import {
  addAllActionAction,
  addNotificationAction,
  addScheduleAction,
  deleteAllLeadsAction,
  deleteLeadAction,
  editLeadAction,
  getAllUsersAction,
  getFormBuilderAction,
  getLeadAction,
  getLeadOpportunitiesAction,
  submitExportReasonAction,
} from "@/reduxtool/master/middleware";
import { useAppDispatch } from "@/reduxtool/store";
import { encryptStorage } from "@/utils/secureLocalStorage";
import { config } from "localforage";
import { shallowEqual, useSelector } from "react-redux";


// --- START: NEW COMPONENT FOR PENDING LEAD DETAILS VIEW MODAL ---
const PendingLeadViewModal = ({
  isOpen,
  onClose,
  leadData
}: {
  isOpen: boolean;
  onClose: () => void;
  leadData: any | null;
}) => {
  if (!isOpen || !leadData || !leadData.lead) return null;

  const lead = leadData.lead;
  const salesForm = leadData.sales_form;

  const renderDetail = (label: string, value: React.ReactNode) => (
    <div className="flex flex-col sm:flex-row py-2 border-b border-gray-200 dark:border-gray-700">
      <dt className="sm:w-1/3 font-semibold text-gray-600 dark:text-gray-300">{label}</dt>
      <dd className="sm:w-2/3 mt-1 sm:mt-0 text-gray-800 dark:text-gray-100 break-words">{value ?? 'N/A'}</dd>
    </div>
  );

<<<<<<< HEAD
  const renderSalesFormDetails = (formData: any) => {
    if (!formData || Object.keys(formData).length === 0) return <p className="text-sm text-gray-500">No form data available.</p>;

    return Object.entries(formData).map(([sectionKey, sectionValue]: [string, any]) => (
      <div key={sectionKey} className="mt-4 p-3 bg-gray-50 dark:bg-gray-700/50 rounded-md">
        <h6 className="font-semibold capitalize border-b pb-1 mb-2">{sectionKey.replace(/_/g, ' ')}</h6>
        {Object.entries(sectionValue).map(([fieldKey, fieldValue]) => (
          <div key={fieldKey} className="text-sm py-1">
            <span className="font-medium capitalize">{fieldKey.replace(/_/g, ' ')}:</span>
            <span className="ml-2 text-gray-700 dark:text-gray-200">
              {Array.isArray(fieldValue) ? fieldValue.join(', ') : String(fieldValue)}
            </span>
          </div>
        ))}
      </div>
    ));
  };

  return (
    <Dialog isOpen={isOpen} onClose={onClose} onRequestClose={onClose} width={800} bodyOpenClassName="overflow-hidden">
      <div className="flex flex-col h-full max-h-[85vh]">
        <div className="px-6 py-4 border-b border-gray-200 dark:border-gray-700">
          <h5 className="mb-0">Lead Details: {lead.lead_number || `LD-${lead.id}`}</h5>
        </div>
        <div className="flex-grow overflow-y-auto px-6 py-4 custom-scrollbar">
          <Card bodyClass="p-4">
            <h6 className="mb-2 text-base font-semibold">Lead Information</h6>
            <dl>
              {renderDetail('Lead Number', lead.lead_number || `LD-${lead.id}`)}
              {renderDetail('Product', lead.product?.name)}
              {renderDetail('Quantity', lead.qty)}
              {renderDetail('Target Price', lead.target_price ? `$${lead.target_price}` : 'N/A')}
              {renderDetail('Status', <Tag className={`${leadStatusColor[lead.status] || leadStatusColor.default} capitalize`}>{lead.status}</Tag>)}
              {renderDetail('Intent', <Tag className="capitalize">{lead.lead_intent}</Tag>)}
              {renderDetail('Created At', dayjs(lead.created_at).format('DD MMM YYYY, h:mm A'))}
            </dl>
          </Card>

          <Card bodyClass="p-4" className="mt-4">
            <h6 className="mb-2 text-base font-semibold">Member Information</h6>
            <dl>
              {renderDetail('Buyer', <span>{lead.lead_info?.buyer?.name} <span className="text-gray-500">({lead.lead_info?.buyer?.member_code})</span></span>)}
              {renderDetail('Supplier', <span>{lead.lead_info?.seller?.name} <span className="text-gray-500">({lead.lead_info?.seller?.member_code})</span></span>)}
            </dl>
          </Card>

          <Card bodyClass="p-4" className="mt-4">
            <h6 className="mb-2 text-base font-semibold">Form Submission Details</h6>
            {renderSalesFormDetails(salesForm)}
          </Card>
        </div>
        <div className="px-6 py-4 border-t border-gray-200 dark:border-gray-700 text-right">
          <Button variant="solid" onClick={onClose}>Close</Button>
        </div>
      </div>
    </Dialog>
  );
=======
    return (
        <Dialog isOpen={isOpen} onClose={onClose} onRequestClose={onClose} width={800} bodyOpenClassName="overflow-hidden">
            <div className="flex flex-col h-full max-h-[85vh]">
                <div className="px-6 py-4 border-b border-gray-200 dark:border-gray-700">
                  <h5 className="mb-0">Lead Details: {lead.lead_number || `LD-${lead.id}`}</h5>
                </div>
                <div className="flex-grow overflow-y-auto px-6 py-4 custom-scrollbar">
                    <Card bodyClass="p-4">
                        <h6 className="mb-2 text-base font-semibold">Lead Information</h6>
                        <dl>
                            {renderDetail('Lead Number', lead.lead_number || `LD-${lead.id.toString().padStart(5, '0')}`)}
                            {renderDetail('Product', lead.product?.name)}
                            {renderDetail('Quantity', lead.qty)}
                            {renderDetail('Target Price', lead.target_price ? `$${lead.target_price}` : 'N/A')}
                            {renderDetail('Status', <Tag className={`${leadStatusColor[lead.status] || leadStatusColor.default} capitalize`}>{lead.status}</Tag>)}
                            {renderDetail('Intent', <Tag className="capitalize">{lead.lead_intent}</Tag>)}
                            {renderDetail('Created At', dayjs(lead.created_at).format('DD MMM YYYY, h:mm A'))}
                        </dl>
                    </Card>

                    <Card bodyClass="p-4" className="mt-4">
                        <h6 className="mb-2 text-base font-semibold">Member Information</h6>
                        <dl>
                             {renderDetail('Buyer', <span>{lead.lead_info?.buyer?.name} <span className="text-gray-500">({lead.lead_info?.buyer?.member_code})</span></span>)}
                             {renderDetail('Supplier', <span>{lead.lead_info?.seller?.name} <span className="text-gray-500">({lead.lead_info?.seller?.member_code})</span></span>)}
                        </dl>
                    </Card>

                     <Card bodyClass="p-4" className="mt-4">
                        <h6 className="mb-2 text-base font-semibold">Form Submission Details</h6>
                        {renderSalesFormDetails(salesForm)}
                    </Card>
                </div>
                <div className="px-6 py-4 border-t border-gray-200 dark:border-gray-700 text-right">
                    <Button variant="solid" onClick={onClose}>Close</Button>
                </div>
            </div>
        </Dialog>
    );
>>>>>>> 6e93d59d
};
// --- END: NEW COMPONENT ---

// --- START: NEW COMPONENT FOR PENDING LEADS MODAL ---
const PendingLeadsModal = ({
  isOpen,
  onClose,
  onActionSuccess
}: {
  isOpen: boolean;
  onClose: () => void;
  onActionSuccess: () => void;
}) => {
<<<<<<< HEAD
  const [pendingLeads, setPendingLeads] = useState<any[]>([]);
  const [isLoading, setIsLoading] = useState(false);
  const [actionLoading, setActionLoading] = useState<{ id: string | number | null, type: 'approve' | 'reject' | null }>({ id: null, type: null });
  const [isViewModalOpen, setIsViewModalOpen] = useState(false);
  const [selectedLead, setSelectedLead] = useState<any | null>(null);
=======
    const [pendingLeads, setPendingLeads] = useState<any[]>([]);
    const [isLoading, setIsLoading] = useState(false);
    const [actionLoading, setActionLoading] = useState<{ id: string | number | null, type: 'approve' | 'reject' | null }>({ id: null, type: null });
    const [isViewModalOpen, setIsViewModalOpen] = useState(false);
    const [selectedLead, setSelectedLead] = useState<any | null>(null);

    const fetchPendingLeads = useCallback(async () => {
        setIsLoading(true);
        try {
            const response = await axiosInstance.get('/sales-form?per_page=99999&status=Pending');
            setPendingLeads(response.data?.data?.data || []);
        } catch (error) {
            toast.push(<Notification type="danger" title="Error">Failed to fetch pending leads.</Notification>);
            console.error(error);
        } finally {
            setIsLoading(false);
        }
    }, []); 
>>>>>>> 6e93d59d

  const fetchPendingLeads = useCallback(async () => {
    setIsLoading(true);
    try {
      const response = await axiosInstance.get('/sales-form?per_page=99999&Status=Pending');
      setPendingLeads(response.data?.data?.data || []);
    } catch (error) {
      toast.push(<Notification type="danger" title="Error">Failed to fetch pending leads.</Notification>);
      console.error(error);
    } finally {
      setIsLoading(false);
    }
  }, []);

  useEffect(() => {
    if (isOpen) {
      fetchPendingLeads();
    }
  }, [isOpen, fetchPendingLeads]);

  const handleAction = async (salesFormId: string | number, status: 'Approved' | 'Rejected') => {
    setActionLoading({ id: salesFormId, type: status === 'Approved' ? 'approve' : 'reject' });
    try {
      await axiosInstance.post(`/sales-form/status/${salesFormId}`, { status });
      toast.push(<Notification type="success" title={`Lead ${status}`}>{`Lead has been successfully ${status.toLowerCase()}.`}</Notification>);
      fetchPendingLeads(); // Refresh list in modal
      onActionSuccess(); // Refresh main table
    } catch (error: any) {
      toast.push(<Notification type="danger" title="Action Failed">{error.response?.data?.message || `Could not ${status.toLowerCase()} the lead.`}</Notification>);
      console.error(error);
    } finally {
      setActionLoading({ id: null, type: null });
    }
  };

  const handleViewClick = (leadData: any) => {
    setSelectedLead(leadData);
    setIsViewModalOpen(true);
  };

  return (
    <>
      <Dialog isOpen={isOpen} onClose={onClose} onRequestClose={onClose} width={1000} bodyOpenClassName="overflow-hidden">
        <div className="flex flex-col h-full max-h-[80vh]">
          <div className="px-6 py-4 border-b border-gray-200 dark:border-gray-700">
            <h5 className="mb-0">Pending Leads for Verification</h5>
          </div>
          <div className="flex-grow overflow-y-auto px-6 py-4">
            {isLoading ? (
              <div className="flex justify-center items-center h-64"><Spinner size={40} /></div>
            ) : pendingLeads.length > 0 ? (
              <Table>
                <Table.THead>
                  <Table.Tr>
                    <Table.Th>Lead Info</Table.Th>
                    <Table.Th>Product</Table.Th>
                    <Table.Th>Members (Buyer/Seller)</Table.Th>
                    <Table.Th>Details</Table.Th>
                    <Table.Th>Actions</Table.Th>
                  </Table.Tr>
                </Table.THead>
                <Table.TBody>
                  {pendingLeads.map((item) => (
                    <Table.Tr key={item.id}>
                      <Table.Td>{item.lead?.lead_number || `LD-${item.lead?.id}`}</Table.Td>
                      <Table.Td>{item.lead?.product?.name || 'N/A'}</Table.Td>
                      <Table.Td>
                        <div className="text-xs">
                          <p><strong>B:</strong> {item.lead?.lead_info?.buyer?.name || 'N/A'}</p>
                          <p><strong>S:</strong> {item.lead?.lead_info?.seller?.name || 'N/A'}</p>
                        </div>
                      </Table.Td>
                      <Table.Td>Qty: {item.lead?.qty || '-'} | Price: ${item.lead?.target_price || '-'}</Table.Td>
                      <Table.Td>
                        <div className="flex items-center gap-2">
                          <Tooltip title="View Details">
                            <Button shape="circle" size="xs" icon={<TbEye />} onClick={() => handleViewClick(item)} />
                          </Tooltip>
                          <Button
                            size="xs"
                            variant="solid"
                            color="emerald-600"
                            onClick={() => handleAction(item.id, 'Approved')}
                            loading={actionLoading.id === item.id && actionLoading.type === 'approve'}
                          >
                            Approve
                          </Button>
                          <Button
                            size="xs"
                            variant="solid"
                            color="red-600"
                            onClick={() => handleAction(item.id, 'Rejected')}
                            loading={actionLoading.id === item.id && actionLoading.type === 'reject'}
                          >
                            Reject
                          </Button>
                        </div>
                      </Table.Td>
                    </Table.Tr>
                  ))}
                </Table.TBody>
              </Table>
            ) : (
              <div className="text-center p-10 text-gray-500">
                <p>No pending leads found.</p>
              </div>
            )}
          </div>
          <div className="px-6 py-4 border-t border-gray-200 dark:border-gray-700 text-right">
            <Button variant="solid" onClick={onClose}>Close</Button>
          </div>
        </div>
      </Dialog>

      <PendingLeadViewModal
        isOpen={isViewModalOpen}
        onClose={() => setIsViewModalOpen(false)}
        leadData={selectedLead}
      />
    </>
  );
};
// --- END: NEW COMPONENT ---


interface CommonTableQueries {
  pageIndex?: number
  pageSize?: number
  query?: string
}

interface TableQueries extends OnSortParam, CommonTableQueries { }

// --- Form Schemas ---
const exportReasonSchema = z.object({
  reason: z
    .string()
    .min(10, "Reason for export is required minimum 10 characters.")
    .max(255, "Reason cannot exceed 255 characters."),
});
type ExportReasonFormData = z.infer<typeof exportReasonSchema>;

const filterFormSchema = z.object({
  filterStatuses: z.array(z.string()).optional().default([]),
  filterEnquiryTypes: z.array(z.string()).optional().default([]),
  filterIntents: z.array(z.string()).optional().default([]),
  filterProductIds: z.array(z.number()).optional().default([]),
  filterSalesPersonIds: z
    .array(z.union([z.string(), z.number()]))
    .optional()
    .default([]),
  dateRange: z.array(z.date().nullable()).length(2).nullable().optional(),
});
type FilterFormData = z.infer<typeof filterFormSchema>;

// Zod Schema for Schedule Form
const scheduleSchema = z.object({
  event_title: z.string().min(3, "Title must be at least 3 characters."),
  event_type: z
    .string({ required_error: "Event type is required." })
    .min(1, "Event type is required."),
  date_time: z.date({ required_error: "Event date & time is required." }),
  remind_from: z.date().nullable().optional(),
  notes: z.string().optional(),
});
type ScheduleFormData = z.infer<typeof scheduleSchema>;

// Zod Schema for Activity Form
const activitySchema = z.object({
  item: z
    .string()
    .min(3, "Activity item is required and must be at least 3 characters."),
  notes: z.string().optional(),
});
type ActivityFormData = z.infer<typeof activitySchema>;

// --- START: NEW SCHEMA AND MODAL FOR START PROCESS ---
const startProcessSchema = z.object({
  formId: z.number({ required_error: 'Please select a form to begin.' }),
});
type StartProcessFormData = z.infer<typeof startProcessSchema>;

const StartProcessModal = ({
  isOpen,
  onClose,
  lead,
}: {
  isOpen: boolean
  onClose: () => void
  lead: LeadListItem | null
}) => {
  const navigate = useNavigate();
  const { formsData = [] } = useSelector(masterSelector);
  const [isSubmitting, setIsSubmitting] = useState(false);

  const {
    control,
    handleSubmit,
    reset,
    formState: { errors, isValid },
  } = useForm<StartProcessFormData>({
    resolver: zodResolver(startProcessSchema),
    mode: 'onChange',
  });

  useEffect(() => {
    if (!isOpen) {
      reset(); // Reset form when modal closes
    }
  }, [isOpen, reset]);

  const tokenFormOptions = useMemo(
    () =>
      (formsData || []).map((form: any) => ({
        value: form.id,
        label: form.form_title || 'Untitled Form',
      })),
    [formsData]
  );

<<<<<<< HEAD
  const onSubmit = (data: StartProcessFormData) => {
    if (!lead) return;
    setIsSubmitting(true);
    navigate(`/start-process/${lead.id}/${data.formId}`);
    onClose();
  };

  if (!isOpen || !lead) return null;

  return (
    <Dialog isOpen={isOpen} onClose={onClose} onRequestClose={onClose}>
      <h5 className="mb-4">Start Process for Lead: {lead.lead_number}</h5>
      <p className="mb-4 text-sm text-gray-600 dark:text-gray-400">
        Select a form to initiate a new process for this lead.
      </p>
      <Form id="startProcessForm" onSubmit={handleSubmit(onSubmit)}>
        <FormItem
          label="Token Form"
          invalid={!!errors.formId}
          errorMessage={errors.formId?.message}
        >
          <Controller
            name="formId"
            control={control}
            render={({ field }) => (
              <UiSelect
                placeholder="Select a form..."
                options={tokenFormOptions}
                value={tokenFormOptions.find(
                  (opt) => opt.value === field.value
                )}
                onChange={(opt: any) => field.onChange(opt?.value)}
              />
            )}
          />
        </FormItem>
      </Form>
      <div className="text-right mt-6">
        <Button className="mr-2" onClick={onClose} disabled={isSubmitting}>
          Cancel
        </Button>
        <Button
          variant="solid"
          type="submit"
          form="startProcessForm"
          loading={isSubmitting}
          disabled={!isValid || isSubmitting}
          icon={<TbPlayerPlay />}
        >
          Proceed
        </Button>
      </div>
    </Dialog>
  );
=======
    console.log(lead, 'lead');
    
    return (
        <Dialog isOpen={isOpen} onClose={onClose} onRequestClose={onClose}>
            <h5 className="mb-4">Start Process for Lead: {lead.lead_number}</h5>
            <p className="mb-4 text-sm text-gray-600 dark:text-gray-400">
                Select a form to initiate a new process for this lead.
            </p>
            <Form id="startProcessForm" onSubmit={handleSubmit(onSubmit)}>
                <FormItem
                    label="Token Form"
                    invalid={!!errors.formId}
                    errorMessage={errors.formId?.message}
                >
                    <Controller
                        name="formId"
                        control={control}
                        render={({ field }) => (
                            <UiSelect
                                placeholder="Select a form..."
                                options={tokenFormOptions}
                                value={tokenFormOptions.find(
                                    (opt) => opt.value === field.value
                                )}
                                onChange={(opt: any) => field.onChange(opt?.value)}
                            />
                        )}
                    />
                </FormItem>
            </Form>
            <div className="text-right mt-6">
                <Button className="mr-2" onClick={onClose} disabled={isSubmitting}>
                    Cancel
                </Button>
                <Button
                    variant="solid"
                    type="submit"
                    form="startProcessForm"
                    loading={isSubmitting}
                    disabled={!isValid || isSubmitting}
                    icon={<TbPlayerPlay />}
                >
                    Proceed
                </Button>
            </div>
        </Dialog>
    );
>>>>>>> 6e93d59d
};
// --- END: NEW SCHEMA AND MODAL ---

// --- UI Constants ---
const leadStatusColor: Record<LeadStatus | "default" | string, string> = {
  New: "bg-sky-100 text-sky-700 dark:bg-sky-700/30 dark:text-sky-200",
  Contacted: "bg-blue-100 text-blue-700 dark:bg-blue-700/30 dark:text-blue-200",
  "Assignment sent": "bg-orange-100 text-orange-700 dark:bg-orange-700/30 dark:text-orange-200",
  Assigned: "bg-orange-100 text-orange-700 dark:bg-orange-700/30 dark:text-orange-200",
  Accepted: "bg-lime-100 text-lime-700 dark:bg-lime-700/30 dark:text-lime-200",
  "In Process": "bg-cyan-100 text-cyan-700 dark:bg-cyan-700/30 dark:text-cyan-200",
  "For Approval": "bg-yellow-100 text-yellow-700 dark:bg-yellow-700/30 dark:text-yellow-200",
  Qualified:
    "bg-indigo-100 text-indigo-700 dark:bg-indigo-700/30 dark:text-indigo-200",
  "Proposal Sent":
    "bg-purple-100 text-purple-700 dark:bg-purple-700/30 dark:text-purple-200",
  Negotiation:
    "bg-violet-100 text-violet-700 dark:bg-violet-700/30 dark:text-violet-200",
  "Follow Up":
    "bg-amber-100 text-amber-700 dark:bg-amber-700/30 dark:text-amber-200",
  Won: "bg-emerald-100 text-emerald-700 dark:bg-emerald-700/30 dark:text-emerald-200",
  Approved: "bg-emerald-100 text-emerald-700 dark:bg-emerald-700/30 dark:text-emerald-200",
  Lost: "bg-red-100 text-red-700 dark:bg-red-700/30 dark:text-red-200",
  Rejected: "bg-red-100 text-red-700 dark:bg-red-700/30 dark:text-red-200",
  Cancelled: "bg-gray-100 text-gray-500 dark:bg-gray-700/30 dark:text-gray-400",
  Completed: "bg-green-100 text-green-700 dark:bg-green-700/30 dark:text-green-200",
  "Deal Done": "bg-emerald-100 text-emerald-700 dark:bg-emerald-700/30 dark:text-emerald-200",
  default: "bg-gray-100 text-gray-700 dark:bg-gray-700/30 dark:text-gray-200",
};

const enquiryTypeColor: Record<EnquiryType | "default" | string, string> = {
  "Product Info":
    "bg-gray-100 text-gray-700 dark:bg-gray-700/30 dark:text-gray-200",
  "Quote Request":
    "bg-cyan-100 text-cyan-700 dark:bg-cyan-700/30 dark:text-cyan-200",
  "Demo Request":
    "bg-teal-100 text-teal-700 dark:bg-teal-700/30 dark:text-teal-200",
  Support: "bg-pink-100 text-pink-700 dark:bg-pink-700/30 dark:text-pink-200",
  Partnership:
    "bg-lime-100 text-lime-700 dark:bg-lime-700/30 dark:text-lime-200",
  Sourcing:
    "bg-fuchsia-100 text-fuchsia-700 dark:bg-fuchsia-700/30 dark:text-fuchsia-200",
  Other: "bg-green-100 text-green-700 dark:bg-green-700/30 dark:text-green-200",
  "Wall Listing": "bg-gray-100 text-gray-700",
  'Manual lead': "bg-blue-100 text-blue-700 dark:bg-blue-700/30 dark:text-blue-200",
  'Wall lead': "bg-stone-100 text-stone-700 dark:bg-stone-700/30 dark:text-stone-200",
  'Product lead': "bg-violet-100 text-violet-700 dark:bg-violet-700/30 dark:text-violet-200",
  "From Inquiry": "bg-indigo-100 text-indigo-700",
  default: "bg-gray-100 text-gray-700 dark:bg-gray-700/30 dark:text-gray-200",
};

// --- Dummy/Static Data ---
const dummyProducts = [
  { id: 1, name: "iPhone 15 Pro" },
  { id: 2, name: "Galaxy S24 Ultra" },
];
const dummySalesPersons = [
  { id: "SP001", name: "Alice Wonder" },
  { id: "SP002", name: "Bob Builder" },
];
const dummyUsers = [
  { value: "user1", label: "Alice Johnson" },
  { value: "user2", label: "Bob Williams" },
  { value: "user3", label: "Charlie Brown" },
];
const priorityOptions = [
  { value: "low", label: "Low" },
  { value: "medium", label: "Medium" },
  { value: "high", label: "High" },
];
const eventTypeOptions = [
  { value: "Meeting", label: "Meeting" },
  { value: "Demo", label: "Product Demo" },
  { value: "IntroCall", label: "Introductory Call" },
  { value: "FollowUpCall", label: "Follow-up Call" },
  { value: "QBR", label: "Quarterly Business Review (QBR)" },
  { value: "CheckIn", label: "Customer Check-in" },
  { value: "LogEmail", label: "Log an Email" },
  { value: "Milestone", label: "Project Milestone" },
  { value: "Task", label: "Task" },
  { value: "FollowUp", label: "General Follow-up" },
  { value: "ProjectKickoff", label: "Project Kick-off" },
  { value: "OnboardingSession", label: "Onboarding Session" },
  { value: "Training", label: "Training Session" },
  { value: "SupportCall", label: "Support Call" },
  { value: "Reminder", label: "Reminder" },
  { value: "Note", label: "Add a Note" },
  { value: "FocusTime", label: "Focus Time (Do Not Disturb)" },
  { value: "StrategySession", label: "Strategy Session" },
  { value: "TeamMeeting", label: "Team Meeting" },
  { value: "PerformanceReview", label: "Performance Review" },
  { value: "Lunch", label: "Lunch / Break" },
  { value: "Appointment", label: "Personal Appointment" },
  { value: "Other", label: "Other" },
  { value: "ProjectKickoff", label: "Project Kick-off" },
  { value: "InternalSync", label: "Internal Team Sync" },
  { value: "ClientUpdateMeeting", label: "Client Update Meeting" },
  { value: "RequirementsGathering", label: "Requirements Gathering" },
  { value: "UAT", label: "User Acceptance Testing (UAT)" },
  { value: "GoLive", label: "Go-Live / Deployment Date" },
  { value: "ProjectSignOff", label: "Project Sign-off" },
  { value: "PrepareReport", label: "Prepare Report" },
  { value: "PresentFindings", label: "Present Findings" },
  { value: "TroubleshootingCall", label: "Troubleshooting Call" },
  { value: "BugReplication", label: "Bug Replication Session" },
  { value: "IssueEscalation", label: "Escalate Issue" },
  { value: "ProvideUpdate", label: "Provide Update on Ticket" },
  { value: "FeatureRequest", label: "Log Feature Request" },
  { value: "IntegrationSupport", label: "Integration Support Call" },
  { value: "DataMigration", label: "Data Migration/Import Task" },
  { value: "ColdCall", label: "Cold Call" },
  { value: "DiscoveryCall", label: "Discovery Call" },
  { value: "QualificationCall", label: "Qualification Call" },
  { value: "SendFollowUpEmail", label: "Send Follow-up Email" },
  { value: "LinkedInMessage", label: "Log LinkedIn Message" },
  { value: "ProposalReview", label: "Proposal Review Meeting" },
  { value: "ContractSent", label: "Contract Sent" },
  { value: "NegotiationCall", label: "Negotiation Call" },
  { value: "TrialSetup", label: "Product Trial Setup" },
  { value: "TrialCheckIn", label: "Trial Check-in Call" },
  { value: "WelcomeCall", label: "Welcome Call" },
  { value: "ImplementationSession", label: "Implementation Session" },
  { value: "UserTraining", label: "User Training Session" },
  { value: "AdminTraining", label: "Admin Training Session" },
  { value: "MonthlyCheckIn", label: "Monthly Check-in" },
  { value: "QBR", label: "Quarterly Business Review (QBR)" },
  { value: "HealthCheck", label: "Customer Health Check" },
  { value: "FeedbackSession", label: "Feedback Session" },
  { value: "RenewalDiscussion", label: "Renewal Discussion" },
  { value: "UpsellOpportunity", label: "Upsell/Cross-sell Call" },
  { value: "CaseStudyInterview", label: "Case Study Interview" },
  { value: "InvoiceDue", label: "Invoice Due" },
  { value: "SendInvoice", label: "Send Invoice" },
  { value: "PaymentReminder", label: "Send Payment Reminder" },
  { value: "ChaseOverduePayment", label: "Chase Overdue Payment" },
  { value: "ConfirmPayment", label: "Confirm Payment Received" },
  { value: "ContractRenewalDue", label: "Contract Renewal Due" },
  { value: "DiscussBilling", label: "Discuss Billing/Invoice" },
  { value: "SendQuote", label: "Send Quote/Estimate" },
];
const dummyAlerts = [
  {
    id: 1,
    severity: "danger",
    message: "Follow-up for Lead #LD-1023 is overdue.",
    time: "3 days ago",
  },
  {
    id: 2,
    severity: "warning",
    message: "Lead has been in 'New' status for 7 days.",
    time: "1 week ago",
  },
];
const dummyDocs = [
  {
    id: "doc1",
    name: "Product_Quote_LD-1023.pdf",
    type: "pdf",
    size: "1.2 MB",
  },
  { id: "doc2", name: "Lead_Requirements.zip", type: "zip", size: "8.4 MB" },
];
const dummyFeedback = [
  {
    id: "f1",
    type: "Question",
    subject: "Inquiry about bulk pricing",
    status: "Open",
  },
  {
    id: "f2",
    type: "Comment",
    subject: "Positive interaction with sales",
    status: "Closed",
  },
];

type LeadOpportunityItem = {
  id: string;
  name: string;
  stage: string;
  value: number;
  closeDate: string;
};

const dummyOpportunities: LeadOpportunityItem[] = [
  {
    id: "OPP-001",
    name: "Bulk Order for Product X",
    stage: "Negotiation",
    value: 50000,
    closeDate: "2024-08-30",
  },
  {
    id: "OPP-002",
    name: "Annual Service Contract",
    stage: "Proposal Sent",
    value: 12000,
    closeDate: "2024-09-15",
  },
];
const dummyDeal = {
  id: "DEAL-789",
  value: 75000,
  pipeline: "Sales Pipeline",
  stage: "Won",
  closeDate: "2024-07-20",
};

const CSV_LEAD_HEADERS = [
  "ID",
  "Lead Number",
  "Status",
  "Enquiry Type",
  "Product Name",
  "Customer ID",
  "Customer Name",
  "Intent",
  "Qty",
  "Target Price",
  "Sales Person",
  "Created At",
];
const CSV_LEAD_KEYS: (keyof LeadListItem)[] = [
  "id",
  "lead_number",
  "lead_status",
  "enquiry_type",
  "productName",
  "customerId",
  "customerName",
  "lead_intent",
  "qty",
  "target_price",
  "salesPersonName",
  "createdAt",
];
function exportLeadsToCsv(filename: string, rows: LeadListItem[]) {
  if (!rows || !rows.length) {
    toast.push(
      <Notification title="No Data" type="info">
        Nothing to export.
      </Notification>
    );
    return false;
  }
  const separator = ",";
  const csvContent =
    CSV_LEAD_HEADERS.join(separator) +
    "\n" +
    rows
      .map((row) => {
        return CSV_LEAD_KEYS.map((k) => {
          let cell = row[k];
          if (cell === null || cell === undefined) cell = "";
          else if (cell instanceof Date)
            cell = dayjs(cell).format("YYYY-MM-DD HH:mm:ss");
          else cell = String(cell).replace(/"/g, '""');
          if (String(cell).search(/("|,|\n)/g) >= 0) cell = `"${cell}"`;
          return cell;
        }).join(separator);
      })
      .join("\n");
  const blob = new Blob(["\ufeff" + csvContent], {
    type: "text/csv;charset=utf-8;",
  });
  const link = document.createElement("a");
  if (link.download !== undefined) {
    const url = URL.createObjectURL(blob);
    link.setAttribute("href", url);
    link.setAttribute("download", filename);
    link.style.visibility = "hidden";
    document.body.appendChild(link);
    link.click();
    document.body.removeChild(link);
    URL.revokeObjectURL(url);
    return true;
  }
  toast.push(
    <Notification title="Export Failed" type="danger">
      Browser does not support this feature.
    </Notification>
  );
  return false;
}

type LeadListItem = {
  id: string | number;
  lead_number: string;
  lead_status: LeadStatus;
  enquiry_type: EnquiryType;
  lead_info: any;
  productId?: number;
  productName: string;
  customerId: string | number;
  customerName: string;
  lead_intent: LeadIntent;
  qty?: number | null;
  target_price?: number | null;
  assigned_sales_person_id?: string | number | null;
  sales_person_id?: string | number | null;
  assigned_saled_id?: string | number | null;
  salesPersonName?: string;
  createdAt: Date;
  updatedAt?: Date;
  source_supplier_id?: string | number | null;
  sourceSupplierName?: string;
  rawApiData: any;
  buyer: any;
  seller: any;
  member_email?: string;
  member_phone?: string;
  formId: any;
};

const assignLeadSchema = z.object({
  assigned_sales_person_id: z.coerce.number({
    required_error: "An assignee is required.",
  }),
});
type AssignLeadFormData = z.infer<typeof assignLeadSchema>;
export type SelectOption = { value: any; label: string };

export type LeadModalType =
  | "email"
  | "whatsapp"
  | "notification"
  | "task"
  | "activity"
  | "calendar"
  | "alert"
  | "document"
  | "feedback"
  | "convertToDeal"
  | "viewOpportunities"
  | "viewLeadForm"
  | "viewDeal"
  | "addAccountDocuments"
  | "assignLead";
export interface LeadModalState {
  isOpen: boolean;
  type: LeadModalType | null;
  data: LeadListItem | null;
}
interface LeadModalsProps {
  modalState: LeadModalState;
  onClose: () => void;
  onSuccess: () => void;
  getAllUserDataOptions: SelectOption[];
}

const LeadModals: React.FC<LeadModalsProps> = ({
  modalState,
  onClose,
  onSuccess,
  getAllUserDataOptions,
}) => {
  const { type, data: lead, isOpen } = modalState;
  if (!isOpen || !lead) return null;
  const renderModalContent = () => {
    switch (type) {
      case "assignLead":
        return (
          <AssignLeadDialog
            lead={lead}
            onClose={onClose}
            onSuccess={onSuccess}
            getAllUserDataOptions={getAllUserDataOptions}
          />
        );
      case "email":
        return <SendEmailDialog lead={lead} onClose={onClose} />;
      case "whatsapp":
        return <SendWhatsAppDialog lead={lead} onClose={onClose} />;
      case "notification":
        return (
          <AddNotificationDialog
            lead={lead}
            onClose={onClose}
            getAllUserDataOptions={getAllUserDataOptions}
          />
        );
      case "task":
        return <AssignTaskDialog lead={lead} onClose={onClose} />;
      case "activity":
        return <AddActivityDialog lead={lead} onClose={onClose} />;
      case "calendar":
        return <AddScheduleDialog lead={lead} onClose={onClose} />;
      case "alert":
        return <ViewAlertDialog lead={lead} onClose={onClose} />;
      case "document":
        return <DownloadDocumentDialog lead={lead} onClose={onClose} />;
      case "feedback":
        return <ViewRequestFeedbackDialog lead={lead} onClose={onClose} />;
      case "convertToDeal":
        return <ConvertLeadToDealDialog lead={lead} onClose={onClose} />;
      case "viewOpportunities":
        return <ViewOpportunitiesDialog lead={lead} onClose={onClose} />;
      case "viewLeadForm":
        return <ViewLeadFormDialog lead={lead} onClose={onClose} />;
      case "viewDeal":
        return <ViewDealDialog lead={lead} onClose={onClose} />;
      case "addAccountDocuments":
        return <AddAccountDocumentsDialog lead={lead} onClose={onClose} />;
      default:
        return (
          <GenericActionDialog type={type} lead={lead} onClose={onClose} />
        );
    }
  };
  return <>{renderModalContent()}</>;
};
const ConvertLeadToDealDialog: React.FC<{
  lead: LeadListItem;
  onClose: () => void;
}> = ({ lead, onClose }) => {

  const [isLoading, setIsLoading] = useState(false);
  const { control, handleSubmit } = useForm({
    defaultValues: {
      dealValue: lead.target_price || 0,
      dealName: `${lead.productName} for ${lead.customerName}`,
    },
  });
  const onConvert = (data: any) => {
    setIsLoading(true);
    console.log(`Converting lead ${lead.lead_number} to deal with data:`, data);
    setTimeout(() => {
      toast.push(
        <Notification type="success" title="Lead Converted">
          Successfully converted to a new deal. Accounts team has been notified.
        </Notification>
      );
      setIsLoading(false);
      onClose();
    }, 1000);
  };
  return (
    <Dialog isOpen={true} onClose={onClose} onRequestClose={onClose} width={700}>
      <h5 className="mb-4">Convert Lead to Deal</h5>
      <p className="mb-4">
        You are about to convert lead <span className="font-semibold">{lead.lead_number}</span> into a new deal.
        This will initiate the Purchase Order (PO) and Sales Order (SO) process for the accounts team.
        Please confirm the details below.
      </p>
      <Card>
        <div className="p-4">
          <h6 className="mb-4">Deal Summary</h6>
          <div className="text-center font-semibold mb-2 p-2 bg-gray-100 dark:bg-gray-700 rounded-md">
            {lead.productName}
          </div>
          <div className="grid grid-cols-1 md:grid-cols-2 gap-x-8 gap-y-4">
            <div>
              <h6 className="font-bold text-gray-800 dark:text-gray-200 border-b pb-1 mb-2">Purchase From (Supplier)</h6>
              <p><strong>Name:</strong> {lead.seller?.name || 'N/A'}</p>
              <p><strong>Member ID:</strong> {lead.seller?.member_code || 'N/A'}</p>
            </div>
            <div>
              <h6 className="font-bold text-gray-800 dark:text-gray-200 border-b pb-1 mb-2">Sale To (Buyer)</h6>
              <p><strong>Name:</strong> {lead.buyer?.name || 'N/A'}</p>
              <p><strong>Member ID:</strong> {lead.buyer?.member_code || 'N/A'}</p>
            </div>
          </div>
          <hr className="my-4" />
          <div className="grid grid-cols-2 md:grid-cols-4 gap-4 text-sm">
            <div><strong className="block">Quantity:</strong> {lead.qty || 'N/A'}</div>
            <div><strong className="block">Target Price:</strong> ${lead.target_price || 'N/A'}</div>
          </div>
        </div>
      </Card>

      <div className="text-right mt-6">
        <Button
          type="button"
          className="mr-2"
          onClick={onClose}
          disabled={isLoading}
        >
          Cancel
        </Button>
        <Button variant="solid" onClick={handleSubmit(onConvert)} loading={isLoading} icon={<TbRocket />}>
          Confirm & Convert
        </Button>
      </div>
    </Dialog>
  );
};
type WallIntent = 'Sell' | 'Buy' | 'Exchange';
const intentTagColor: Record<WallIntent, string> = {
  Sell: "bg-emerald-100 text-emerald-700 dark:bg-emerald-500/20 dark:text-emerald-100",
  Buy: "bg-sky-100 text-sky-700 dark:bg-sky-500/20 dark:text-sky-100",
  Exchange:
    "bg-amber-100 text-amber-700 dark:bg-amber-500/20 dark:text-amber-100",
};
const ViewOpportunitiesDialog: React.FC<{
  lead: LeadListItem;
  onClose: () => void;
}> = ({ lead, onClose }) => {
  const dispatch = useAppDispatch();
  const [data, setData] = useState<any[]>([]);
  const [isLoading, setIsLoading] = useState(true);

  useEffect(() => {
    const fetchOpportunities = async () => {
      if (!lead.id) {
        setIsLoading(false);
        return;
      }
      setIsLoading(true);
      try {
        const actionResult = await dispatch(getLeadOpportunitiesAction({ id: lead.id, key: lead.lead_intent })).unwrap();
        if (actionResult?.data) {
          const formattedData = actionResult.data.map((item: any) => ({
            id: item.id,
            want_to: item.want_to,
            product_name: item.product_name,
            brand_name: item.brand_name,
            qty: item.qty,
            price: item.price,
            device_condition: item.device_condition,
            color: item.color,
            member_name: item.member_name,
            customer_code: item.customer_code,
            country_name: item.country_name,
            leads_count: item.leads_count,
          }));
          setData(formattedData);
        } else {
          setData([]);
        }
      } catch (error) {
        console.error("Failed to fetch opportunities:", error);
        toast.push(
          <Notification type="danger" title="Error">
            Could not load opportunities.
          </Notification>
        );
      } finally {
        setIsLoading(false);
      }
    };

    fetchOpportunities();
  }, [lead.id, lead.lead_intent, dispatch]);

  const columns = useMemo(() => [
    {
      header: 'Listing',
      accessorKey: 'product_name',
      cell: ({ row }: CellContext<any, any>) => {
        const { want_to, product_name, brand_name, color, device_condition } = row.original;
        const intent = want_to as WallIntent;
        return (
          <div>
            <p className="font-semibold text-gray-900 dark:text-gray-100">{product_name}</p>
            <p className="text-xs text-gray-600 dark:text-gray-300">{brand_name}</p>
            <div className="flex items-center flex-wrap gap-1 mt-2">
              <Tag className={`capitalize text-xs font-semibold border-0 ${intentTagColor[intent] || ''}`}>{want_to}</Tag>
              <Tag className="bg-gray-100 dark:bg-gray-700 text-xs">{device_condition}</Tag>
              <Tag className="bg-gray-100 dark:bg-gray-700 text-xs">{color}</Tag>
            </div>
          </div>
        );
      }
    },
    {
      header: 'Member',
      accessorKey: 'member_name',
      cell: ({ row }: CellContext<any, any>) => {
        const { member_name, customer_code, country_name } = row.original;
        return (
          <div>
            <p className="font-semibold">{member_name}</p>
            <p className="text-xs text-gray-500">{customer_code}</p>
            <p className="text-xs text-gray-500">{country_name}</p>
          </div>
        );
      }
    },
    {
      header: 'Details',
      accessorKey: 'qty',
      cell: ({ row }: CellContext<any, any>) => {
        const { qty, price } = row.original;
        return (
          <div>
            <p>Qty: <span className="font-semibold">{qty}</span></p>
            <p>Price: <span className="font-semibold">{price ? `$${price}` : 'N/A'}</span></p>
          </div>
        );
      }
    },
    {
      header: 'Leads',
      accessorKey: 'leads_count',
      cell: ({ row }: CellContext<any, any>) => <span className="font-semibold">{row.original.leads_count}</span>
    },
  ], []);

  return (
    <Dialog
      isOpen={true}
      onClose={onClose}
      onRequestClose={onClose}
      width={1000}
      bodyOpenClassName="overflow-hidden"
    >
      <div className="flex flex-col h-full max-h-[80vh]">
        <div className="px-6 py-4 border-b border-gray-200 dark:border-gray-700">
          <div className="flex items-center gap-2">
            <TbBulb className="text-2xl text-amber-500" />
            <h5 className="mb-0">Opportunities for {lead.lead_number}</h5>
          </div>
        </div>
        <div className="flex-grow overflow-y-auto px-6 py-4">
          {isLoading ? (
            <div className="flex justify-center items-center h-64">
              <Spinner size={40} />
            </div>
          ) : (
            <DataTable
              menuName={"leads"}
              columns={columns}
              data={data}
              noData={data.length === 0}
            />
          )}
        </div>
        <div className="px-6 py-4 border-t border-gray-200 dark:border-gray-700 text-right">
          <Button variant="solid" onClick={onClose}>Close</Button>
        </div>
      </div>
    </Dialog>
  );
};

const ViewLeadFormDialog: React.FC<{
  lead: LeadListItem;
  onClose: () => void;
}> = ({ lead, onClose }) => (
  <Dialog isOpen={true} onClose={onClose} onRequestClose={onClose} width={600}>
    <h5 className="mb-4">Lead Form Details: {lead.lead_number}</h5>
    <div className="space-y-4 max-h-[60vh] overflow-y-auto pr-2">
      <FormItem label="Product">
        <Input value={lead.productName} readOnly />
      </FormItem>
      <FormItem label="Customer">
        <Input
          value={`${lead.customerName} (ID: ${lead.customerId})`}
          readOnly
        />
      </FormItem>
      <div className="grid grid-cols-2 gap-4">
        <FormItem label="Quantity">
          <Input value={lead.qty ?? "N/A"} readOnly />
        </FormItem>
        <FormItem label="Target Price">
          <Input value={lead.target_price ?? "N/A"} readOnly />
        </FormItem>
      </div>
      <FormItem label="Assigned Sales Person">
        <Input value={lead.salesPersonName || "Unassigned"} readOnly />
      </FormItem>
      <FormItem label="Enquiry Type">
        <Input value={lead.enquiry_type} readOnly />
      </FormItem>
      <FormItem label="Lead Intent">
        <Input value={lead.lead_intent} readOnly />
      </FormItem>
    </div>
    <div className="text-right mt-6">
      <Button variant="solid" onClick={onClose}>
        Close
      </Button>
    </div>
  </Dialog>
);
const ViewDealDialog: React.FC<{ lead: LeadListItem; onClose: () => void }> = ({
  lead,
  onClose,
}) => (
  <Dialog isOpen={true} onClose={onClose} onRequestClose={onClose}>
    <h5 className="mb-4">Associated Deal for {lead.lead_number}</h5>
    <p>This lead has been converted to the following deal:</p>
    <Card bordered className="mt-4">
      <p>
        <strong>Deal ID:</strong> {dummyDeal.id}
      </p>
      <p>
        <strong>Value:</strong> ${dummyDeal.value.toLocaleString()}
      </p>
      <p>
        <strong>Pipeline:</strong> {dummyDeal.pipeline}
      </p>
      <p>
        <strong>Stage:</strong>{" "}
        <Tag className="bg-emerald-100 text-emerald-700">{dummyDeal.stage}</Tag>
      </p>
      <p>
        <strong>Close Date:</strong>{" "}
        {dayjs(dummyDeal.closeDate).format("DD MMM, YYYY")}
      </p>
    </Card>
    <div className="text-right mt-6">
      <Button variant="solid" onClick={onClose}>
        Close
      </Button>
    </div>
  </Dialog>
);
const AddAccountDocumentsDialog: React.FC<{
  lead: LeadListItem;
  onClose: () => void;
}> = ({ lead, onClose }) => {
  const [isLoading, setIsLoading] = useState(false);
  const { control, handleSubmit } = useForm({
    defaultValues: { document: null, description: "" },
  });
  const onUpload = (data: any) => {
    setIsLoading(true);
    console.log(
      `Uploading document for lead ${lead.lead_number} with data:`,
      data
    );
    setTimeout(() => {
      toast.push(
        <Notification type="success" title="Document Uploaded"></Notification>
      );
      setIsLoading(false);
      onClose();
    }, 1200);
  };
  return (
    <Dialog isOpen={true} onClose={onClose} onRequestClose={onClose}>
      <h5 className="mb-4">Add Account Document</h5>
      <p className="mb-4">
        Upload a document for the account associated with{" "}
        <span className="font-semibold">{lead.customerName}</span>.
      </p>
      <form onSubmit={handleSubmit(onUpload)}>
        <FormItem label="Document File">
          <Controller
            name="document"
            control={control}
            render={({ field }) => (
              <Input
                type="file"
                onChange={(e: any) => field.onChange(e.target.files?.[0])}
              />
            )}
          />
        </FormItem>
        <FormItem label="Description">
          <Controller
            name="description"
            control={control}
            render={({ field }) => <Input textArea {...field} />}
          />
        </FormItem>
        <div className="text-right mt-6">
          <Button
            type="button"
            className="mr-2"
            onClick={onClose}
            disabled={isLoading}
          >
            Cancel
          </Button>
          <Button variant="solid" type="submit" loading={isLoading}>
            Upload
          </Button>
        </div>
      </form>
    </Dialog>
  );
};
const SendEmailDialog: React.FC<{
  lead: LeadListItem;
  onClose: () => void;
}> = ({ lead, onClose }) => {
  const [isLoading, setIsLoading] = useState(false);
  const { control, handleSubmit } = useForm({
    defaultValues: {
      subject: `Regarding Lead: ${lead.lead_number}`,
      message: "",
    },
  });
  const onSendEmail = (data: { subject: string; message: string }) => {
    setIsLoading(true);
    console.log(
      "Simulating email to member of",
      lead.lead_number,
      "with data:",
      data
    );
    setTimeout(() => {
      toast.push(
        <Notification type="success" title="Email Sent Successfully" />
      );
      setIsLoading(false);
      onClose();
    }, 1000);
  };
  return (
    <Dialog isOpen={true} onClose={onClose} onRequestClose={onClose}>
      <h5 className="mb-4">Send Email for {lead.lead_number}</h5>
      <form onSubmit={handleSubmit(onSendEmail)}>
        <FormItem label="Subject">
          <Controller
            name="subject"
            control={control}
            render={({ field }) => <Input {...field} />}
          />
        </FormItem>
        <FormItem label="Message">
          <Controller
            name="message"
            control={control}
            render={({ field }) => (
              <RichTextEditor value={field.value} onChange={field.onChange} />
            )}
          />
        </FormItem>
        <div className="text-right mt-6">
          <Button className="mr-2" onClick={onClose}>
            Cancel
          </Button>
          <Button variant="solid" type="submit" loading={isLoading}>
            Send
          </Button>
        </div>
      </form>
    </Dialog>
  );
};
const SendWhatsAppDialog: React.FC<{
  lead: LeadListItem;
  onClose: () => void;
}> = ({ lead, onClose }) => {
  const { control, handleSubmit } = useForm({
    defaultValues: {
      message: `Hi, regarding your enquiry for ${lead.productName} (Lead: ${lead.lead_number})...`,
    },
  });
  const onSendMessage = (data: { message: string }) => {
    const phone = lead.member_phone?.replace(/\D/g, "") || "1234567890";
    const url = `https://wa.me/${phone}?text=${encodeURIComponent(
      data.message
    )}`;
    window.open(url, "_blank");
    toast.push(<Notification type="success" title="Redirecting to WhatsApp" />);
    onClose();
  };
  return (
    <Dialog isOpen={true} onClose={onClose} onRequestClose={onClose}>
      <h5 className="mb-4">Send WhatsApp for {lead.lead_number}</h5>
      <form onSubmit={handleSubmit(onSendMessage)}>
        <FormItem label="Message Template">
          <Controller
            name="message"
            control={control}
            render={({ field }) => <Input textArea {...field} rows={4} />}
          />
        </FormItem>
        <div className="text-right mt-6">
          <Button className="mr-2" onClick={onClose}>
            Cancel
          </Button>
          <Button variant="solid" type="submit">
            Open WhatsApp
          </Button>
        </div>
      </form>
    </Dialog>
  );
};

const AssignLeadDialog: React.FC<{
  lead: LeadListItem;
  onClose: () => void;
  onSuccess: () => void;
  getAllUserDataOptions: SelectOption[];
}> = ({ lead, onClose, onSuccess, getAllUserDataOptions }) => {
  const dispatch = useAppDispatch();
  const [isLoading, setIsLoading] = useState(false);

  const {
    control,
    handleSubmit,
    formState: { errors, isValid },
  } = useForm<AssignLeadFormData>({
    resolver: zodResolver(assignLeadSchema),
    defaultValues: {
      assigned_sales_person_id: lead.assigned_sales_person_id
        ? Number(lead.assigned_sales_person_id)
        : null,
    },
    mode: "onChange",
  });

  const handleAssignLead = async (formData: AssignLeadFormData) => {
    setIsLoading(true);
    try {
      const response = await axiosInstance.get(`/lead/lead/${lead.id}`);

      if (!response.data?.data) {
        throw new Error("Failed to fetch latest lead data.");
      }
      const latestLeadData = response.data.data;
      const payload = {
        ...latestLeadData,
        id: lead.id,
        assigned_saled_id: formData.assigned_sales_person_id,
        assigned_sales_person_id: formData.assigned_sales_person_id,
      };

      await dispatch(editLeadAction(payload)).unwrap();

      toast.push(
        <Notification type="success" title="Lead Assigned">
          Lead has been successfully assigned.
        </Notification>
      );
      onSuccess();
      onClose();
    } catch (error: any) {
      console.error("Assign Lead Error:", error);
      const errorMessage =
        error?.payload?.message || error.message || "An unknown error occurred.";
      toast.push(
        <Notification type="danger" title="Assignment Failed">
          {errorMessage}
        </Notification>
      );
    } finally {
      setIsLoading(false);
    }
  };

  return (
    <Dialog isOpen={true} onClose={onClose} onRequestClose={onClose}>
      <h5 className="mb-4">Assign Lead: {lead.lead_number}</h5>
      <p className="mb-4 text-sm">
        Lead Product:{" "}
        <span className="font-semibold">
          {lead.productName || "N/A"}
        </span>
      </p>

      <Form onSubmit={handleSubmit(handleAssignLead)}>
        <FormItem
          label="New Assignee"
          invalid={!!errors.assigned_sales_person_id}
          errorMessage={errors.assigned_sales_person_id?.message}
        >
          <Controller
            name="assigned_sales_person_id"
            control={control}
            render={({ field }) => (
              <UiSelect
                placeholder="Select a user"
                options={getAllUserDataOptions}
                value={getAllUserDataOptions.find(
                  (o) => o.value === field.value
                )}
                onChange={(opt) => field.onChange(opt?.value)}
              />
            )}
          />
        </FormItem>

        <div className="text-right mt-6">
          <Button
            type="button"
            className="mr-2"
            onClick={onClose}
            disabled={isLoading}
          >
            Cancel
          </Button>
          <Button
            variant="solid"
            type="submit"
            loading={isLoading}
            disabled={!isValid || isLoading}
          >
            Assign
          </Button>
        </div>
      </Form>
    </Dialog>
  );
};

const AddNotificationDialog: React.FC<{
  lead: LeadListItem;
  onClose: () => void;
  getAllUserDataOptions: SelectOption[];
}> = ({ lead, onClose, getAllUserDataOptions }) => {
  const dispatch = useAppDispatch();
  const [isLoading, setIsLoading] = useState(false);
  const notificationSchema = z.object({
    notification_title: z
      .string()
      .min(3, "Title must be at least 3 characters long."),
    send_users: z.array(z.number()).min(1, "Please select at least one user."),
    message: z.string().min(10, "Message must be at least 10 characters long."),
  });
  type NotificationFormData = z.infer<typeof notificationSchema>;
  const {
    control,
    handleSubmit,
    formState: { errors, isValid },
  } = useForm<NotificationFormData>({
    resolver: zodResolver(notificationSchema),
    defaultValues: {
      notification_title: `Update on Lead: ${lead.lead_number}`,
      send_users: [],
      message: `This is a notification regarding lead ID ${lead.lead_number} for the product "${lead.productName}".`,
    },
    mode: "onChange",
  });
  const onSend = async (formData: NotificationFormData) => {
    setIsLoading(true);
    const payload = {
      send_users: formData.send_users,
      notification_title: formData.notification_title,
      message: formData.message,
      module_id: String(lead.id),
      module_name: "Lead",
    };
    try {
      await dispatch(addNotificationAction(payload)).unwrap();
      toast.push(
        <Notification type="success" title="Notification Sent Successfully!" />
      );
      onClose();
    } catch (error: any) {
      toast.push(
        <Notification
          type="danger"
          title="Failed to Send Notification"
          children={error?.message || "An unknown error occurred."}
        />
      );
    } finally {
      setIsLoading(false);
    }
  };
  return (
    <Dialog isOpen={true} onClose={onClose} onRequestClose={onClose}>
      <h5 className="mb-4">Add Notification for {lead.lead_number}</h5>
      <Form onSubmit={handleSubmit(onSend)}>
        <FormItem
          label="Notification Title"
          invalid={!!errors.notification_title}
          errorMessage={errors.notification_title?.message}
        >
          <Controller
            name="notification_title"
            control={control}
            render={({ field }) => <Input {...field} />}
          />
        </FormItem>
        <FormItem
          label="Send to Users"
          invalid={!!errors.send_users}
          errorMessage={errors.send_users?.message}
        >
          <Controller
            name="send_users"
            control={control}
            render={({ field }) => (
              <UiSelect
                isMulti
                placeholder="Select Users"
                options={getAllUserDataOptions}
                value={getAllUserDataOptions.filter((o) =>
                  field.value?.includes(o.value)
                )}
                onChange={(options: any) =>
                  field.onChange(options?.map((o: any) => o.value) || [])
                }
              />
            )}
          />
        </FormItem>
        <FormItem
          label="Message"
          invalid={!!errors.message}
          errorMessage={errors.message?.message}
        >
          <Controller
            name="message"
            control={control}
            render={({ field }) => <Input textArea {...field} rows={3} />}
          />
        </FormItem>
        <div className="text-right mt-6">
          <Button className="mr-2" onClick={onClose} disabled={isLoading}>
            Cancel
          </Button>
          <Button
            variant="solid"
            type="submit"
            loading={isLoading}
            disabled={!isValid || isLoading}
          >
            Send
          </Button>
        </div>
      </Form>
    </Dialog>
  );
};
const AssignTaskDialog: React.FC<{
  lead: LeadListItem;
  onClose: () => void;
}> = ({ lead, onClose }) => {
  const [isLoading, setIsLoading] = useState(false);
  const { control, handleSubmit } = useForm({
    defaultValues: {
      title: `Follow up on lead ${lead.lead_number}`,
      assignee: null,
      dueDate: null,
      priority: null,
      description: "",
    },
  });
  const onAssignTask = (data: any) => {
    setIsLoading(true);
    console.log("Assigning task for", lead.lead_number, "with data:", data);
    setTimeout(() => {
      toast.push(<Notification type="success" title="Task Assigned" />);
      setIsLoading(false);
      onClose();
    }, 1000);
  };
  return (
    <Dialog isOpen={true} onClose={onClose} onRequestClose={onClose}>
      <h5 className="mb-4">Assign Task for {lead.lead_number}</h5>
      <form onSubmit={handleSubmit(onAssignTask)}>
        <FormItem label="Task Title">
          <Controller
            name="title"
            control={control}
            render={({ field }) => <Input {...field} />}
          />
        </FormItem>
        <div className="grid grid-cols-1 md:grid-cols-2 gap-4">
          <FormItem label="Assign To">
            <Controller
              name="assignee"
              control={control}
              render={({ field }) => (
                <UiSelect
                  placeholder="Select User"
                  options={dummyUsers}
                  {...field}
                />
              )}
            />
          </FormItem>
          <FormItem label="Priority">
            <Controller
              name="priority"
              control={control}
              render={({ field }) => (
                <UiSelect
                  placeholder="Select Priority"
                  options={priorityOptions}
                  {...field}
                />
              )}
            />
          </FormItem>
        </div>
        <FormItem label="Due Date">
          <Controller
            name="dueDate"
            control={control}
            render={({ field }) => (
              <DatePicker
                placeholder="Select date"
                value={field.value ?? undefined}
                onChange={field.onChange}
              />
            )}
          />
        </FormItem>
        <FormItem label="Description">
          <Controller
            name="description"
            control={control}
            render={({ field }) => <Input textArea {...field} />}
          />
        </FormItem>
        <div className="text-right mt-6">
          <Button className="mr-2" onClick={onClose}>
            Cancel
          </Button>
          <Button variant="solid" type="submit" loading={isLoading}>
            Assign Task
          </Button>
        </div>
      </form>
    </Dialog>
  );
};
const AddScheduleDialog: React.FC<{
  lead: LeadListItem;
  onClose: () => void;
}> = ({ lead, onClose }) => {
  const dispatch = useAppDispatch();
  const [isLoading, setIsLoading] = useState(false);
  const {
    control,
    handleSubmit,
    formState: { errors, isValid },
  } = useForm<ScheduleFormData>({
    resolver: zodResolver(scheduleSchema),
    defaultValues: {
      event_title: `Follow up on lead ${lead.lead_number}`,
      event_type: undefined,
      date_time: null as any,
      remind_from: null,
      notes: `Regarding lead for "${lead.productName}" from customer "${lead.customerName}".`,
    },
    mode: "onChange",
  });
  const onAddEvent = async (data: ScheduleFormData) => {
    setIsLoading(true);
    const payload = {
      module_id: Number(lead.id),
      module_name: "Member",
      event_title: data.event_title,
      event_type: data.event_type,
      date_time: dayjs(data.date_time).format("YYYY-MM-DDTHH:mm:ss"),
      ...(data.remind_from && {
        remind_from: dayjs(data.remind_from).format("YYYY-MM-DDTHH:mm:ss"),
      }),
      notes: data.notes || "",
    };
    try {
      await dispatch(addScheduleAction(payload)).unwrap();
      toast.push(
        <Notification
          type="success"
          title="Event Scheduled"
          children={`Successfully scheduled event for lead ${lead.lead_number}.`}
        />
      );
      onClose();
    } catch (error: any) {
      toast.push(
        <Notification
          type="danger"
          title="Scheduling Failed"
          children={error?.message || "An unknown error occurred."}
        />
      );
    } finally {
      setIsLoading(false);
    }
  };
  return (
    <Dialog isOpen={true} onClose={onClose} onRequestClose={onClose}>
      <h5 className="mb-4">Add Schedule for {lead.lead_number}</h5>
      <Form onSubmit={handleSubmit(onAddEvent)}>
        <FormItem
          label="Event Title"
          invalid={!!errors.event_title}
          errorMessage={errors.event_title?.message}
        >
          <Controller
            name="event_title"
            control={control}
            render={({ field }) => <Input {...field} />}
          />
        </FormItem>
        <div className="grid grid-cols-1 md:grid-cols-2 gap-4">
          <FormItem
            label="Event Type"
            invalid={!!errors.event_type}
            errorMessage={errors.event_type?.message}
          >
            <Controller
              name="event_type"
              control={control}
              render={({ field }) => (
                <UiSelect
                  placeholder="Select Type"
                  options={eventTypeOptions}
                  value={eventTypeOptions.find((o) => o.value === field.value)}
                  onChange={(opt: any) => field.onChange(opt?.value)}
                />
              )}
            />
          </FormItem>
          <FormItem
            label="Event Date & Time"
            invalid={!!errors.date_time}
            errorMessage={errors.date_time?.message}
          >
            <Controller
              name="date_time"
              control={control}
              render={({ field }) => (
                <DatePicker.DateTimepicker
                  placeholder="Select date and time"
                  value={field.value}
                  onChange={field.onChange}
                />
              )}
            />
          </FormItem>
        </div>
        <FormItem
          label="Reminder Date & Time (Optional)"
          invalid={!!errors.remind_from}
          errorMessage={errors.remind_from?.message}
        >
          <Controller
            name="remind_from"
            control={control}
            render={({ field }) => (
              <DatePicker.DateTimepicker
                placeholder="Select date and time"
                value={field.value}
                onChange={field.onChange}
              />
            )}
          />
        </FormItem>
        <FormItem
          label="Notes"
          invalid={!!errors.notes}
          errorMessage={errors.notes?.message}
        >
          <Controller
            name="notes"
            control={control}
            render={({ field }) => <Input textArea {...field} />}
          />
        </FormItem>
        <div className="text-right mt-6">
          <Button
            type="button"
            className="mr-2"
            onClick={onClose}
            disabled={isLoading}
          >
            Cancel
          </Button>
          <Button
            variant="solid"
            type="submit"
            loading={isLoading}
            disabled={!isValid || isLoading}
          >
            Save Event
          </Button>
        </div>
      </Form>
    </Dialog>
  );
};
const AddActivityDialog: React.FC<{ lead: LeadListItem; onClose: () => void }> =
  ({ lead, onClose }) => {
    const dispatch = useAppDispatch();
    const [userData, setUserData] = useState<any>(null);

    useEffect(() => {
      const { useEncryptApplicationStorage } = config;
      try { setUserData(encryptStorage.getItem("UserData", !useEncryptApplicationStorage)); }
      catch (error) { console.error("Error getting UserData:", error); }
    }, []);

    const [isLoading, setIsLoading] = useState(false);
    const {
      control,
      handleSubmit,
      formState: { errors, isValid },
    } = useForm<ActivityFormData>({
      resolver: zodResolver(activitySchema),
      defaultValues: { item: `Followed up on lead ${lead.lead_number}`, notes: "" },
      mode: "onChange",
    });

    const onAddActivity = async (data: ActivityFormData) => {
      setIsLoading(true);

      if (!userData?.id) {
        toast.push(
          <Notification type="danger" title="Error">
            Could not identify user. Please log in again.
          </Notification>
        );
        setIsLoading(false);
        return;
      }

      const payload = {
        item: data.item,
        notes: data.notes || "",
        module_id: String(lead.id),
        module_name: "Lead",
        user_id: userData.id,
      };

      try {
        await dispatch(addAllActionAction(payload)).unwrap();
        toast.push(<Notification type="success" title="Activity Added" />);
        onClose();
      } catch (error: any) {
        toast.push(
          <Notification
            type="danger"
            title="Failed to Add Activity"
            children={error?.message || "An unknown error occurred."}
          />
        );
      } finally {
        setIsLoading(false);
      }
    };

    return (
      <Dialog isOpen={true} onClose={onClose} onRequestClose={onClose}>
        <h5 className="mb-4">Add Activity Log for "{lead.lead_number}"</h5>
        <Form onSubmit={handleSubmit(onAddActivity)}>
          <FormItem
            label="Activity"
            invalid={!!errors.item}
            errorMessage={errors.item?.message}
          >
            <Controller
              name="item"
              control={control}
              render={({ field }) => (
                <Input {...field} placeholder="e.g., Followed up with member" />
              )}
            />
          </FormItem>
          <FormItem
            label="Notes (Optional)"
            invalid={!!errors.notes}
            errorMessage={errors.notes?.message}
          >
            <Controller
              name="notes"
              control={control}
              render={({ field }) => (
                <Input
                  textArea
                  {...field}
                  placeholder="Add relevant details..."
                />
              )}
            />
          </FormItem>
          <div className="text-right mt-6">
            <Button
              type="button"
              className="mr-2"
              onClick={onClose}
              disabled={isLoading}
            >
              Cancel
            </Button>
            <Button
              variant="solid"
              type="submit"
              loading={isLoading}
              disabled={!isValid || isLoading}
              icon={<TbCheck />}
            >
              Save Activity
            </Button>
          </div>
        </Form>
      </Dialog>
    );
  };
const ViewAlertDialog: React.FC<{
  lead: LeadListItem;
  onClose: () => void;
}> = ({ lead, onClose }) => {
  const alertColors: Record<string, string> = {
    danger: "red",
    warning: "amber",
    info: "blue",
  };
  return (
    <Dialog
      isOpen={true}
      onClose={onClose}
      onRequestClose={onClose}
      width={600}
    >
      <h5 className="mb-4">Alerts for {lead.lead_number}</h5>
      <div className="mt-4 flex flex-col gap-3">
        {dummyAlerts.length > 0 ? (
          dummyAlerts.map((alert) => (
            <div
              key={alert.id}
              className={`p-3 rounded-lg border-l-4 border-${alertColors[alert.severity]
                }-500 bg-${alertColors[alert.severity]}-50 dark:bg-${alertColors[alert.severity]
                }-500/10`}
            >
              <div className="flex justify-between items-start">
                <div className="flex items-start gap-2">
                  <TbAlertTriangle
                    className={`text-${alertColors[alert.severity]}-500 mt-1`}
                    size={20}
                  />
                  <p className="text-sm">{alert.message}</p>
                </div>
                <span className="text-xs text-gray-400 whitespace-nowrap">
                  {alert.time}
                </span>
              </div>
            </div>
          ))
        ) : (
          <p>No active alerts.</p>
        )}
      </div>
      <div className="text-right mt-6">
        <Button variant="solid" onClick={onClose}>
          Close
        </Button>
      </div>
    </Dialog>
  );
};
const DownloadDocumentDialog: React.FC<{
  lead: LeadListItem;
  onClose: () => void;
}> = ({ lead, onClose }) => {
  const iconMap: Record<string, React.ReactElement> = {
    pdf: <TbFileText className="text-red-500" />,
    zip: <TbFileZip className="text-amber-500" />,
  };
  return (
    <Dialog isOpen={true} onClose={onClose} onRequestClose={onClose}>
      <h5 className="mb-4">Documents for {lead.lead_number}</h5>
      <div className="flex flex-col gap-3 mt-4">
        {dummyDocs.map((doc) => (
          <div
            key={doc.id}
            className="flex justify-between items-center p-3 rounded-lg bg-gray-50 dark:bg-gray-700/50"
          >
            <div className="flex items-center gap-3">
              {React.cloneElement(iconMap[doc.type] || <TbClipboardText />, {
                size: 28,
              })}
              <div>
                <p className="font-semibold text-sm">{doc.name}</p>
                <p className="text-xs text-gray-400">{doc.size}</p>
              </div>
            </div>
            <Tooltip title="Download">
              <Button shape="circle" size="sm" icon={<TbDownload />} />
            </Tooltip>
          </div>
        ))}
      </div>
      <div className="text-right mt-6">
        <Button onClick={onClose}>Close</Button>
      </div>
    </Dialog>
  );
};
const ViewRequestFeedbackDialog: React.FC<{
  lead: LeadListItem;
  onClose: () => void;
}> = ({ lead, onClose }) => {
  const statusColors: Record<string, string> = {
    Open: "bg-emerald-500",
    Closed: "bg-red-500",
  };
  return (
    <Dialog
      isOpen={true}
      onClose={onClose}
      onRequestClose={onClose}
      width={700}
    >
      <h5 className="mb-4">Requests & Feedback for {lead.lead_number}</h5>
      <div className="max-h-[400px] overflow-y-auto">
        <Table>
          <Table.THead>
            <Table.Tr>
              <Table.Th>Type</Table.Th>
              <Table.Th>Subject</Table.Th>
              <Table.Th>Status</Table.Th>
            </Table.Tr>
          </Table.THead>
          <Table.TBody>
            {dummyFeedback.map((fb) => (
              <Table.Tr key={fb.id}>
                <Table.Td>{fb.type}</Table.Td>
                <Table.Td>{fb.subject}</Table.Td>
                <Table.Td>
                  <Tag
                    className="text-white"
                    prefix
                    prefixClass={statusColors[fb.status]}
                  >
                    {fb.status}
                  </Tag>
                </Table.Td>
              </Table.Tr>
            ))}
          </Table.TBody>
        </Table>
      </div>
      <div className="text-right mt-6">
        <Button variant="solid" onClick={onClose}>
          Close
        </Button>
      </div>
    </Dialog>
  );
};
const GenericActionDialog: React.FC<{
  type: LeadModalType | null;
  lead: LeadListItem;
  onClose: () => void;
}> = ({ type, lead, onClose }) => {
  const [isLoading, setIsLoading] = useState(false);
  const title = type
    ? `Confirm: ${type.charAt(0).toUpperCase() + type.slice(1)}`
    : "Confirm Action";
  const handleConfirm = () => {
    setIsLoading(true);
    console.log(`Action '${type}' for ${lead.lead_number}`);
    setTimeout(() => {
      toast.push(<Notification type="success" title="Action Completed" />);
      setIsLoading(false);
      onClose();
    }, 1000);
  };
  return (
    <Dialog isOpen={true} onClose={onClose} onRequestClose={onClose}>
      <h5 className="mb-2">{title}</h5>
      <p>
        Perform this action for{" "}
        <span className="font-semibold">{lead.lead_number}</span>?
      </p>
      <div className="text-right mt-6">
        <Button className="mr-2" onClick={onClose}>
          Cancel
        </Button>
        <Button variant="solid" onClick={handleConfirm} loading={isLoading}>
          Confirm
        </Button>
      </div>
    </Dialog>
  );
};

const LeadActionColumn = ({
  data,
  onViewDetail,
  onEdit,
  onDelete,
  onAssign,
  onChangeStatus,
  onOpenModal,
  onStartProcess,
}: {
  data: any;
  onViewDetail: () => void;
  onEdit: () => void;
  onDelete: () => void;
  onAssign: () => void;
  onChangeStatus: () => void;
  onOpenModal: (type: LeadModalType) => void;
  onStartProcess: () => void;
}) => {
  const iconButtonClass =
    "text-lg p-0.5 rounded-md transition-colors duration-150 ease-in-out cursor-pointer select-none";
  const hoverBgClass = "hover:bg-gray-100 dark:hover:bg-gray-700";

  return (
    <div className="flex items-center justify-center">
      <Tooltip title="Edit Lead">
        <div
          className={classNames(
            iconButtonClass,
            hoverBgClass,
            "text-gray-500 hover:text-emerald-600 dark:text-gray-400 dark:hover:text-emerald-400"
          )}
          role="button"
          onClick={onEdit}
        >
          <TbPencil />
        </div>
      </Tooltip>
      <Tooltip title="View Lead">
        <div
          className={classNames(
            iconButtonClass,
            hoverBgClass,
            "text-gray-500 hover:text-blue-600 dark:text-gray-400 dark:hover:text-blue-400"
          )}
          role="button"
          onClick={onViewDetail}
        >
          <TbEye />
        </div>
      </Tooltip>

      <Dropdown
        renderTitle={
          <BsThreeDotsVertical className="ml-0.5 mr-2 cursor-pointer hover:bg-gray-100 dark:hover:bg-gray-700 rounded-md" />
        }
      >


        <Dropdown.Item
          onClick={() => onOpenModal("email")}
          className="flex items-center gap-2 text-xs"
        >
          <TbMail size={18} /> Send Email
        </Dropdown.Item>
        {data.assigned_saled_id ? <Dropdown.Item
          onClick={onStartProcess}
          className="flex items-center gap-2 text-xs"
        >
          <TbPlayerPlay size={18} /> Start Process
        </Dropdown.Item> : null}
        <Dropdown.Item
          onClick={() => onOpenModal("whatsapp")}
          className="flex items-center gap-2 text-xs"
        >
          <TbBrandWhatsapp size={18} /> Send Whatsapp
        </Dropdown.Item>
        <Dropdown.Item
          onClick={() => onOpenModal("notification")}
          className="flex items-center gap-2 text-xs"
        >
          <TbBell size={18} /> Add Notification
        </Dropdown.Item>
        <Dropdown.Item
          onClick={() => onOpenModal("task")}
          className="flex items-center gap-2 text-xs"
        >
          <TbSubtask size={18} /> Assign Task
        </Dropdown.Item>
        <Dropdown.Item
          onClick={() => onOpenModal("calendar")}
          className="flex items-center gap-2 text-xs"
        >
          <TbCalendarEvent size={18} /> Add Schedule
        </Dropdown.Item>
        <Dropdown.Item
          onClick={() => onOpenModal("activity")}
          className="flex items-center gap-2 text-xs"
        >
          <TbTagStarred size={18} /> Add Activity
        </Dropdown.Item>
       {data.lead_status == 'Approved' ? <Dropdown.Item
          onClick={() => onOpenModal("convertToDeal")}
          className="flex items-center gap-2 text-xs"
        >
          <TbRocket size={18} /> Convert to Deal
        </Dropdown.Item> : null}

        <Dropdown.Item
          onClick={() => onOpenModal("viewOpportunities")}
          className="flex items-center gap-2 text-xs"
        >
          <TbTrophy size={18} /> View Opportunities
        </Dropdown.Item>
        <Dropdown.Item
          onClick={() => onOpenModal("viewLeadForm")}
          className="flex items-center gap-2 text-xs"
        >
          <TbFileDescription size={18} /> View Lead Form
        </Dropdown.Item>
        <Dropdown.Item
          onClick={() => onOpenModal("viewDeal")}
          className="flex items-center gap-2 text-xs"
        >
          <TbPennant size={18} /> View Deal
        </Dropdown.Item>
        <Dropdown.Item
          onClick={() => onOpenModal("addAccountDocuments")}
          className="flex items-center gap-2 text-xs"
        >
          <TbFileInvoice size={18} /> Add Account Documents
        </Dropdown.Item>
        {!data.assigned_saled_id ? <Dropdown.Item
          onClick={() => onOpenModal("assignLead")}
          className="flex items-center gap-2 text-xs"
        >
          <TbUserSearch size={18} /> Assign Sales Person
        </Dropdown.Item> : null}
      </Dropdown>
    </div>
  );
};
const LeadSearch = React.forwardRef<
  HTMLInputElement,
  { onInputChange: (value: string) => void; placeholder?: string }
>(({ onInputChange, ...rest }, ref) => (
  <DebouceInput
    ref={ref}
    {...rest}
    suffix={<TbSearch className="text-lg" />}
    onChange={(e: React.ChangeEvent<HTMLInputElement>) =>
      onInputChange(e.target.value)
    }
  />
));
LeadSearch.displayName = "LeadSearch";

const LeadTableTools = ({
  onSearchChange,
  onFilter,
  onExport,
  onClearFilters,
  columns,
  filteredColumns,
  setFilteredColumns,
  activeFilterCount,
  isDashboard,
}: {
  onSearchChange: (query: string) => void;
  onFilter: () => void;
  onExport: () => void;
  onClearFilters: () => void;
  columns: ColumnDef<LeadListItem>[];
  filteredColumns: ColumnDef<LeadListItem>[];
  setFilteredColumns: React.Dispatch<
    React.SetStateAction<ColumnDef<LeadListItem>[]>
  >;
  activeFilterCount: number;
  isDashboard: boolean;
}) => {
  const isColumnVisible = (colId: string) =>
    filteredColumns.some((c) => (c.id || c.accessorKey) === colId);
  const toggleColumn = (checked: boolean, colId: string) => {
    if (checked) {
      const originalColumn = columns.find(
        (c) => (c.id || c.accessorKey) === colId
      );
      if (originalColumn) {
        setFilteredColumns((prev) => {
          const newCols = [...prev, originalColumn];
          newCols.sort((a, b) => {
            const indexA = columns.findIndex(
              (c) => (c.id || c.accessorKey) === (a.id || a.accessorKey)
            );
            const indexB = columns.findIndex(
              (c) => (c.id || c.accessorKey) === (b.id || b.accessorKey)
            );
            return indexA - indexB;
          });
          return newCols;
        });
      }
    } else {
      setFilteredColumns((prev) =>
        prev.filter((c) => (c.id || c.accessorKey) !== colId)
      );
    }
  };
  return (
    <div className="flex flex-col sm:flex-row sm:items-center sm:justify-between gap-1.5 w-full">
      <div className="flex-grow">
        <LeadSearch
          onInputChange={onSearchChange}
          placeholder="Quick Search..."
        />
      </div>
      {!isDashboard && (
        <div className="flex flex-col sm:flex-row gap-1 w-full sm:w-auto">
          <Dropdown
            renderTitle={<Button icon={<TbColumns />} />}
            placement="bottom-end"
          >
            <div className="flex flex-col p-2">
              <div className="font-semibold mb-1 border-b pb-1">
                Toggle Columns
              </div>
              {columns.map((col) => {
                const id = col.id || (col.accessorKey as string);
                return (
                  col.header && (
                    <div
                      key={id}
                      className="flex items-center gap-2 hover:bg-gray-100 dark:hover:bg-gray-700 rounded-md py-1.5 px-2"
                    >
                      <Checkbox
                        checked={isColumnVisible(id)}
                        onChange={(checked) => toggleColumn(checked, id)}
                      >
                        {col.header as string}
                      </Checkbox>
                    </div>
                  )
                );
              })}
            </div>
          </Dropdown>
          <Button
            icon={<TbReload />}
            onClick={onClearFilters}
            title="Clear Filters & Reload"
          ></Button>
          <Button
            icon={<TbFilter />}
            onClick={onFilter}
            className="w-full sm:w-auto"
          >
            Filter{" "}
            {activeFilterCount > 0 && (
              <span className="ml-2 bg-indigo-100 text-indigo-600 dark:bg-indigo-500 dark:text-white text-xs font-semibold px-2 py-0.5 rounded-full">
                {activeFilterCount}
              </span>
            )}
          </Button>
          <Button icon={<TbCloudUpload />} onClick={onExport}>
            Export
          </Button>
        </div>
      )}
    </div>
  );
};

const ActiveFiltersDisplay = ({
  filterData,
  onRemoveFilter,
  onClearAll,
}: {
  filterData: FilterFormData;
  onRemoveFilter: (key: keyof FilterFormData, value: string) => void;
  onClearAll: () => void;
}) => {
  const hasFilters = Object.values(filterData).some(
    (v) => Array.isArray(v) && v.length > 0
  );
  if (!hasFilters) return null;

  return (
    <div className="flex flex-wrap items-center gap-2 mb-4 border-b border-gray-200 dark:border-gray-700 pb-4">
      <span className="font-semibold text-sm text-gray-600 dark:text-gray-300 mr-2">
        Active Filters:
      </span>
      {filterData.filterStatuses?.map((item) => (
        <Tag key={`status-${item}`} prefix>
          Status: {item}{" "}
          <TbX
            className="ml-1 h-3 w-3 cursor-pointer hover:text-red-500"
            onClick={() => onRemoveFilter("filterStatuses", item)}
          />
        </Tag>
      ))}
      {filterData.filterEnquiryTypes?.map((item) => (
        <Tag key={`enquiry-${item}`} prefix>
          Enquiry: {item}{" "}
          <TbX
            className="ml-1 h-3 w-3 cursor-pointer hover:text-red-500"
            onClick={() => onRemoveFilter("filterEnquiryTypes", item)}
          />
        </Tag>
      ))}
      {filterData.filterIntents?.map((item) => (
        <Tag key={`intent-${item}`} prefix>
          Intent: {item}{" "}
          <TbX
            className="ml-1 h-3 w-3 cursor-pointer hover:text-red-500"
            onClick={() => onRemoveFilter("filterIntents", item)}
          />
        </Tag>
      ))}
      <Button
        size="xs"
        variant="plain"
        className="text-red-600 hover:text-red-500 hover:underline ml-auto"
        onClick={onClearAll}
      >
        Clear All
      </Button>
    </div>
  );
};

const LeadTable = (props: any) => <DataTable {...props} />;
const LeadSelectedFooter = ({ selectedItems, onDeleteSelected }: any) => {
  const [open, setOpen] = useState(false);
  if (!selectedItems || selectedItems.length === 0) return null;
  return (
    <>
      <StickyFooter className="p-4 border-t" stickyClass="-mx-4 sm:-mx-8">
        <div className="flex items-center justify-between">
          <span>{selectedItems.length} selected</span>
          <Button size="sm" color="red-500" onClick={() => setOpen(true)}>
            Delete Selected
          </Button>
        </div>
      </StickyFooter>
      <ConfirmDialog
        isOpen={open}
        type="danger"
        onConfirm={() => {
          onDeleteSelected();
          setOpen(false);
        }}
        onClose={() => setOpen(false)}
        title="Delete Selected"
      >
        <p>Are you sure you want to delete the selected items?</p>
      </ConfirmDialog>
    </>
  );
};

// --- Main LeadsListing Component ---
const LeadsListing = ({ isDashboard }: { isDashboard?: boolean }) => {
  const dispatch = useAppDispatch();
  const navigate = useNavigate();
  const {
    LeadsData = { data: { data: [], counts: {} } },
    getAllUserData = [],
    status: masterLoadingStatus = "idle",
  } = useSelector(masterSelector, shallowEqual);

  const [initialLoading, setInitialLoading] = useState(true);
  const [isFilterDrawerOpen, setIsFilterDrawerOpen] = useState(false);
  const [isAssignDrawerOpen, setIsAssignDrawerOpen] = useState(false);
  const [isChangeStatusDrawerOpen, setIsChangeStatusDrawerOpen] =
    useState(false);
  const [leadToView, setLeadToView] = useState<LeadListItem | null>(null);
  const [editingLeadForDrawer, setEditingLeadForDrawer] =
    useState<LeadListItem | null>(null);
  const [isSubmittingDrawer, setIsSubmittingDrawer] = useState(false);
  const [isExportReasonModalOpen, setIsExportReasonModalOpen] = useState(false);
  const [isSubmittingExportReason, setIsSubmittingExportReason] =
    useState(false);
  const [modalState, setModalState] = useState<LeadModalState>({
    isOpen: false,
    type: null,
    data: null,
  });

  // --- START: NEW STATE FOR START PROCESS MODAL ---
  const [isStartProcessModalOpen, setIsStartProcessModalOpen] = useState(false);
  const [leadForProcess, setLeadForProcess] = useState<LeadListItem | null>(null);
  // --- END: NEW STATE ---

  // --- START: NEW STATE FOR PENDING LEADS ---
  const [isPendingLeadsModalOpen, setIsPendingLeadsModalOpen] = useState(false);
  // --- END: NEW STATE ---

  const handleOpenModal = useCallback(
    (type: LeadModalType, leadData: LeadListItem) =>
      setModalState({ isOpen: true, type, data: leadData }),
    []
  );
  const handleUpdateSuccess = useCallback(() => {
    dispatch(getLeadAction());
  }, [dispatch]);

  useEffect(() => {
    const fetchData = async () => {
      setInitialLoading(true);
      try {
        await Promise.all([
          dispatch(getLeadAction()),
          dispatch(getAllUsersAction()),
          dispatch(getFormBuilderAction()), // Fetches forms for the new modal
        ]);
      } catch (error) {
        console.error("Failed to fetch initial data:", error);
      } finally {
        setInitialLoading(false);
      }
    };
    fetchData();
  }, [dispatch]);

  const handleCloseModal = () =>
    setModalState({ isOpen: false, type: null, data: null });
  const [isProcessingDelete, setIsProcessingDelete] = useState(false);
  const [singleDeleteConfirmOpen, setSingleDeleteConfirmOpen] = useState(false);
  const [itemToDelete, setItemToDelete] = useState<LeadListItem | null>(null);
  const [filterCriteria, setFilterCriteria] = useState<FilterFormData>(
    filterFormSchema.parse({})
  );
  const [tableData, setTableData] = useState<TableQueries>({
    pageIndex: 1,
    pageSize: 10,
    sort: { order: "desc", key: "createdAt" },
    query: "",
  });
  const [selectedItems, setSelectedItems] = useState<LeadListItem[]>([]);

  const filterFormMethods = useForm<FilterFormData>({
    resolver: zodResolver(filterFormSchema),
    defaultValues: filterCriteria,
  });
  const assignFormMethods = useForm<{ salesPersonId: string | number | null }>({
    defaultValues: { salesPersonId: null },
  });
  const statusFormMethods = useForm<{ newStatus: LeadStatus }>({
    defaultValues: { newStatus: "New" },
  });
  const exportReasonFormMethods = useForm<ExportReasonFormData>({
    resolver: zodResolver(exportReasonSchema),
    defaultValues: { reason: "" },
  });
  const getAllUserDataOptions = useMemo(
    () =>
      Array.isArray(getAllUserData)
        ? getAllUserData.map((user: any) => ({
          value: user.id,
          label: `(${user.employee_id}) - ${user.name || 'N/A'}`
        }))
        : [],
    [getAllUserData]
  );

  const mappedLeads: LeadListItem[] = useMemo(() => {
    if (!Array.isArray(LeadsData?.data?.data)) return [];
    return LeadsData?.data?.data.map(
      (apiLead: any): LeadListItem => ({
        id: apiLead.id,
       
        lead_number:  apiLead.lead_number || `LD-${apiLead.id}`,
        lead_status: apiLead.status || apiLead.lead_status || "New",
        enquiry_type: apiLead.lead_type || apiLead.enquiry_type || "Other",
        lead_info: apiLead.lead_info,
        productId: apiLead.product?.id,
        productName: apiLead.product?.name ?? "N/A",
        customerId: String(apiLead.customer?.id ?? apiLead.customer_id ?? "N/A"),
        customerName: apiLead.customer?.name ?? "N/A",
        lead_intent: (apiLead.want_to as LeadIntent) || "Buy",
        qty: apiLead.qty,
        target_price: apiLead.target_price,
        assigned_sales_person_id: apiLead.sales_person_id,
        sales_person_id: apiLead.sales_person_id,
        assigned_saled_id: apiLead.assigned_saled_id,
        salesPersonName: apiLead.sales_person_name,
        createdAt: new Date(apiLead.created_at),
        updatedAt: apiLead.updated_at ? new Date(apiLead.updated_at) : undefined,
        source_supplier_id: apiLead.source_member_id,
        sourceSupplierName: apiLead.source_supplier?.name,
        rawApiData: apiLead,
        buyer: apiLead.lead_info?.buyer,
        seller: apiLead.lead_info?.seller,
        member_email: apiLead.customer?.email,
        member_phone: apiLead.customer?.mobile_no,
        formId: apiLead.form_id,
      })
    );
  }, [LeadsData?.data?.data]);

  const { pageData, total, allFilteredAndSortedData } = useMemo((): {
    pageData: LeadListItem[];
    total: number;
    allFilteredAndSortedData: LeadListItem[];
  } => {
    let processedData = mappedLeads;
    if (filterCriteria.dateRange?.[0] || filterCriteria.dateRange?.[1]) {
      const [start, end] = filterCriteria.dateRange.map((d) =>
        d ? dayjs(d) : null
      );
      processedData = processedData.filter((item) => {
        const itemDate = dayjs(item.createdAt);
        if (start && end)
          return itemDate.isBetween(
            start.startOf("day"),
            end.endOf("day"),
            null,
            "[]"
          );
        if (start) return itemDate.isSameOrAfter(start.startOf("day"));
        if (end) return itemDate.isSameOrBefore(end.endOf("day"));
        return true;
      });
    }
    if (filterCriteria.filterStatuses?.length) {
      const statuses = new Set(filterCriteria.filterStatuses);
      processedData = processedData.filter((item) =>
        statuses.has(item.lead_status)
      );
    }
    if (filterCriteria.filterEnquiryTypes?.length) {
      const types = new Set(filterCriteria.filterEnquiryTypes);
      processedData = processedData.filter((item) =>
        types.has(item.enquiry_type)
      );
    }
    if (filterCriteria.filterIntents?.length) {
      const intents = new Set(filterCriteria.filterIntents);
      processedData = processedData.filter(
        (item) => !!item.lead_intent && intents.has(item.lead_intent)
      );
    }
    if (filterCriteria.filterProductIds?.length) {
      const productIds = new Set(filterCriteria.filterProductIds);
      processedData = processedData.filter(
        (item) => !!item.productId && productIds.has(item.productId)
      );
    }
    if (filterCriteria.filterSalesPersonIds?.length) {
      const spIds = new Set(filterCriteria.filterSalesPersonIds);
      processedData = processedData.filter(
        (item) =>
          !!item.assigned_sales_person_id &&
          spIds.has(String(item.assigned_sales_person_id))
      );
    }
    if (tableData.query && tableData.query.trim() !== "") {
      const query = tableData.query.toLowerCase().trim();
      processedData = processedData.filter(
        (item) =>
          String(item.id).toLowerCase().includes(query) ||
          String(item.lead_number).toLowerCase().includes(query) ||
          String(item.productName).toLowerCase().includes(query) ||
          String(item.customerName).toLowerCase().includes(query) ||
          String(item.customerId).toLowerCase().includes(query) ||
          String(item.salesPersonName).toLowerCase().includes(query) ||
          String(item.lead_status).toLowerCase().includes(query) ||
          String(item.enquiry_type).toLowerCase().includes(query)
      );
    }
    const { order, key } = tableData.sort as OnSortParam;
    if (order && key) {
      processedData.sort((a, b) => {
        let aVal = a[key as keyof LeadListItem] as any;
        let bVal = b[key as keyof LeadListItem] as any;
        if (key === "createdAt" || key === "updatedAt") {
          const dateA = aVal ? dayjs(aVal).valueOf() : 0;
          const dateB = bVal ? dayjs(bVal).valueOf() : 0;
          return order === "asc" ? dateA - dateB : dateB - dateA;
        }
        if (typeof aVal === "number" && typeof bVal === "number") {
          return order === "asc" ? aVal - bVal : bVal - aVal;
        }
        return order === "asc"
          ? String(aVal ?? "").localeCompare(String(bVal ?? ""))
          : String(bVal ?? "").localeCompare(String(aVal ?? ""));
      });
    }
    const currentTotal = processedData.length;
    const { pageIndex = 1, pageSize = 10 } = tableData;
    const startIndex = (pageIndex - 1) * pageSize;
    return {
      pageData: processedData.slice(startIndex, startIndex + pageSize),
      total: currentTotal,
      allFilteredAndSortedData: processedData,
    };
  }, [mappedLeads, tableData, filterCriteria]);

  const activeFilterCount = useMemo(() => {
    let count = 0;
    if (filterCriteria.filterStatuses?.length) count++;
    if (filterCriteria.filterEnquiryTypes?.length) count++;
    if (filterCriteria.filterIntents?.length) count++;
    if (filterCriteria.filterProductIds?.length) count++;
    if (filterCriteria.filterSalesPersonIds?.length) count++;
    if (
      filterCriteria.dateRange &&
      (filterCriteria.dateRange[0] || filterCriteria.dateRange[1])
    )
      count++;
    return count;
  }, [filterCriteria]);

  const handleSetTableData = useCallback(
    (data: Partial<TableQueries>) =>
      setTableData((prev) => ({ ...prev, ...data })),
    []
  );
  const handleOpenAddLeadPage = useCallback(() => {
    navigate("/sales-leads/lead/add");
  }, [navigate]);
  const handleOpenEditLeadPage = useCallback(
    (lead: LeadListItem) => {
      navigate(`/sales-leads/lead/edit/${lead.id}`);
    },
    [navigate]
  );

  // --- UPDATED: New handleStartProcess function to open the modal ---
  const handleStartProcess = useCallback((lead: LeadListItem) => {
    setLeadForProcess(lead);
    setIsStartProcessModalOpen(true);
  }, []);

  const handleDeleteClick = useCallback((item: LeadListItem) => {
    setItemToDelete(item);
    setSingleDeleteConfirmOpen(true);
  }, []);

  const onConfirmSingleDelete = useCallback(async () => {
    if (!itemToDelete) return;
    setIsProcessingDelete(true);
    try {
      await dispatch(deleteLeadAction(itemToDelete.id as number)).unwrap();
      toast.push(
        <Notification title="Success" type="success">
          Lead deleted.
        </Notification>
      );
      dispatch(getLeadAction());
      setSelectedItems((p) => p.filter((i) => i.id !== itemToDelete.id));
    } catch (e: any) {
      toast.push(
        <Notification title="Error" type="danger">
          {e.message || "Delete failed."}
        </Notification>
      );
    } finally {
      setIsProcessingDelete(false);
      setItemToDelete(null);
      setSingleDeleteConfirmOpen(false);
    }
  }, [dispatch, itemToDelete]);

  const onDeleteSelected = useCallback(async () => {
    if (!selectedItems.length) return;
    setIsProcessingDelete(true);
    const ids = selectedItems.map((item) => item.id).join(",");
    try {
      await dispatch(deleteAllLeadsAction({ ids })).unwrap();
      toast.push(
        <Notification title="Success" type="success">
          {selectedItems.length} leads deleted.
        </Notification>
      );
      dispatch(getLeadAction());
      setSelectedItems([]);
    } catch (e: any) {
      toast.push(
        <Notification title="Error" type="danger">
          {e.message || "Bulk delete failed."}
        </Notification>
      );
    } finally {
      setIsProcessingDelete(false);
    }
  }, [dispatch, selectedItems]);

  const openAssignDrawer = useCallback(
    (lead: LeadListItem) => {
      setEditingLeadForDrawer(lead);
      assignFormMethods.reset({
        salesPersonId: lead.assigned_sales_person_id || null,
      });
      setIsAssignDrawerOpen(true);
    },
    [assignFormMethods]
  );
  const closeAssignDrawer = useCallback(() => {
    setIsAssignDrawerOpen(false);
    setEditingLeadForDrawer(null);
  }, []);
  const onAssignSubmit = useCallback(async () => {
    if (!editingLeadForDrawer) return;
    setIsSubmittingDrawer(true);
    try {
      console.log("Simulating assign...");
      await new Promise((r) => setTimeout(r, 500));
      toast.push(
        <Notification title="Success" type="success">
          Lead assigned.
        </Notification>
      );
      closeAssignDrawer();
      dispatch(getLeadAction());
    } catch (error: any) {
      toast.push(
        <Notification title="Error" type="danger">
          Assignment failed.
        </Notification>
      );
    } finally {
      setIsSubmittingDrawer(false);
    }
  }, [dispatch, editingLeadForDrawer, closeAssignDrawer]);

  const openChangeStatusDrawer = useCallback(
    (lead: LeadListItem) => {
      setEditingLeadForDrawer(lead);
      statusFormMethods.reset({ newStatus: lead.lead_status });
      setIsChangeStatusDrawerOpen(true);
    },
    [statusFormMethods]
  );
  const closeChangeStatusDrawer = useCallback(() => {
    setIsChangeStatusDrawerOpen(false);
    setEditingLeadForDrawer(null);
  }, []);
  const onChangeStatusSubmit = useCallback(async () => {
    if (!editingLeadForDrawer) return;
    setIsSubmittingDrawer(true);
    try {
      console.log("Simulating status change...");
      await new Promise((r) => setTimeout(r, 500));
      toast.push(
        <Notification title="Success" type="success">
          Status updated.
        </Notification>
      );
      closeChangeStatusDrawer();
      dispatch(getLeadAction());
    } catch (error: any) {
      toast.push(
        <Notification title="Error" type="danger">
          Status update failed.
        </Notification>
      );
    } finally {
      setIsSubmittingDrawer(false);
    }
  }, [dispatch, editingLeadForDrawer, closeChangeStatusDrawer]);
  const openViewDialog = useCallback((lead: LeadListItem) => { navigate(`/sales-leads/lead/view/${lead.id}`) }, []);
  const closeViewDialog = useCallback(() => setLeadToView(null), []);

  const handleOpenExportModal = useCallback(() => {
    if (!allFilteredAndSortedData || allFilteredAndSortedData.length === 0) {
      toast.push(
        <Notification title="No Data" type="info">
          Nothing to export.
        </Notification>
      );
      return;
    }
    exportReasonFormMethods.reset({ reason: "" });
    setIsExportReasonModalOpen(true);
  }, [allFilteredAndSortedData, exportReasonFormMethods]);
  const handleConfirmExportWithReason = async (data: ExportReasonFormData) => {
    setIsSubmittingExportReason(true);
    const moduleName = "Leads";
    const date = new Date().toISOString().split("T")[0];
    const fileName = `leads_export_${date}.csv`;
    try {
      await dispatch(
        submitExportReasonAction({
          reason: data.reason,
          module: moduleName,
          file_name: fileName,
        })
      ).unwrap();
      toast.push(
        <Notification title="Export Reason Submitted" type="success" />
      );
      exportLeadsToCsv(fileName, allFilteredAndSortedData);
      toast.push(
        <Notification title="Data Exported" type="success">
          Leads data exported.
        </Notification>
      );
      setIsExportReasonModalOpen(false);
    } catch (error: any) {
      toast.push(
        <Notification
          title="Operation Failed"
          type="danger"
        >
          {String(error.message) || "Could not complete export."}
        </Notification>
      );
    } finally {
      setIsSubmittingExportReason(false);
    }
  };

  const handlePaginationChange = useCallback(
    (page: number) => handleSetTableData({ pageIndex: page }),
    [handleSetTableData]
  );
  const handlePageSizeChange = useCallback(
    (value: number) => {
      handleSetTableData({ pageSize: value, pageIndex: 1 });
      setSelectedItems([]);
    },
    [handleSetTableData]
  );
  const handleSort = useCallback(
    (sort: OnSortParam) => handleSetTableData({ sort, pageIndex: 1 }),
    [handleSetTableData]
  );
  const handleSearchChange = useCallback(
    (query: string) => handleSetTableData({ query, pageIndex: 1 }),
    [handleSetTableData]
  );
  const handleRowSelect = useCallback(
    (checked: boolean, row: LeadListItem) =>
      setSelectedItems((prev) =>
        checked
          ? prev.some((i) => i.id === row.id)
            ? prev
            : [...prev, row]
          : prev.filter((i) => i.id !== row.id)
      ),
    []
  );
  const handleAllRowSelect = useCallback(
    (checked: boolean, currentRows: Row<LeadListItem>[]) => {
      const originals = currentRows.map((r) => r.original);
      if (checked) {
        setSelectedItems((prev) => {
          const oldIds = new Set(prev.map((i) => i.id));
          return [...prev, ...originals.filter((o) => !oldIds.has(o.id))];
        });
      } else {
        const currentIds = new Set(originals.map((o) => o.id));
        setSelectedItems((prev) => prev.filter((i) => !currentIds.has(i.id)));
      }
    },
    []
  );

  const openFilterDrawer = useCallback(() => {
    filterFormMethods.reset(filterCriteria);
    setIsFilterDrawerOpen(true);
  }, [filterFormMethods, filterCriteria]);
  const closeFilterDrawer = useCallback(() => setIsFilterDrawerOpen(false), []);
  const onApplyFiltersSubmit = useCallback(
    (data: FilterFormData) => {
      setFilterCriteria(data);
      handleSetTableData({ pageIndex: 1 });
      closeFilterDrawer();
    },
    [handleSetTableData, closeFilterDrawer]
  );
  const onClearFilters = useCallback(() => {
    const defaults = filterFormSchema.parse({});
    filterFormMethods.reset(defaults);
    setFilterCriteria(defaults);
    handleSetTableData({ pageIndex: 1, query: "" });
    dispatch(getLeadAction());
    setIsFilterDrawerOpen(false);
  }, [filterFormMethods, handleSetTableData, dispatch]);
  const handleCardClick = (status: LeadStatus) => {
    onClearFilters();
    setFilterCriteria({ ...filterFormSchema.parse({}), filterStatuses: [status] });
  };
  const handleRemoveFilter = useCallback(
    (key: keyof FilterFormData, value: string) => {
      setFilterCriteria((prev) => {
        const newFilters = { ...prev };
        const currentValues = prev[key] as string[] | undefined;
        if (currentValues) {
          const newValues = currentValues.filter((item) => item !== value);
          (newFilters as any)[key] =
            newValues.length > 0 ? newValues : undefined;
        }
        return newFilters;
      });
      handleSetTableData({ pageIndex: 1 });
    },
    [handleSetTableData]
  );

  const columns: ColumnDef<LeadListItem>[] = useMemo(() => {
    const baseColumns: ColumnDef<LeadListItem>[] = [
      {
        header: "Lead",
        accessorKey: "lead_number",
        size: 130,
        cell: (props: CellContext<LeadListItem, any>) => (
          <div className="flex flex-col gap-0.5 text-xs">
            <span className="font-semibold">{props.row.original.enquiry_type == "Manual lead" ? `ML-${props.row.original.id.toString().padStart(5, '0')}` : props.row.original.enquiry_type == "Product lead" ?  `PL-${props.row.original.id.toString().padStart(5, '0')}` : props.row.original.enquiry_type == "Wall lead" ? `WL-${props.row.original.id.toString().padStart(5, '0')}` : null}</span>
            <div>
              <Tag
                className={`${enquiryTypeColor[props.row.original.enquiry_type] ||
                  enquiryTypeColor.default
                  } capitalize px-2 py-1 text-xs`}
              >
                {props.row.original.enquiry_type}
              </Tag>
            </div>
          </div>
        ),
      },
      {
        header: "Product",
        accessorKey: "productName",
        size: 200,
        cell: (props: CellContext<LeadListItem, any>) =>
          props.row.original.productName || "-",
      },
      {
        header: "Status",
        accessorKey: "lead_status",
        size: 120,
        cell: (props: CellContext<LeadListItem, any>) => (
          <Tag
            className={`${leadStatusColor[props.row.original.lead_status] ||
              leadStatusColor.default
              } capitalize px-2 py-1 text-xs`}
          >
            {props.row.original.lead_status}
          </Tag>
        ),
      },
      {
        header: "Member",
        accessorKey: "lead_info",
        size: 200,
        cell: (props: CellContext<LeadListItem, any>) => {
          const { buyer, seller } = props.row.original;
          const hasBuyer = buyer && typeof buyer === 'object' && buyer.name;
          const hasSeller = seller && typeof seller === 'object' && seller.name;

          return (
            <div className="flex flex-col gap-1.5 text-xs">
              {hasBuyer ? (
                <div>
                  <div className="font-bold text-gray-800 dark:text-gray-200">Buyer : {buyer.member_code || ''}</div>
                  <div className="truncate">{buyer.name}</div>
                </div>
              ) : (
                <div className="text-gray-400 italic">No Buyer Info</div>
              )}

              {hasBuyer && hasSeller && <hr className="border-t border-dashed border-gray-200 dark:border-gray-600 my-1" />}

              {hasSeller ? (
                <div>
                  <div className="font-bold text-gray-800 dark:text-gray-200">Supplier : {seller.member_code || ''}</div>
                  <div className="truncate">{seller.name}</div>
                </div>
              ) : (
                <div className="text-gray-400 italic">No Supplier Info</div>
              )}
            </div>
          );
        },
      },
      {
        header: "Details",
        size: 220,
        cell: (props: CellContext<LeadListItem, any>) => {
          const formattedDate = props.row.original.createdAt
            ? dayjs(props.row.original.createdAt).format('DD MMM YYYY, h:mm A')
            : "N/A";
          return (
            <div className="flex flex-col gap-1 text-xs">
              <div className="flex items-center gap-2">
                <Tag className="capitalize">{props.row.original.lead_intent || "Buy"}</Tag>
                <span><strong>Qty:</strong> {props.row.original.qty ?? "-"}</span>
              </div>
              <span>
                <strong>Target Price:</strong> {props.row.original.target_price ? `$${props.row.original.target_price}` : "-"}
              </span>
              <span>
                <strong>Sales Person:</strong>{" "}
                {props.row.original.salesPersonName || "Unassigned"}
              </span>
              <b className="mt-1">{formattedDate}</b>
            </div>
          );
        },
      },
    ];

    if (!isDashboard) {
      baseColumns.push({
        header: "Actions",
        id: "action",
        meta: { HeaderClass: "text-center" },
        size: 80,
        cell: (props: CellContext<LeadListItem, any>) => (
          <LeadActionColumn
            data={props.row.original}
            onViewDetail={() => openViewDialog(props.row.original)}
            onEdit={() => handleOpenEditLeadPage(props.row.original)}
            onDelete={() => handleDeleteClick(props.row.original)}
            onAssign={() => openAssignDrawer(props.row.original)}
            onChangeStatus={() => openChangeStatusDrawer(props.row.original)}
            onOpenModal={(type) => handleOpenModal(type, props.row.original)}
            onStartProcess={() => handleStartProcess(props.row.original)}
          />
        ),
      });
    }

    return baseColumns;
  }, [
    isDashboard,
    openViewDialog,
    handleOpenEditLeadPage,
    handleDeleteClick,
    openAssignDrawer,
    openChangeStatusDrawer,
    handleOpenModal,
    handleStartProcess,
  ]);

  const [filteredColumns, setFilteredColumns] =
    useState<ColumnDef<LeadListItem>[]>(columns);
  useEffect(() => {
    setFilteredColumns(columns);
  }, [columns]);

  const tableIsLoading =
    (masterLoadingStatus === "loading" ||
      masterLoadingStatus === "pending" ||
      isSubmittingDrawer ||
      isProcessingDelete) && !initialLoading;

  const cardClass =
    "rounded-md border transition-shadow duration-200 ease-in-out cursor-pointer hover:shadow-lg";
  const cardBodyClass = "flex gap-2 p-2";

  const renderCardContent = (content: number | undefined, colorClass: string) => {
    if (initialLoading) {
      return <Skeleton width={40} height={20} />;
    }
    return <b className={colorClass}>{content ?? 0}</b>;
  };

  const skeletonColumns: ColumnDef<LeadListItem>[] = useMemo(() =>
    columns.map((col) => ({
      ...col,
      cell: () => <Skeleton height={40} className="my-2" />,
    })), [columns]);

  const skeletonData = useMemo(() =>
    Array.from({ length: tableData.pageSize }, (_, i) => ({ id: `skeleton-${i}` })),
    [tableData.pageSize]);

  return (
    <>
      <Container className="h-auto">
        <AdaptiveCard className="h-full" bodyClass="h-full flex flex-col">
          {!isDashboard && (
            <div className="flex flex-col sm:flex-row sm:items-center sm:justify-between mb-4">
              <h5 className="mb-2 sm:mb-0">Leads Listing</h5>
              <div className="flex items-center gap-2">
                <Button
                  variant="solid"
                  color="blue-600"
                  onClick={() => setIsPendingLeadsModalOpen(true)}
                  disabled={initialLoading}
                >
                  Pending Leads
                </Button>
                <Button
                  variant="solid"
                  icon={<TbPlus />}
                  onClick={handleOpenAddLeadPage}
                  disabled={initialLoading}
                >
                  Add New
                </Button>
              </div>
            </div>
          )}
          {!isDashboard && (
            <div className="grid grid-cols-1 sm:grid-cols-3 lg:grid-cols-8 mb-4 gap-2 ">
              <Tooltip title="Click to show all leads">
                <div onClick={onClearFilters}>
                  <Card bodyClass={cardBodyClass} className={classNames(cardClass, "border-blue-200")}>
                    <div className="h-9 w-8 rounded-md flex items-center justify-center bg-blue-100 text-blue-500"><TbTrophy size={20} /></div>
                    <div className="flex flex-col">{renderCardContent(LeadsData?.counts?.total, "text-blue-500")}<span className="font-semibold text-[10px]">Total</span></div>
                  </Card>
                </div>
              </Tooltip>
              <Tooltip title="Click to show leads from today">
                <div onClick={() => { }}>
                  <Card bodyClass={cardBodyClass} className={classNames(cardClass, "border-violet-200")}>
                    <div className="h-9 w-8 rounded-md flex items-center justify-center bg-violet-100 text-violet-500"><TbCalendar size={20} /></div>
                    <div className="flex flex-col">{renderCardContent(LeadsData?.counts?.today, "text-violet-500")}<span className="font-semibold text-[10px]">Today</span></div>
                  </Card>
                </div>
              </Tooltip>
              <Tooltip title="Click to show active leads">
                <div onClick={() => handleCardClick("New")}>
                  <Card bodyClass={cardBodyClass} className={classNames(cardClass, "border-green-300")}>
                    <div className="h-9 w-8 rounded-md flex items-center justify-center bg-green-100 text-green-500"><TbCircleCheck size={20} /></div>
                    <div className="flex flex-col">{renderCardContent(LeadsData?.counts?.new, "text-green-500")}<span className="font-semibold text-[10px]">New</span></div>
                  </Card>
                </div>
              </Tooltip>
              <Tooltip title="Click to show 'Deal Done' leads">
                <div onClick={() => handleCardClick("Won")}>
                  <Card bodyClass={cardBodyClass} className={classNames(cardClass, "border-green-300")}>
                    <div className="h-9 w-8 rounded-md flex items-center justify-center bg-green-100 text-green-500"><TbFlag size={20} /></div>
                    <div className="flex flex-col">{renderCardContent(LeadsData?.counts?.deal_done, "text-green-500")}<span className="font-semibold text-[10px]">Deal Done</span></div>
                  </Card>
                </div>
              </Tooltip>
              <Tooltip title="Click to show 'Cancelled' leads">
                <div onClick={() => handleCardClick("Lost")}>
                  <Card bodyClass={cardBodyClass} className={classNames(cardClass, "border-red-200")}>
                    <div className="h-9 w-8 rounded-md flex items-center justify-center bg-red-100 text-red-500"><TbFlagX size={20} /></div>
                    <div className="flex flex-col">{renderCardContent(LeadsData?.counts?.cancelled, "text-red-500")}<span className="font-semibold text-[10px]">Cancelled</span></div>
                  </Card>
                </div>
              </Tooltip>
              <Tooltip title="Click to show Product leads">
                <div onClick={() => handleCardClick("Product Info")}>
                  <Card bodyClass={cardBodyClass} className={classNames(cardClass, "border-violet-200")}>
                    <div className="h-9 w-8 rounded-md flex items-center justify-center bg-violet-100 text-violet-500"><TbBox size={20} /></div>
                    <div className="flex flex-col">{renderCardContent(LeadsData?.counts?.product_lead, "text-violet-500")}<span className="font-semibold text-[10px]">Product Lead</span></div>
                  </Card>
                </div>
              </Tooltip>
              <Tooltip title="Click to show Wall leads">
                <div onClick={() => handleCardClick("Wall Listing")}>
                  <Card bodyClass={cardBodyClass} className={classNames(cardClass, "border-pink-200")}>
                    <div className="h-9 w-8 rounded-md flex items-center justify-center bg-pink-100 text-pink-500"><TbListDetails size={20} /></div>
                    <div className="flex flex-col">{renderCardContent(LeadsData?.counts?.wall_lead, "text-pink-500")}<span className="font-semibold text-[10px]">Wall Lead</span></div>
                  </Card>
                </div>
              </Tooltip>
              <Tooltip title="Click to show Manual leads">
                <div onClick={() => handleCardClick("Manual Lead")}>
                  <Card bodyClass={cardBodyClass} className={classNames(cardClass, "border-orange-200")}>
                    <div className="h-9 w-8 rounded-md flex items-center justify-center bg-orange-100 text-orange-500"><TbPennant size={20} /></div>
                    <div className="flex flex-col">{renderCardContent(LeadsData?.counts?.manual_lead, "text-orange-500")}<span className="font-semibold text-[10px]">Manual Lead</span></div>
                  </Card>
                </div>
              </Tooltip>
            </div>
          )}
          <div className="mb-4">
            <LeadTableTools
              isDashboard={isDashboard}
              onClearFilters={onClearFilters}
              onSearchChange={handleSearchChange}
              onFilter={openFilterDrawer}
              onExport={handleOpenExportModal}
              columns={columns}
              filteredColumns={filteredColumns}
              setFilteredColumns={setFilteredColumns}
              activeFilterCount={activeFilterCount}
            />
          </div>
          <ActiveFiltersDisplay
            filterData={filterCriteria}
            onRemoveFilter={handleRemoveFilter}
            onClearAll={onClearFilters}
          />
          <div className="flex-grow overflow-auto">
            {initialLoading ? (
              <LeadTable
                menuName="leads"
                columns={skeletonColumns}
                data={skeletonData}
                selectable={false}
                pagingData={{
                  total: tableData.pageSize as number,
                  pageIndex: 1,
                  pageSize: tableData.pageSize as number,
                }}
              />
            ) : (
              <LeadTable
                menuName="leads"
                columns={filteredColumns}
                data={pageData}
                loading={tableIsLoading}
                pagingData={{
                  total,
                  pageIndex: tableData.pageIndex as number,
                  pageSize: tableData.pageSize as number,
                }}
                selectable
                noData={!tableIsLoading && pageData.length === 0}
                onPaginationChange={handlePaginationChange}
                onSelectChange={handlePageSizeChange}
                onSort={handleSort}
                onRowSelect={handleRowSelect}
                onAllRowSelect={handleAllRowSelect}
              />
            )}
          </div>
        </AdaptiveCard>
      </Container>
      <LeadSelectedFooter
        selectedItems={selectedItems}
        onDeleteSelected={onDeleteSelected}
      />
      <Dialog
        isOpen={!!leadToView}
        onClose={closeViewDialog}
        onRequestClose={closeViewDialog}
        width={700}
      >
        <h5 className="mb-4 text-lg font-semibold">
          Lead Details - {leadToView?.lead_number}
        </h5>
        {leadToView ? (
          <div className="space-y-3 text-sm max-h-[60vh] overflow-y-auto pr-2 custom-scrollbar">
            {(Object.keys(leadToView.rawApiData) as Array<keyof any>).map(
              (key) => {
                const label = String(key)
                  .replace(/_/g, " ")
                  .replace(/([A-Z])/g, " $1")
                  .trim()
                  .replace(/\b\w/g, (l) => l.toUpperCase());
                const value: any = leadToView.rawApiData[key];
                let displayValue: React.ReactNode;
                const nameDisplayKeys = [
                  "buyer",
                  "seller",
                  "product",
                  "customer",
                  "created_by_user",
                  "updated_by_user",
                  "lead_info",
                ];
                if ((key === "created_at" || key === "updated_at") && value) {
                  displayValue = dayjs(value).format("DD MMM, YYYY h:mm A");
                } else if (nameDisplayKeys.includes(String(key))) {
                  if (
                    value &&
                    typeof value === "object" &&
                    "name" in value &&
                    value.name !== null &&
                    value.name !== undefined
                  ) {
                    displayValue = String(value.name);
                  } else {
                    return null;
                  }
                } else if (
                  typeof value === "object" &&
                  value !== null &&
                  !(value instanceof Date)
                ) {
                  return null;
                } else {
                  displayValue =
                    value === null || value === undefined || value === "" ? (
                      <span className="text-gray-400">-</span>
                    ) : (
                      String(value)
                    );
                }
                return (
                  <div
                    key={key as string}
                    className="flex py-1.5 border-b border-gray-200 dark:border-gray-700 last:border-b-0"
                  >
                    <span className="font-medium w-1/3 text-gray-700 dark:text-gray-300">
                      {label}:
                    </span>
                    <div className="w-2/3 text-gray-900 dark:text-gray-100 break-words">
                      {displayValue}
                    </div>
                  </div>
                );
              }
            )}
          </div>
        ) : (
          <div className="p-10 text-center">
            <TbInfoCircle size={32} className="mx-auto mb-2 text-gray-400" />
            <p>No lead data to display.</p>
          </div>
        )}
        <div className="text-right mt-6">
          <Button variant="solid" onClick={closeViewDialog}>
            Close
          </Button>
        </div>
      </Dialog>
      <Drawer
        title="Assign Lead"
        isOpen={isAssignDrawerOpen}
        onClose={closeAssignDrawer}
        width={400}
        footer={
          <div className="text-right p-4 border-t">
            <Button size="sm" className="mr-2" onClick={closeAssignDrawer}>
              Cancel
            </Button>
            <Button
              size="sm"
              variant="solid"
              form="assignLeadForm"
              type="submit"
              loading={isSubmittingDrawer}
            >
              Assign
            </Button>
          </div>
        }
      >
        <Form
          id="assignLeadForm"
          onSubmit={assignFormMethods.handleSubmit(onAssignSubmit)}
          className="p-4"
        >
          <p className="mb-4">
            Assign lead <strong>{editingLeadForDrawer?.lead_number}</strong>.
          </p>
          <FormItem
            label="Sales Person"
            errorMessage={assignFormMethods.formState.errors.salesPersonId?.message}
          >
            <Controller
              name="salesPersonId"
              control={assignFormMethods.control}
              render={({ field }) => (
                <UiSelect
                  options={dummySalesPersons.map((sp) => ({
                    value: sp.id,
                    label: sp.name,
                  }))}
                  value={dummySalesPersons.find((sp) => sp.id === field.value) ?? null}
                  onChange={(opt: any) => field.onChange(opt?.value)}
                  placeholder="Select Sales Person"
                />
              )}
            />
          </FormItem>
        </Form>
      </Drawer>
      <Drawer
        title="Change Lead Status"
        isOpen={isChangeStatusDrawerOpen}
        onClose={closeChangeStatusDrawer}
        width={400}
        footer={
          <div className="text-right p-4 border-t">
            <Button
              size="sm"
              className="mr-2"
              onClick={closeChangeStatusDrawer}
            >
              Cancel
            </Button>
            <Button
              size="sm"
              variant="solid"
              form="changeStatusForm"
              type="submit"
              loading={isSubmittingDrawer}
            >
              Update
            </Button>
          </div>
        }
      >
        <Form
          id="changeStatusForm"
          onSubmit={statusFormMethods.handleSubmit(onChangeStatusSubmit)}
          className="p-4"
        >
          <p className="mb-4">
            Change status for{" "}
            <strong>{editingLeadForDrawer?.lead_number}</strong>.
          </p>
          <FormItem
            label="New Status"
            errorMessage={statusFormMethods.formState.errors.newStatus?.message}
          >
            <Controller
              name="newStatus"
              control={statusFormMethods.control}
              render={({ field }) => (
                <UiSelect
                  options={leadStatusOptionsConst}
                  value={leadStatusOptionsConst.find(
                    (opt) => opt.value === field.value
                  )}
                  onChange={(opt: any) =>
                    field.onChange(opt?.value as LeadStatus)
                  }
                  placeholder="Select New Status"
                />
              )}
            />
          </FormItem>
        </Form>
      </Drawer>
      <Drawer
        title="Filters"
        isOpen={isFilterDrawerOpen}
        onClose={closeFilterDrawer}
        footer={
          <div className="text-right w-full">
            <Button
              size="sm"
              className="mr-2"
              onClick={onClearFilters}
              type="button"
            >
              Clear
            </Button>
            <Button
              size="sm"
              variant="solid"
              form="filterLeadForm"
              type="submit"
            >
              Apply
            </Button>
          </div>
        }
      >
        <Form
          id="filterLeadForm"
          onSubmit={filterFormMethods.handleSubmit(onApplyFiltersSubmit)}
          className="flex flex-col gap-4 h-full"
        >
          <FormItem label="Status">
            <Controller
              name="filterStatuses"
              control={filterFormMethods.control}
              render={({ field }) => (
                <UiSelect
                  isMulti
                  options={leadStatusOptionsConst}
                  value={leadStatusOptionsConst.filter((o) =>
                    field.value?.includes(o.value)
                  )}
                  onChange={(opts: any) =>
                    field.onChange(opts?.map((o: any) => o.value) || [])
                  }
                />
              )}
            />
          </FormItem>
          <FormItem label="Enquiry Type">
            <Controller
              name="filterEnquiryTypes"
              control={filterFormMethods.control}
              render={({ field }) => (
                <UiSelect
                  isMulti
                  options={enquiryTypeOptionsConst}
                  value={enquiryTypeOptionsConst.filter((o) =>
                    field.value?.includes(o.value)
                  )}
                  onChange={(opts: any) =>
                    field.onChange(opts?.map((o: any) => o.value) || [])
                  }
                />
              )}
            />
          </FormItem>
          <FormItem label="Intent">
            <Controller
              name="filterIntents"
              control={filterFormMethods.control}
              render={({ field }) => (
                <UiSelect
                  isMulti
                  options={leadIntentOptionsConst}
                  value={leadIntentOptionsConst.filter((o) =>
                    field.value?.includes(o.value)
                  )}
                  onChange={(opts: any) =>
                    field.onChange(opts?.map((o: any) => o.value) || [])
                  }
                />
              )}
            />
          </FormItem>
          <FormItem label="Product (Sourced)">
            <Controller
              name="filterProductIds"
              control={filterFormMethods.control}
              render={({ field }) => (
                <UiSelect
                  isMulti
                  options={dummyProducts.map((p) => ({
                    value: p.id,
                    label: p.name,
                  }))}
                  value={dummyProducts
                    .filter((o) => field.value?.includes(o.value))
                    .map((p) => ({ value: p.id, label: p.name }))}
                  onChange={(opts: any) =>
                    field.onChange(opts?.map((o: any) => o.value) || [])
                  }
                />
              )}
            />
          </FormItem>
          <FormItem label="Sales Person">
            <Controller
              name="filterSalesPersonIds"
              control={filterFormMethods.control}
              render={({ field }) => (
                <UiSelect
                  isMulti
                  options={dummySalesPersons.map((p) => ({
                    value: p.id,
                    label: p.name,
                  }))}
                  value={dummySalesPersons
                    .filter((o) => field.value?.includes(String(o.value)))
                    .map((p) => ({ value: p.id, label: p.name }))}
                  onChange={(opts: any) =>
                    field.onChange(opts?.map((o: any) => o.value) || [])
                  }
                />
              )}
            />
          </FormItem>
          <FormItem label="Date Range">
            <Controller
              name="dateRange"
              control={filterFormMethods.control}
              render={({ field }) => (
                <DatePicker.DatePickerRange
                  value={field.value as [Date | null, Date | null] | null}
                  onChange={field.onChange}
                />
              )}
            />
          </FormItem>
        </Form>
      </Drawer>
      <ConfirmDialog
        isOpen={singleDeleteConfirmOpen}
        type="danger"
        title="Delete Lead"
        onClose={() => setSingleDeleteConfirmOpen(false)}
        onConfirm={onConfirmSingleDelete}
        loading={isProcessingDelete}
        onCancel={() => setSingleDeleteConfirmOpen(false)}
      >
        <p>
          Are you sure you want to delete lead{" "}
          <strong>{itemToDelete?.lead_number}</strong>? This action cannot be
          undone.
          3260032
        </p>
      </ConfirmDialog>

      {/* --- ADDED: Render the new modals --- */}
      <StartProcessModal
        isOpen={isStartProcessModalOpen}
        onClose={() => setIsStartProcessModalOpen(false)}
        lead={leadForProcess}
      />
      <LeadModals
        modalState={modalState}
        onClose={handleCloseModal}
        onSuccess={handleUpdateSuccess}
        getAllUserDataOptions={getAllUserDataOptions}
      />

      <PendingLeadsModal
        isOpen={isPendingLeadsModalOpen}
        onClose={() => setIsPendingLeadsModalOpen(false)}
        onActionSuccess={handleUpdateSuccess}
      />

      <ConfirmDialog
        isOpen={isExportReasonModalOpen}
        type="info"
        title="Reason for Export"
        onClose={() => setIsExportReasonModalOpen(false)}
        onRequestClose={() => setIsExportReasonModalOpen(false)}
        onCancel={() => setIsExportReasonModalOpen(false)}
        onConfirm={exportReasonFormMethods.handleSubmit(
          handleConfirmExportWithReason
        )}
        loading={isSubmittingExportReason}
        confirmText={
          isSubmittingExportReason ? "Exporting..." : "Submit & Export"
        }
        cancelText="Cancel"
        confirmButtonProps={{
          disabled:
            !exportReasonFormMethods.formState.isValid ||
            isSubmittingExportReason,
        }}
      >
        <Form
          id="exportLeadsReasonForm"
          onSubmit={(e) => {
            e.preventDefault();
            exportReasonFormMethods.handleSubmit(
              handleConfirmExportWithReason
            )();
          }}
          className="flex flex-col gap-4 mt-2"
        >
          <FormItem
            label="Please provide a reason for exporting this data:"
            invalid={!!exportReasonFormMethods.formState.errors.reason}
            errorMessage={
              exportReasonFormMethods.formState.errors.reason?.message
            }
          >
            <Controller
              name="reason"
              control={exportReasonFormMethods.control}
              render={({ field }) => (
                <Input
                  textArea
                  {...field}
                  placeholder="e.g., Weekly sales report..."
                  rows={3}
                />
              )}
            />
          </FormItem>
        </Form>
      </ConfirmDialog>
    </>
  );
};
export default LeadsListing;<|MERGE_RESOLUTION|>--- conflicted
+++ resolved
@@ -137,7 +137,6 @@
     </div>
   );
 
-<<<<<<< HEAD
   const renderSalesFormDetails = (formData: any) => {
     if (!formData || Object.keys(formData).length === 0) return <p className="text-sm text-gray-500">No form data available.</p>;
 
@@ -166,7 +165,7 @@
           <Card bodyClass="p-4">
             <h6 className="mb-2 text-base font-semibold">Lead Information</h6>
             <dl>
-              {renderDetail('Lead Number', lead.lead_number || `LD-${lead.id}`)}
+              {renderDetail('Lead Number', lead.lead_number || `LD-${lead.id.toString().padStart(5, '0')}`)}
               {renderDetail('Product', lead.product?.name)}
               {renderDetail('Quantity', lead.qty)}
               {renderDetail('Target Price', lead.target_price ? `$${lead.target_price}` : 'N/A')}
@@ -195,47 +194,6 @@
       </div>
     </Dialog>
   );
-=======
-    return (
-        <Dialog isOpen={isOpen} onClose={onClose} onRequestClose={onClose} width={800} bodyOpenClassName="overflow-hidden">
-            <div className="flex flex-col h-full max-h-[85vh]">
-                <div className="px-6 py-4 border-b border-gray-200 dark:border-gray-700">
-                  <h5 className="mb-0">Lead Details: {lead.lead_number || `LD-${lead.id}`}</h5>
-                </div>
-                <div className="flex-grow overflow-y-auto px-6 py-4 custom-scrollbar">
-                    <Card bodyClass="p-4">
-                        <h6 className="mb-2 text-base font-semibold">Lead Information</h6>
-                        <dl>
-                            {renderDetail('Lead Number', lead.lead_number || `LD-${lead.id.toString().padStart(5, '0')}`)}
-                            {renderDetail('Product', lead.product?.name)}
-                            {renderDetail('Quantity', lead.qty)}
-                            {renderDetail('Target Price', lead.target_price ? `$${lead.target_price}` : 'N/A')}
-                            {renderDetail('Status', <Tag className={`${leadStatusColor[lead.status] || leadStatusColor.default} capitalize`}>{lead.status}</Tag>)}
-                            {renderDetail('Intent', <Tag className="capitalize">{lead.lead_intent}</Tag>)}
-                            {renderDetail('Created At', dayjs(lead.created_at).format('DD MMM YYYY, h:mm A'))}
-                        </dl>
-                    </Card>
-
-                    <Card bodyClass="p-4" className="mt-4">
-                        <h6 className="mb-2 text-base font-semibold">Member Information</h6>
-                        <dl>
-                             {renderDetail('Buyer', <span>{lead.lead_info?.buyer?.name} <span className="text-gray-500">({lead.lead_info?.buyer?.member_code})</span></span>)}
-                             {renderDetail('Supplier', <span>{lead.lead_info?.seller?.name} <span className="text-gray-500">({lead.lead_info?.seller?.member_code})</span></span>)}
-                        </dl>
-                    </Card>
-
-                     <Card bodyClass="p-4" className="mt-4">
-                        <h6 className="mb-2 text-base font-semibold">Form Submission Details</h6>
-                        {renderSalesFormDetails(salesForm)}
-                    </Card>
-                </div>
-                <div className="px-6 py-4 border-t border-gray-200 dark:border-gray-700 text-right">
-                    <Button variant="solid" onClick={onClose}>Close</Button>
-                </div>
-            </div>
-        </Dialog>
-    );
->>>>>>> 6e93d59d
 };
 // --- END: NEW COMPONENT ---
 
@@ -249,37 +207,16 @@
   onClose: () => void;
   onActionSuccess: () => void;
 }) => {
-<<<<<<< HEAD
   const [pendingLeads, setPendingLeads] = useState<any[]>([]);
   const [isLoading, setIsLoading] = useState(false);
   const [actionLoading, setActionLoading] = useState<{ id: string | number | null, type: 'approve' | 'reject' | null }>({ id: null, type: null });
   const [isViewModalOpen, setIsViewModalOpen] = useState(false);
   const [selectedLead, setSelectedLead] = useState<any | null>(null);
-=======
-    const [pendingLeads, setPendingLeads] = useState<any[]>([]);
-    const [isLoading, setIsLoading] = useState(false);
-    const [actionLoading, setActionLoading] = useState<{ id: string | number | null, type: 'approve' | 'reject' | null }>({ id: null, type: null });
-    const [isViewModalOpen, setIsViewModalOpen] = useState(false);
-    const [selectedLead, setSelectedLead] = useState<any | null>(null);
-
-    const fetchPendingLeads = useCallback(async () => {
-        setIsLoading(true);
-        try {
-            const response = await axiosInstance.get('/sales-form?per_page=99999&status=Pending');
-            setPendingLeads(response.data?.data?.data || []);
-        } catch (error) {
-            toast.push(<Notification type="danger" title="Error">Failed to fetch pending leads.</Notification>);
-            console.error(error);
-        } finally {
-            setIsLoading(false);
-        }
-    }, []); 
->>>>>>> 6e93d59d
 
   const fetchPendingLeads = useCallback(async () => {
     setIsLoading(true);
     try {
-      const response = await axiosInstance.get('/sales-form?per_page=99999&Status=Pending');
+      const response = await axiosInstance.get('/sales-form?per_page=99999&status=Pending');
       setPendingLeads(response.data?.data?.data || []);
     } catch (error) {
       toast.push(<Notification type="danger" title="Error">Failed to fetch pending leads.</Notification>);
@@ -495,7 +432,6 @@
     [formsData]
   );
 
-<<<<<<< HEAD
   const onSubmit = (data: StartProcessFormData) => {
     if (!lead) return;
     setIsSubmitting(true);
@@ -505,6 +441,8 @@
 
   if (!isOpen || !lead) return null;
 
+    console.log(lead, 'lead');
+    
   return (
     <Dialog isOpen={isOpen} onClose={onClose} onRequestClose={onClose}>
       <h5 className="mb-4">Start Process for Lead: {lead.lead_number}</h5>
@@ -550,55 +488,6 @@
       </div>
     </Dialog>
   );
-=======
-    console.log(lead, 'lead');
-    
-    return (
-        <Dialog isOpen={isOpen} onClose={onClose} onRequestClose={onClose}>
-            <h5 className="mb-4">Start Process for Lead: {lead.lead_number}</h5>
-            <p className="mb-4 text-sm text-gray-600 dark:text-gray-400">
-                Select a form to initiate a new process for this lead.
-            </p>
-            <Form id="startProcessForm" onSubmit={handleSubmit(onSubmit)}>
-                <FormItem
-                    label="Token Form"
-                    invalid={!!errors.formId}
-                    errorMessage={errors.formId?.message}
-                >
-                    <Controller
-                        name="formId"
-                        control={control}
-                        render={({ field }) => (
-                            <UiSelect
-                                placeholder="Select a form..."
-                                options={tokenFormOptions}
-                                value={tokenFormOptions.find(
-                                    (opt) => opt.value === field.value
-                                )}
-                                onChange={(opt: any) => field.onChange(opt?.value)}
-                            />
-                        )}
-                    />
-                </FormItem>
-            </Form>
-            <div className="text-right mt-6">
-                <Button className="mr-2" onClick={onClose} disabled={isSubmitting}>
-                    Cancel
-                </Button>
-                <Button
-                    variant="solid"
-                    type="submit"
-                    form="startProcessForm"
-                    loading={isSubmitting}
-                    disabled={!isValid || isSubmitting}
-                    icon={<TbPlayerPlay />}
-                >
-                    Proceed
-                </Button>
-            </div>
-        </Dialog>
-    );
->>>>>>> 6e93d59d
 };
 // --- END: NEW SCHEMA AND MODAL ---
 

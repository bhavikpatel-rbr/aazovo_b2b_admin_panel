// src/views/your-path/WallListing.tsx

import { zodResolver } from "@hookform/resolvers/zod";
import classNames from "classnames";
import dayjs from "dayjs";
import React, { useCallback, useEffect, useMemo, useState } from "react";
import { Controller, useForm } from "react-hook-form";
import { useNavigate } from "react-router-dom";

// UI Components
import AdaptiveCard from "@/components/shared/AdaptiveCard";
import ConfirmDialog from "@/components/shared/ConfirmDialog";
import Container from "@/components/shared/Container";
import DataTable from "@/components/shared/DataTable";
import DebouceInput from "@/components/shared/DebouceInput";
import StickyFooter from "@/components/shared/StickyFooter";
import {
  Card,
  Checkbox,
  DatePicker,
  Drawer,
  Dropdown,
  Form,
  FormItem,
  Input,
  Skeleton,
  Select as UiSelect,
} from "@/components/ui";
import Button from "@/components/ui/Button";
import Dialog from "@/components/ui/Dialog";
import Notification from "@/components/ui/Notification";
import Spinner from "@/components/ui/Spinner";
import Tag from "@/components/ui/Tag";
import toast from "@/components/ui/toast";
import Tooltip from "@/components/ui/Tooltip";


// Icons
import { BsThreeDotsVertical } from "react-icons/bs";
import {
  TbBell,
  TbBookmark,
  TbBox,
  TbBoxOff,
  TbBrandWhatsapp,
  TbBulb,
  TbCalendar,
  TbCalendarEvent,
  TbCancel,
  TbCheck,
  TbChecks,
  TbCircleCheck,
  TbCloudDownload,
  TbCloudUpload,
  TbColumns,
  TbCopy,
  TbEye,
  TbFilter,
  TbListDetails,
  TbMail,
  TbPackageExport,
  TbPencil,
  TbPlus,
  TbProgress,
  TbReload,
  TbSearch,
  TbShare,
  TbStack2,
  TbTagStarred,
  TbUser,
  TbX
} from "react-icons/tb";

// Types
import type { TableQueries } from "@/@types/common";
import type {
  CellContext,
  ColumnDef,
  OnSortParam,
  Row,
} from "@/components/shared/DataTable";

// Redux
import { authSelector } from "@/reduxtool/auth/authSlice";
import { masterSelector } from "@/reduxtool/master/masterSlice";
import {
  addAllActionAction,
  addNotificationAction,
  addScheduleAction,
  addTaskAction,
  deleteAllWallAction,
  getAllCompany,
  getAllUsersAction,
  getBrandAction,
  getEmployeesAction,
  getMatchingOpportunitiesAction,
  getMemberTypeAction,
  getParentCategoriesAction,
  getProductsDataAsync,
  getProductSpecificationsAction,
  getSubcategoriesByCategoryIdAction,
  getWallListingAction,
  submitExportReasonAction,
} from "@/reduxtool/master/middleware";
import { useAppDispatch } from "@/reduxtool/store";
import { encryptStorage } from "@/utils/secureLocalStorage";
import { config } from "localforage";
import { shallowEqual, useSelector } from "react-redux";
import { z } from "zod";

// --- Type Definitions ---
export type ApiWallItemFromSource = any;

export type WallRecordStatus =
  | "Pending"
  | "Approved"
  | "Rejected"
  | "Expired"
  | "Fulfilled"
  | "Active"
  | string;
export type WallIntent = "Buy" | "Sell" | "Exchange";
export type WallProductCondition = "New" | "Used" | "Refurbished" | string;

export type WallItem = {
  id: number;
  product_name: string;
  company_name: string;
  companyId?: string;
  member_name: string;
  memberId?: string;
  member_email: string;
  member_phone: string;
  product_category: string;
  productCategoryId?: number;
  product_subcategory: string;
  subCategoryId?: number;
  product_description: string;
  product_specs: string;
  product_status: string;
  quantity: number;
  price: number;
  want_to: WallIntent | string;
  listing_type: string;
  shipping_options: string;
  payment_method: string;
  warranty: string;
  return_policy: string;
  listing_url: string;
  brand: string;
  brandId?: number;
  product_images: string[];
  created_date: Date;
  updated_at: Date;
  visibility: string;
  priority: string;
  assigned_to: string;
  interaction_type: string;
  action: string;
  recordStatus?: WallRecordStatus;
  cartoonTypeId?: number | null;
  deviceCondition?: WallProductCondition | null;
  inquiry_count: number;
  share_count: number;
  is_bookmarked: boolean;
  updated_by_user?: {
    name: string;
    profile_pic_path?: string | null;
    roles: { display_name: string }[];
  } | null;
  productId?: number;
  productSpecId?: number;
  memberTypeId?: number;
  createdById?: number;
  member?: any;
};

// --- NEW Type Definition for Matching Opportunity ---
type MatchingOpportunityItem = {
<<<<<<< HEAD
    id: number;
    want_to: 'Buy' | 'Sell' | string;
    product_name: string;
    brand_name: string;
    qty: string;
    price: number | null;
    device_condition: string;
    color: string;
    member_name: string;
    customer_code: string;
    country_name: string;
    leads_count: number;
=======
  id: number;
  want_to: 'Buy' | 'Sell' | string;
  product_name: string;
  brand_name: string;
  qty: string;
  price: number | null;
  device_condition: string;
  color: string;
  member_name: string;
  member_code: string;
  country_name: string;
  leads_count: number;
>>>>>>> 0066909a
};

// --- Zod Schemas ---
const selectOptionSchema = z.object({ value: z.any(), label: z.string() });
const filterFormSchema = z.object({
  filterRecordStatuses: z.array(selectOptionSchema).optional().default([]),
  filterProductIds: z.array(selectOptionSchema).optional().default([]),
  filterCompanyIds: z.array(selectOptionSchema).optional().default([]),
  filterIntents: z.array(selectOptionSchema).optional().default([]),
  dateRange: z.array(z.date().nullable()).length(2).nullable().optional(),
  categories: z.array(selectOptionSchema).optional().default([]),
  subcategories: z.array(selectOptionSchema).optional().default([]),
  brands: z.array(selectOptionSchema).optional().default([]),
  productStatus: z.array(selectOptionSchema).optional().default([]),
  source: z.array(selectOptionSchema).optional().default([]),
  productSpec: z.array(selectOptionSchema).optional().default([]),
  memberType: z.array(selectOptionSchema).optional().default([]),
  createdBy: z.array(selectOptionSchema).optional().default([]),
  quickFilters: z.object({ type: z.string(), value: z.string() }).nullable().optional(),
});
type FilterFormData = z.infer<typeof filterFormSchema>;

const exportReasonSchema = z.object({
  reason: z
    .string()
    .min(10, "Reason for export is required minimum 10 characters.")
    .max(255, "Reason cannot exceed 255 characters."),
});
type ExportReasonFormData = z.infer<typeof exportReasonSchema>;

// Zod Schema for Schedule Form
const scheduleSchema = z.object({
  event_title: z.string().min(3, "Title must be at least 3 characters."),
  event_type: z.string({ required_error: "Event type is required." }).min(1, "Event type is required."),
  date_time: z.date({ required_error: "Event date & time is required." }),
  remind_from: z.date().nullable().optional(),
  notes: z.string().optional(),
});
type ScheduleFormData = z.infer<typeof scheduleSchema>;

// Zod Schema for Task Form
const taskValidationSchema = z.object({
  task_title: z.string().min(3, 'Task title must be at least 3 characters.'),
  assign_to: z.array(z.number()).min(1, 'At least one assignee is required.'),
  priority: z.string().min(1, 'Please select a priority.'),
  due_date: z.date().nullable().optional(),
  description: z.string().optional(),
});
type TaskFormData = z.infer<typeof taskValidationSchema>;

// Zod Schema for Activity Form
const activitySchema = z.object({
  item: z.string().min(3, "Activity item is required and must be at least 3 characters."),
  notes: z.string().optional(),
});
type ActivityFormData = z.infer<typeof activitySchema>;


// --- Status Colors and Options ---
const recordStatusColor: Record<WallRecordStatus, string> = {
  Pending:
    "bg-yellow-100 text-yellow-700 dark:bg-yellow-500/20 dark:text-yellow-100",
  Approved:
    "bg-emerald-100 text-emerald-700 dark:bg-emerald-500/20 dark:text-emerald-100",
  Rejected: "bg-red-100 text-red-700 dark:bg-red-500/20 dark:text-red-100",
  Expired: "bg-gray-100 text-gray-700 dark:bg-gray-600/20 dark:text-gray-100",
  Fulfilled: "bg-sky-100 text-sky-700 dark:bg-sky-500/20 dark:text-sky-100",
  Active:
    "bg-emerald-100 text-emerald-700 dark:bg-emerald-500/20 dark:text-emerald-100",
};
const recordStatusOptions = Object.keys(recordStatusColor).map((s) => ({
  value: s,
  label: s,
}));

const intentTagColor: Record<WallIntent, string> = {
  Sell: "bg-emerald-100 text-emerald-700 dark:bg-emerald-500/20 dark:text-emerald-100",
  Buy: "bg-sky-100 text-sky-700 dark:bg-sky-500/20 dark:text-sky-100",
  Exchange:
    "bg-amber-100 text-amber-700 dark:bg-amber-500/20 dark:text-amber-100",
};
const intentOptions: { value: WallIntent; label: string }[] = [
  { value: "Buy", label: "Buy" },
  { value: "Sell", label: "Sell" },
  { value: "Exchange", label: "Exchange" },
];

const productApiStatusColor: Record<string, string> = {
  available:
    "bg-green-100 text-green-700 dark:bg-green-500/20 dark:text-green-100",
  "low stock":
    "bg-yellow-100 text-yellow-700 dark:bg-yellow-500/20 dark:text-yellow-100",
  "out of stock":
    "bg-red-100 text-red-700 dark:bg-red-500/20 dark:text-red-100",
  discontinued: "bg-red-100 text-red-700 dark:bg-red-500/20 dark:text-red-100",
  "non-active":
    "bg-gray-100 text-gray-700 dark:bg-gray-500/20 dark:text-gray-100",
  default: "bg-gray-100 text-gray-700 dark:bg-gray-500/20 dark:text-gray-100",
};

export const dummyCartoonTypes = [{ id: 1, name: "Master Carton" }, { id: 2, name: "Inner Carton" }];

// ============================================================================
// --- MODALS SECTION ---
// ============================================================================
export type WallModalType = "email" | "whatsapp" | "notification" | "task" | "activity" | "calendar" | "match_opportunity" | "share";
export interface WallModalState { isOpen: boolean; type: WallModalType | null; data: WallItem | null; }
interface WallModalsProps { modalState: WallModalState; onClose: () => void; getAllUserDataOptions: { value: any, label: string }[]; user: any; }

const priorityOptions = [{ value: "Low", label: "Low" }, { value: "Medium", label: "Medium" }, { value: "High", label: "High" },];
const taskPriorityOptions = priorityOptions;
const eventTypeOptions = [
  // Customer Engagement & Sales
  { value: 'Meeting', label: 'Meeting' },
  { value: 'Demo', label: 'Product Demo' },
  { value: 'IntroCall', label: 'Introductory Call' },
  { value: 'FollowUpCall', label: 'Follow-up Call' },
  { value: 'QBR', label: 'Quarterly Business Review (QBR)' },
  { value: 'CheckIn', label: 'Customer Check-in' },
  { value: 'LogEmail', label: 'Log an Email' },

  // Project & Task Management
  { value: 'Milestone', label: 'Project Milestone' },
  { value: 'Task', label: 'Task' },
  { value: 'FollowUp', label: 'General Follow-up' },
  { value: 'ProjectKickoff', label: 'Project Kick-off' },

  // Customer Onboarding & Support
  { value: 'OnboardingSession', label: 'Onboarding Session' },
  { value: 'Training', label: 'Training Session' },
  { value: 'SupportCall', label: 'Support Call' },

  // General & Administrative
  { value: 'Reminder', label: 'Reminder' },
  { value: 'Note', label: 'Add a Note' },
  { value: 'FocusTime', label: 'Focus Time (Do Not Disturb)' },
  { value: 'StrategySession', label: 'Strategy Session' },
  { value: 'TeamMeeting', label: 'Team Meeting' },
  { value: 'PerformanceReview', label: 'Performance Review' },
  { value: 'Lunch', label: 'Lunch / Break' },
  { value: 'Appointment', label: 'Personal Appointment' },
  { value: 'Other', label: 'Other' },
];
const dummyAlerts = [{ id: 1, severity: "warning", message: "Listing will expire in 3 days.", time: "4 days ago", }, { id: 2, severity: "info", message: "New inquiry received from John Doe.", time: "2 hours ago", },];

const AddNotificationDialog: React.FC<{ wallItem: WallItem; onClose: () => void; getAllUserDataOptions: { value: any, label: string }[]; }> = ({ wallItem, onClose, getAllUserDataOptions }) => {
  const dispatch = useAppDispatch();
  const [isLoading, setIsLoading] = useState(false);
  const notificationSchema = z.object({ notification_title: z.string().min(3, "Title must be at least 3 characters long."), send_users: z.array(z.number()).min(1, "Please select at least one user."), message: z.string().min(10, "Message must be at least 10 characters long."), });
  type NotificationFormData = z.infer<typeof notificationSchema>;
  const { control, handleSubmit, formState: { errors, isValid } } = useForm<NotificationFormData>({ resolver: zodResolver(notificationSchema), defaultValues: { notification_title: `Regarding Wall Listing: ${wallItem.product_name}`, send_users: [], message: `This is a notification for the wall listing: "${wallItem.product_name}".` }, mode: 'onChange' });
  const onSend = async (formData: NotificationFormData) => {
    setIsLoading(true);
    const payload = { send_users: formData.send_users, notification_title: formData.notification_title, message: formData.message, module_id: String(wallItem.id), module_name: 'WallListing', };
    try {
      await dispatch(addNotificationAction(payload)).unwrap();
      toast.push(<Notification type="success" title="Notification Sent Successfully!" />);
      onClose();
    } catch (error: any) { toast.push(<Notification type="danger" title="Failed to Send Notification" children={error?.message || 'An unknown error occurred.'} />); } finally { setIsLoading(false); }
  };
  return (
    <Dialog isOpen={true} onClose={onClose} onRequestClose={onClose}>
      <h5 className="mb-4">Add Notification for "{wallItem.product_name}"</h5>
      <Form onSubmit={handleSubmit(onSend)}>
        <FormItem label="Notification Title" invalid={!!errors.notification_title} errorMessage={errors.notification_title?.message}><Controller name="notification_title" control={control} render={({ field }) => <Input {...field} />} /></FormItem>
        <FormItem label="Send to Users" invalid={!!errors.send_users} errorMessage={errors.send_users?.message}><Controller name="send_users" control={control} render={({ field }) => (<UiSelect isMulti placeholder="Select Users" options={getAllUserDataOptions} value={getAllUserDataOptions.filter(o => field.value?.includes(o.value))} onChange={(options: any) => field.onChange(options?.map((o: any) => o.value) || [])} />)} /></FormItem>
        <FormItem label="Message" invalid={!!errors.message} errorMessage={errors.message?.message}><Controller name="message" control={control} render={({ field }) => <Input textArea {...field} rows={3} />} /></FormItem>
        <div className="text-right mt-6"><Button className="mr-2" onClick={onClose}>Cancel</Button><Button variant="solid" type="submit" loading={isLoading} disabled={!isValid || isLoading}>Send Notification</Button></div>
      </Form>
    </Dialog>
  );
};
const AssignTaskDialog: React.FC<{ wallItem: WallItem; onClose: () => void; getAllUserDataOptions: { value: any, label: string }[]; }> = ({ wallItem, onClose, getAllUserDataOptions }) => {
  const dispatch = useAppDispatch();
  const [isLoading, setIsLoading] = useState(false);
  const { control, handleSubmit, formState: { errors, isValid } } = useForm<TaskFormData>({
    resolver: zodResolver(taskValidationSchema),
    defaultValues: {
      task_title: `Follow up on wall listing: ${wallItem.product_name}`,
      assign_to: [],
      priority: 'Medium',
      due_date: null,
      description: `Regarding wall item from ${wallItem.member_name} for product "${wallItem.product_name}".`,
    },
    mode: 'onChange'
  });

  const onAssignTask = async (data: TaskFormData) => {
    setIsLoading(true);
    try {
      const payload = {
        ...data,
        due_date: data.due_date ? dayjs(data.due_date).format('YYYY-MM-DD') : undefined,
        module_id: String(wallItem.id),
        module_name: 'WallListing',
      };
      await dispatch(addTaskAction(payload)).unwrap();
      toast.push(<Notification type="success" title="Task Assigned" children={`Successfully assigned task for item #${wallItem.id}.`} />);
      onClose();
    } catch (error: any) {
      toast.push(<Notification type="danger" title="Failed to Assign Task" children={error?.message || 'An unknown error occurred.'} />);
    } finally {
      setIsLoading(false);
    }
  };

  return (
    <Dialog isOpen={true} onClose={onClose} onRequestClose={onClose}>
      <h5 className="mb-4">Assign Task for "{wallItem.product_name}"</h5>
      <Form onSubmit={handleSubmit(onAssignTask)}>
        <FormItem label="Task Title" invalid={!!errors.task_title} errorMessage={errors.task_title?.message}>
          <Controller name="task_title" control={control} render={({ field }) => <Input {...field} autoFocus />} />
        </FormItem>
        <div className="grid grid-cols-1 md:grid-cols-2 gap-4">
          <FormItem label="Assign To" invalid={!!errors.assign_to} errorMessage={errors.assign_to?.message}>
            <Controller name="assign_to" control={control} render={({ field }) => (
              <UiSelect isMulti placeholder="Select User(s)" options={getAllUserDataOptions} value={getAllUserDataOptions.filter(o => field.value?.includes(o.value))} onChange={(opts: any) => field.onChange(opts?.map((o: any) => o.value) || [])} />
            )} />
          </FormItem>
          <FormItem label="Priority" invalid={!!errors.priority} errorMessage={errors.priority?.message}>
            <Controller name="priority" control={control} render={({ field }) => (
              <UiSelect placeholder="Select Priority" options={taskPriorityOptions} value={taskPriorityOptions.find(p => p.value === field.value)} onChange={(opt: any) => field.onChange(opt?.value)} />
            )} />
          </FormItem>
        </div>
        <FormItem label="Due Date (Optional)" invalid={!!errors.due_date} errorMessage={errors.due_date?.message}>
          <Controller name="due_date" control={control} render={({ field }) => <DatePicker placeholder="Select date" value={field.value as Date} onChange={field.onChange} />} />
        </FormItem>
        <FormItem label="Description" invalid={!!errors.description} errorMessage={errors.description?.message}>
          <Controller name="description" control={control} render={({ field }) => <Input textArea {...field} rows={4} />} />
        </FormItem>
        <div className="text-right mt-6">
          <Button type="button" className="mr-2" onClick={onClose} disabled={isLoading}>Cancel</Button>
          <Button variant="solid" type="submit" loading={isLoading} disabled={!isValid || isLoading}>Assign Task</Button>
        </div>
      </Form>
    </Dialog>
  );
};
const AddScheduleDialog: React.FC<{ wallItem: WallItem; onClose: () => void; }> = ({ wallItem, onClose }) => {
  const dispatch = useAppDispatch();
  const [isLoading, setIsLoading] = useState(false);
  const { control, handleSubmit, formState: { errors, isValid } } = useForm<ScheduleFormData>({ resolver: zodResolver(scheduleSchema), defaultValues: { event_title: `Regarding Wall Item: ${wallItem.product_name}`, event_type: undefined, date_time: null as any, remind_from: null, notes: `Details for wall item "${wallItem.product_name}" (ID: ${wallItem.id}).`, }, mode: 'onChange', });
  const onAddEvent = async (data: ScheduleFormData) => {
    setIsLoading(true);
    const payload = { module_id: Number(wallItem.id), module_name: 'WallListing', event_title: data.event_title, event_type: data.event_type, date_time: dayjs(data.date_time).format('YYYY-MM-DDTHH:mm:ss'), ...(data.remind_from && { remind_from: dayjs(data.remind_from).format('YYYY-MM-DDTHH:mm:ss') }), notes: data.notes || '', };
    try {
      await dispatch(addScheduleAction(payload)).unwrap();
      toast.push(<Notification type="success" title="Event Scheduled" children={`Successfully scheduled event for "${wallItem.product_name}".`} />);
      onClose();
    } catch (error: any) { toast.push(<Notification type="danger" title="Scheduling Failed" children={error?.message || 'An unknown error occurred.'} />); } finally { setIsLoading(false); }
  };
  return (
    <Dialog isOpen={true} onClose={onClose} onRequestClose={onClose}>
      <h5 className="mb-4">Add Schedule for "{wallItem.product_name}"</h5>
      <Form onSubmit={handleSubmit(onAddEvent)}>
        <FormItem label="Event Title" invalid={!!errors.event_title} errorMessage={errors.event_title?.message}><Controller name="event_title" control={control} render={({ field }) => <Input {...field} />} /></FormItem>
        <div className="grid grid-cols-1 md:grid-cols-2 gap-4">
          <FormItem label="Event Type" invalid={!!errors.event_type} errorMessage={errors.event_type?.message}><Controller name="event_type" control={control} render={({ field }) => (<UiSelect placeholder="Select Type" options={eventTypeOptions} value={eventTypeOptions.find(o => o.value === field.value)} onChange={(opt: any) => field.onChange(opt?.value)} />)} /></FormItem>
          <FormItem label="Date & Time" invalid={!!errors.date_time} errorMessage={errors.date_time?.message}><Controller name="date_time" control={control} render={({ field }) => (<DatePicker.DateTimepicker placeholder="Select date and time" value={field.value} onChange={field.onChange} />)} /></FormItem>
        </div>
        <FormItem label="Reminder Date & Time (Optional)" invalid={!!errors.remind_from} errorMessage={errors.remind_from?.message}><Controller name="remind_from" control={control} render={({ field }) => (<DatePicker.DateTimepicker placeholder="Select date and time" value={field.value} onChange={field.onChange} />)} /></FormItem>
        <FormItem label="Notes" invalid={!!errors.notes} errorMessage={errors.notes?.message}><Controller name="notes" control={control} render={({ field }) => <Input textArea {...field} />} /></FormItem>
        <div className="text-right mt-6"><Button type="button" className="mr-2" onClick={onClose} disabled={isLoading}>Cancel</Button><Button variant="solid" type="submit" loading={isLoading} disabled={!isValid || isLoading}>Save Event</Button></div>
      </Form>
    </Dialog>
  );
};
const AddActivityDialog: React.FC<{ wallItem: WallItem; onClose: () => void; user: any; }> = ({ wallItem, onClose, user }) => {
  const dispatch = useAppDispatch();
  const [userData, setUserData] = useState<any>(null);

  useEffect(() => {
    const { useEncryptApplicationStorage } = config;
    try { setUserData(encryptStorage.getItem("UserData", !useEncryptApplicationStorage)); }
    catch (error) { console.error("Error getting UserData:", error); }
  }, []);
  const [isLoading, setIsLoading] = useState(false);
  const { control, handleSubmit, formState: { errors, isValid } } = useForm<ActivityFormData>({
    resolver: zodResolver(activitySchema),
    defaultValues: { item: `Follow up on ${wallItem.product_name}`, notes: '' },
    mode: 'onChange',
  });


  const onAddActivity = async (data: ActivityFormData) => {
    setIsLoading(true);
    const payload = {
      item: data.item,
      notes: data.notes || '',
      module_id: String(wallItem.id),
      module_name: 'WallListing',
      user_id: userData.id,
    };
    try {
      await dispatch(addAllActionAction(payload)).unwrap();
      toast.push(<Notification type="success" title="Activity Added" />);
      onClose();
    } catch (error: any) {
      toast.push(<Notification type="danger" title="Failed to Add Activity" children={error?.message || 'An unknown error occurred.'} />);
    } finally {
      setIsLoading(false);
    }
  };

  return (
    <Dialog isOpen={true} onClose={onClose} onRequestClose={onClose}>
      <h5 className="mb-4">Add Activity Log for "{wallItem.product_name}"</h5>
      <Form onSubmit={handleSubmit(onAddActivity)}>
        <FormItem label="Activity" invalid={!!errors.item} errorMessage={errors.item?.message}>
          <Controller name="item" control={control} render={({ field }) => <Input {...field} placeholder="e.g., Followed up with member" />} />
        </FormItem>
        <FormItem label="Notes (Optional)" invalid={!!errors.notes} errorMessage={errors.notes?.message}>
          <Controller name="notes" control={control} render={({ field }) => <Input textArea {...field} placeholder="Add relevant details..." />} />
        </FormItem>
        <div className="text-right mt-6">
          <Button type="button" className="mr-2" onClick={onClose} disabled={isLoading}>Cancel</Button>
          <Button variant="solid" type="submit" loading={isLoading} disabled={!isValid || isLoading} icon={<TbCheck />}>Save Activity</Button>
        </div>
      </Form>
    </Dialog>
  );
};

// --- NEW DIALOG COMPONENT ---
const MatchingOpportunitiesDialog: React.FC<{ wallItem: WallItem; onClose: () => void; }> = ({ wallItem, onClose }) => {
<<<<<<< HEAD
    const dispatch = useAppDispatch();
    const [data, setData] = useState<MatchingOpportunityItem[]>([]);
    const [isLoading, setIsLoading] = useState(true); // Use a local loading state

    useEffect(() => {
        const fetchOpportunities = async () => {
            if (!wallItem.id) {
                setIsLoading(false);
                return;
            }
            setIsLoading(true);
            try {
                // Correctly pass the payload as an object and unwrap the result
                const actionResult = await dispatch(getMatchingOpportunitiesAction(wallItem.id)).unwrap();
                
                if (actionResult?.data) {
                    const formattedData = actionResult.data.map((item: any) => ({
                        id: item.id,
                        want_to: item.want_to,
                        product_name: item.product_name,
                        brand_name: item.brand_name,
                        qty: item.qty,
                        price: item.price,
                        device_condition: item.device_condition,
                        color: item.color,
                        member_name: item.member_name,
                        customer_code: item.customer_code,
                        country_name: item.country_name,
                        leads_count: item.leads_count,
                    }));
                    setData(formattedData);
                } else {
                    setData([]); // Ensure data is cleared if API returns nothing
                }
            } catch (error) {
                console.error("Failed to fetch matching opportunities:", error);
                toast.push(<Notification type="danger" title="Error">Could not load opportunities.</Notification>);
                setData([]); // Clear data on error
            } finally {
                setIsLoading(false);
            }
        };

        fetchOpportunities();
    }, [dispatch, wallItem.id]);

   const columns: ColumnDef<MatchingOpportunityItem>[] = useMemo(() => [
        {
            header: 'Listing',
            accessorKey: 'product_name',
            cell: ({ row }) => {
                const { want_to, product_name, brand_name, color, device_condition } = row.original;
                const intent = want_to as WallIntent;
                return (
                    <div>
                        <p className="font-semibold text-gray-900 dark:text-gray-100">{product_name}</p>
                        <p className="text-xs text-gray-600 dark:text-gray-300">{brand_name}</p>
                        <div className="flex items-center flex-wrap gap-1 mt-2">
                            <Tag className={`capitalize text-xs font-semibold border-0 ${intentTagColor[intent] || ''}`}>{want_to}</Tag>
                            <Tag className="bg-gray-100 dark:bg-gray-700 text-xs">{device_condition}</Tag>
                            <Tag className="bg-gray-100 dark:bg-gray-700 text-xs">{color}</Tag>
                        </div>
                    </div>
                );
            }
        },
        {
            header: 'Member',
            accessorKey: 'member_name',
            cell: ({ row }) => {
                const { member_name, customer_code, country_name } = row.original;
                return (
                    <div>
                        <p className="font-semibold">{member_name}</p>
                        <p className="text-xs text-gray-500">{customer_code}</p>
                        <p className="text-xs text-gray-500">{country_name}</p>
                    </div>
                );
            }
        },
        {
            header: 'Details',
            accessorKey: 'qty',
            cell: ({ row }) => {
                const { qty, price } = row.original;
                return (
                    <div>
                        <p>Qty: <span className="font-semibold">{qty}</span></p>
                        <p>Price: <span className="font-semibold">{price ? `$${price}` : 'N/A'}</span></p>
                    </div>
                );
            }
        },
        {
            header: 'Leads',
            accessorKey: 'leads_count',
            cell: ({row}) => <span className="font-semibold">{row.original.leads_count}</span>
        },
        // {
        //     header: 'Actions',
        //     id: 'actions',
        //     cell: () => (
        //         <div className="flex justify-end">
        //             <Button size="sm" variant="solid">Create Lead</Button>
        //         </div>
        //     )
        // }
    ], []);

    return (
        <Dialog
            isOpen={true}
            onClose={onClose}
            onRequestClose={onClose}
            width={1000}
            bodyOpenClassName="overflow-hidden"
        >
            <div className="flex flex-col h-full max-h-[80vh]">
                {/* Dialog Header */}
                <div className="px-6 py-4 border-b border-gray-200 dark:border-gray-700">
                     <div className="flex items-center gap-2">
                        <TbBulb className="text-2xl text-amber-500" />
                        <h5 className="mb-0">Matching Opportunities for "{wallItem.product_name}"</h5>
                    </div>
                </div>
=======
  const dispatch = useAppDispatch();
  const [data, setData] = useState<MatchingOpportunityItem[]>([]);
  const [isLoading, setIsLoading] = useState(true); // Use a local loading state
>>>>>>> 0066909a

  useEffect(() => {
    const fetchOpportunities = async () => {
      if (!wallItem.id) {
        setIsLoading(false);
        return;
      }
      setIsLoading(true);
      try {
        // Correctly pass the payload as an object and unwrap the result
        const actionResult = await dispatch(getMatchingOpportunitiesAction(wallItem.id)).unwrap();

        if (actionResult?.data) {
          const formattedData = actionResult.data.map((item: any) => ({
            id: item.id,
            want_to: item.want_to,
            product_name: item.product_name,
            brand_name: item.brand_name,
            qty: item.qty,
            price: item.price,
            device_condition: item.device_condition,
            color: item.color,
            member_name: item.member_name,
            member_code: item.member_code,
            country_name: item.country_name,
            leads_count: item.leads_count,
          }));
          setData(formattedData);
        } else {
          setData([]); // Ensure data is cleared if API returns nothing
        }
      } catch (error) {
        console.error("Failed to fetch matching opportunities:", error);
        toast.push(<Notification type="danger" title="Error">Could not load opportunities.</Notification>);
        setData([]); // Clear data on error
      } finally {
        setIsLoading(false);
      }
    };

    fetchOpportunities();
  }, [dispatch, wallItem.id]);

  const columns: ColumnDef<MatchingOpportunityItem>[] = useMemo(() => [
    {
      header: 'Listing',
      accessorKey: 'product_name',
      cell: ({ row }) => {
        const { want_to, product_name, brand_name, color, device_condition } = row.original;
        const intent = want_to as WallIntent;
        return (
          <div>
            <p className="font-semibold text-gray-900 dark:text-gray-100">{product_name}</p>
            <p className="text-xs text-gray-600 dark:text-gray-300">{brand_name}</p>
            <div className="flex items-center flex-wrap gap-1 mt-2">
              <Tag className={`capitalize text-xs font-semibold border-0 ${intentTagColor[intent] || ''}`}>{want_to}</Tag>
              <Tag className="bg-gray-100 dark:bg-gray-700 text-xs">{device_condition}</Tag>
              <Tag className="bg-gray-100 dark:bg-gray-700 text-xs">{color}</Tag>
            </div>
          </div>
        );
      }
    },
    {
      header: 'Member',
      accessorKey: 'member_name',
      cell: ({ row }) => {
        const { member_name, member_code, country_name } = row.original;
        return (
          <div>
            <p className="font-semibold">{member_name}</p>
            <p className="text-xs text-gray-500">{member_code}</p>
            <p className="text-xs text-gray-500">{country_name}</p>
          </div>
        );
      }
    },
    {
      header: 'Details',
      accessorKey: 'qty',
      cell: ({ row }) => {
        const { qty, price } = row.original;
        return (
          <div>
            <p>Qty: <span className="font-semibold">{qty}</span></p>
            <p>Price: <span className="font-semibold">{price ? `$${price}` : 'N/A'}</span></p>
          </div>
        );
      }
    },
    {
      header: 'Leads',
      accessorKey: 'leads_count',
      cell: ({ row }) => <span className="font-semibold">{row.original.leads_count}</span>
    },
  ], []);

  return (
    <Dialog
      isOpen={true}
      onClose={onClose}
      onRequestClose={onClose}
      width={1000}
      bodyOpenClassName="overflow-hidden"
    >
      <div className="flex flex-col h-full max-h-[80vh]">
        {/* Dialog Header */}
        <div className="px-6 py-4 border-b border-gray-200 dark:border-gray-700">
          <div className="flex items-center gap-2">
            <TbBulb className="text-2xl text-amber-500" />
            <h5 className="mb-0">Matching Opportunities for "{wallItem.product_name}"</h5>
          </div>
        </div>

        {/* Dialog Body */}
        <div className="flex-grow overflow-y-auto px-6 py-4">
          {isLoading ? (
            <div className="flex justify-center items-center h-64">
              <Spinner size={40} />
            </div>
          ) : (
            <DataTable
              columns={columns}
              data={data}
              noData={data.length === 0}

            />
          )}
        </div>

        {/* Dialog Footer */}
        <div className="px-6 py-4 border-t border-gray-200 dark:border-gray-700 text-right">
          <Button variant="solid" onClick={onClose}>Close</Button>
        </div>
      </div>
    </Dialog>
  );
};

const ShareWallLinkDialog: React.FC<{ wallItem: WallItem; onClose: () => void; }> = ({ wallItem, onClose }) => {
  const linkToShare = wallItem.listing_url || "No URL available for this item.";
  const handleCopy = () => { if (wallItem.listing_url) { navigator.clipboard.writeText(linkToShare).then(() => { toast.push(<Notification title="Copied to Clipboard" type="success" />); }); } };
  return (
    <Dialog isOpen={true} onClose={onClose} onRequestClose={onClose}>
      <h5 className="mb-4">Share Link for "{wallItem.product_name}"</h5>
      <p className="mb-2 text-sm">Use the link below to share this listing:</p>
      <div className="flex items-center gap-2"><Input readOnly value={linkToShare} /><Tooltip title="Copy Link"><Button shape="circle" icon={<TbCopy />} onClick={handleCopy} disabled={!wallItem.listing_url} /></Tooltip></div>
      <div className="text-right mt-6"><Button onClick={onClose}>Close</Button></div>
    </Dialog>
  );
};

const WallModals: React.FC<WallModalsProps> = ({ modalState, onClose, getAllUserDataOptions, user }) => {
  const { type, data: wallItem, isOpen } = modalState;
  if (!isOpen || !wallItem) return null;
  const renderModalContent = () => {
    switch (type) {
      case "notification": return <AddNotificationDialog wallItem={wallItem} onClose={onClose} getAllUserDataOptions={getAllUserDataOptions} />;
      case "task": return <AssignTaskDialog wallItem={wallItem} onClose={onClose} getAllUserDataOptions={getAllUserDataOptions} />;
      case "calendar": return <AddScheduleDialog wallItem={wallItem} onClose={onClose} />;
      case "activity": return <AddActivityDialog wallItem={wallItem} onClose={onClose} user={user} />;
      case "match_opportunity": return <MatchingOpportunitiesDialog wallItem={wallItem} onClose={onClose} />;
      case "share": return <ShareWallLinkDialog wallItem={wallItem} onClose={onClose} />;
      default: return null;
    }
  };
  return <>{renderModalContent()}</>;
};

// --- CSV Export ---
const CSV_WALL_HEADERS = ["ID", "Product Name", "Company Name", "Member Name", "Category", "Subcategory", "Product Status", "Quantity", "Price", "Intent", "Created Date", "Record Status",];
const CSV_WALL_KEYS: (keyof WallItem)[] = ["id", "product_name", "company_name", "member_name", "product_category", "product_subcategory", "product_status", "quantity", "price", "want_to", "created_date", "recordStatus",];
function exportWallItemsToCsv(filename: string, rows: WallItem[]) {
  if (!rows || !rows.length) { toast.push(<Notification title="No Data" type="info">Nothing to export.</Notification>); return false; }
  const separator = ",";
  const csvContent = CSV_WALL_HEADERS.join(separator) + "\n" + rows.map((row) => {
    return CSV_WALL_KEYS.map((k) => {
      let cell = row[k] as any;
      if (cell === null || cell === undefined) cell = "";
      else if (k === "created_date" && cell instanceof Date) cell = dayjs(cell).format("YYYY-MM-DD HH:mm:ss");
      else cell = String(cell).replace(/"/g, '""');
      if (String(cell).search(/("|,|\n)/g) >= 0) cell = `"${cell}"`;
      return cell;
    }).join(separator);
  }).join("\n");
  const blob = new Blob(["\ufeff" + csvContent], { type: "text/csv;charset=utf-8;", });
  const link = document.createElement("a");
  if (link.download !== undefined) {
    const url = URL.createObjectURL(blob);
    link.setAttribute("href", url); link.setAttribute("download", filename); link.style.visibility = "hidden";
    document.body.appendChild(link); link.click(); document.body.removeChild(link);
    URL.revokeObjectURL(url);
    toast.push(<Notification title="Export Successful" type="success">Data exported to {filename}.</Notification>);
    return true;
  }
  toast.push(<Notification title="Export Failed" type="danger">Browser does not support this feature.</Notification>);
  return false;
}

// --- Child Components ---
const StyledActionColumn = ({
  onEdit,
  onViewDetail,
  onOpenModal,
  onSendEmail,
  onSendWhatsapp,
  rowData,
}: {
  onEdit: () => void;
  onViewDetail: () => void;
  onOpenModal: (type: WallModalType, data: WallItem) => void;
  onSendEmail: () => void;
  onSendWhatsapp: () => void;
  rowData: WallItem;
}) => (
  <div className="flex items-center justify-center">
    <Tooltip title="Edit"><div className="text-xl cursor-pointer select-none text-gray-500 hover:text-emerald-600 dark:text-gray-400 dark:hover:text-emerald-400 rounded-md" role="button" onClick={onEdit}><TbPencil /></div></Tooltip>
    <Tooltip title="View"><div className="text-xl cursor-pointer select-none text-gray-500 hover:text-blue-600 dark:text-gray-400 dark:hover:text-blue-400 p-1 rounded-md" role="button" onClick={onViewDetail}><TbEye /></div></Tooltip>
    <Dropdown renderTitle={<BsThreeDotsVertical className="ml-0.5 mr-2 cursor-pointer hover:bg-gray-100 dark:hover:bg-gray-700 rounded-md" />}>
      <Dropdown.Item onClick={onSendEmail} className="flex items-center gap-2"><TbMail size={18} /> <span className="text-xs">Send Email</span></Dropdown.Item>
      <Dropdown.Item onClick={onSendWhatsapp} className="flex items-center gap-2"><TbBrandWhatsapp size={18} /> <span className="text-xs">Send Whatsapp</span></Dropdown.Item>
      <Dropdown.Item onClick={() => onOpenModal("notification", rowData)} className="flex items-center gap-2"><TbBell size={18} /> <span className="text-xs">Add Notification</span></Dropdown.Item>
      <Dropdown.Item onClick={() => onOpenModal("task", rowData)} className="flex items-center gap-2"><TbUser size={18} /> <span className="text-xs">Assign Task</span></Dropdown.Item>
      <Dropdown.Item onClick={() => onOpenModal("calendar", rowData)} className="flex items-center gap-2"><TbCalendarEvent size={18} /> <span className="text-xs">Add Schedule</span></Dropdown.Item>
      <Dropdown.Item onClick={() => onOpenModal("activity", rowData)} className="flex items-center gap-2"><TbTagStarred size={18} /> <span className="text-xs">Add Activity</span></Dropdown.Item>
      <Dropdown.Item onClick={() => onOpenModal("match_opportunity", rowData)} className="flex items-center gap-2"><TbBulb size={18} /> <span className="text-xs">Match Opportunity</span></Dropdown.Item>
      <Dropdown.Item onClick={() => onOpenModal("share", rowData)} className="flex items-center gap-2"><TbShare size={18} /> <span className="text-xs">Share Wall Link</span></Dropdown.Item>
    </Dropdown>
  </div>
);

interface WallSearchProps { onInputChange: (value: string) => void; }
const WallSearch = React.forwardRef<HTMLInputElement, WallSearchProps>(({ onInputChange }, ref) => (<DebouceInput ref={ref} className="w-full" placeholder="Quick Search..." suffix={<TbSearch />} onChange={(e) => onInputChange(e.target.value)} />));
WallSearch.displayName = "WallSearch";

const WallTableTools = ({ onSearchChange, onFilter, onExport, onImport, onClearFilters, columns, filteredColumns, setFilteredColumns, activeFilterCount, isDashboard }: {
  onSearchChange: (query: string) => void; onFilter: () => void; onExport: () => void; onImport: () => void; onClearFilters: () => void;
  columns: ColumnDef<WallItem>[];
  filteredColumns: ColumnDef<WallItem>[];
  setFilteredColumns: React.Dispatch<React.SetStateAction<ColumnDef<WallItem>[]>>;
  isDashboard: boolean;
  activeFilterCount: number;
}) => {
  const isColumnVisible = (colId: string) => filteredColumns.some(c => (c.id || c.accessorKey) === colId);
  const toggleColumn = (checked: boolean, colId: string) => {
    if (checked) {
      const originalColumn = columns.find(c => (c.id || c.accessorKey) === colId);
      if (originalColumn) {
        setFilteredColumns(prev => {
          const newCols = [...prev, originalColumn];
          newCols.sort((a, b) => {
            const indexA = columns.findIndex(c => (c.id || c.accessorKey) === (a.id || a.accessorKey));
            const indexB = columns.findIndex(c => (c.id || c.accessorKey) === (b.id || b.accessorKey));
            return indexA - indexB;
          });
          return newCols;
        });
      }
    } else {
      setFilteredColumns(prev => prev.filter(c => (c.id || c.accessorKey) !== colId));
    }
  };
  return (
    <div className="flex flex-col sm:flex-row sm:items-center sm:justify-between gap-1.5 w-full">
      <div className="flex-grow">
        <WallSearch onInputChange={onSearchChange} />
      </div>
      {!isDashboard && <div className="flex flex-col sm:flex-row gap-1 w-full sm:w-auto">
        <Dropdown renderTitle={<Button icon={<TbColumns />} />} placement="bottom-end">
          <div className="flex flex-col p-2"><div className='font-semibold mb-1 border-b pb-1'>Toggle Columns</div>
            {columns.map((col) => { const id = col.id || col.accessorKey as string; return col.header && (<div key={id} className="flex items-center gap-2 hover:bg-gray-100 dark:hover:bg-gray-700 rounded-md py-1.5 px-2"><Checkbox checked={isColumnVisible(id)} onChange={(checked) => toggleColumn(checked, id)}>{col.header as string}</Checkbox></div>) })}
          </div>
        </Dropdown>
        <Button icon={<TbReload />} onClick={onClearFilters} title="Clear Filters & Reload"></Button>
        <Button icon={<TbFilter />} onClick={onFilter} className="w-full sm:w-auto">Filter {activeFilterCount > 0 && (<span className="ml-2 bg-indigo-100 text-indigo-600 dark:bg-indigo-500 dark:text-white text-xs font-semibold px-2 py-0.5 rounded-full">{activeFilterCount}</span>)}</Button>
        <Button icon={<TbCloudDownload />} onClick={onImport} className="w-full sm:w-auto">Import</Button>
        <Button icon={<TbCloudUpload />} onClick={onExport} className="w-full sm:w-auto">Export</Button>
      </div>}
    </div>
  )
};

const ActiveFiltersDisplay = ({ filterData, onRemoveFilter, onClearAll }: {
  filterData: FilterFormData,
  onRemoveFilter: (key: keyof FilterFormData, value: any) => void;
  onClearAll: () => void;
}) => {
  const { filterRecordStatuses, filterIntents, quickFilters } = filterData;
  const hasFilters = filterRecordStatuses?.length || filterIntents?.length || quickFilters;
  if (!hasFilters) return null;

  return (
    <div className="flex flex-wrap items-center gap-2 mb-4 border-b border-gray-200 dark:border-gray-700 pb-4">
      <span className="font-semibold text-sm text-gray-600 dark:text-gray-300 mr-2">Active Filters:</span>
      {filterRecordStatuses?.map(item => <Tag key={`status-${item.value}`} prefix>Status: {item.label} <TbX className="ml-1 h-3 w-3 cursor-pointer hover:text-red-500" onClick={() => onRemoveFilter('filterRecordStatuses', item)} /></Tag>)}
      {filterIntents?.map(item => <Tag key={`intent-${item.value}`} prefix>Intent: {item.label} <TbX className="ml-1 h-3 w-3 cursor-pointer hover:text-red-500" onClick={() => onRemoveFilter('filterIntents', item)} /></Tag>)}
      {quickFilters && <Tag prefix className="capitalize">{quickFilters.type}: {quickFilters.value} <TbX className="ml-1 h-3 w-3 cursor-pointer hover:text-red-500" onClick={() => onRemoveFilter('quickFilters', quickFilters)} /></Tag>}
      <Button size="xs" variant="plain" className="text-red-600 hover:text-red-500 hover:underline ml-auto" onClick={onClearAll}>Clear All</Button>
    </div>
  );
};
interface WallTableProps {
  columns: ColumnDef<WallItem>[]; data: WallItem[]; loading: boolean; pagingData: { total: number; pageIndex: number; pageSize: number }; selectedItems: WallItem[];
  onPaginationChange: (page: number) => void; onSelectChange: (size: number) => void; onSort: (sort: OnSortParam) => void; onRowSelect: (checked: boolean, row: WallItem) => void; onAllRowSelect: (checked: boolean, rows: Row<WallItem>[]) => void;
  selectable?: boolean;
}
const WallTable = (props: WallTableProps) => (<DataTable selectable={props.selectable} columns={props.columns} data={props.data} loading={props.loading} pagingData={props.pagingData} checkboxChecked={(row) => props.selectedItems.some((s) => s.id === row.id)} onPaginationChange={props.onPaginationChange} onSelectChange={props.onSelectChange} onSort={props.onSort} onCheckBoxChange={props.onRowSelect} onIndeterminateCheckBoxChange={props.onAllRowSelect} noData={!props.loading && props.data.length === 0} />);
interface WallSelectedFooterProps { selectedItems: WallItem[]; deleteConfirmOpen: boolean; setDeleteConfirmOpen: (open: boolean) => void; onConfirmDelete: () => void; isDeleting: boolean; }
const WallSelectedFooter = ({ selectedItems, deleteConfirmOpen, setDeleteConfirmOpen, onConfirmDelete, isDeleting }: WallSelectedFooterProps) => {
  if (selectedItems.length === 0) return null;
  return (
    <>
      <StickyFooter className="flex items-center justify-between py-4" stickyClass="-mx-4 sm:-mx-8 border-t px-8">
        <div className="flex items-center justify-between w-full"><span className="flex items-center gap-2"><TbChecks className="text-xl text-primary-500" /><span className="font-semibold">{selectedItems.length} item{selectedItems.length > 1 ? "s" : ""}{" "}selected</span></span><Button size="sm" variant="plain" className="text-red-500 hover:text-red-700" onClick={() => setDeleteConfirmOpen(true)}>Delete Selected</Button></div>
      </StickyFooter>
      <ConfirmDialog isOpen={deleteConfirmOpen} type="danger" title="Delete Selected Wall Items" onClose={() => setDeleteConfirmOpen(false)} onRequestClose={() => setDeleteConfirmOpen(false)} onCancel={() => setDeleteConfirmOpen(false)} onConfirm={onConfirmDelete} loading={isDeleting}>
        <p>Are you sure you want to delete {selectedItems.length} selected item{selectedItems.length > 1 ? "s" : ""}?{" "}</p>
      </ConfirmDialog>
    </>
  );
};

const BookmarkButton = React.memo(({ is_bookmarked }: { is_bookmarked: boolean }) => (
  <Tooltip title={is_bookmarked ? "Bookmarked" : "Not Bookmarked"}>
    <button
      onClick={(e) => e.stopPropagation()}
      className="p-0 m-0 bg-transparent border-none cursor-pointer"
    >
      <TbBookmark
        size={14}
        className={is_bookmarked ? "text-amber-500 dark:text-amber-400" : "text-gray-500 dark:text-gray-400"}
      />
    </button>
  </Tooltip>
));
BookmarkButton.displayName = 'BookmarkButton';


// --- Main Component ---
const WallListing = ({ isDashboard }: { isDashboard?: boolean }) => {
  const navigate = useNavigate();
  const dispatch = useAppDispatch();
  const initialFilterState = useMemo(() => ({
    statuses: [],
    assignedTo: [],
    memberTypes: [],
    continents: [],
    countries: [],
    states: '',
    cities: '',
    pincodes: '',
    kycVerified: null as 'yes' | 'no' | null,
    categories: [],
    subCategories: [],
    brands: [],
    products: [],
    productStatuses: [],
    productSpecs: [],
    wantTo: [],
  }), []);

  const { user } = useSelector(authSelector);
  const { wallListing, AllProductsData = [], ParentCategories, subCategoriesForSelectedCategoryData, BrandData, MemberTypeData, ProductSpecificationsData, Employees, AllCompanyData, getAllUserData, status: masterLoadingStatus } = useSelector(masterSelector, shallowEqual);
  const [initialLoading, setInitialLoading] = useState(true);
  const [isViewDrawerOpen, setIsViewDrawerOpen] = useState(false);
  const [isFilterDrawerOpen, setIsFilterDrawerOpen] = useState(false);
  const [editingItem, setEditingItem] = useState<WallItem | null>(null);
  const [deleteSelectedConfirmOpen, setDeleteSelectedConfirmOpen] = useState(false);
  const [importDialogOpen, setImportDialogOpen] = useState(false);
  const [isExportReasonModalOpen, setIsExportReasonModalOpen] = useState(false);
  const [isSubmittingExportReason, setIsSubmittingExportReason] = useState(false);
  const [selectedItems, setSelectedItems] = useState<WallItem[]>([]);
  const [modalState, setModalState] = useState<WallModalState>({ isOpen: false, type: null, data: null });
  const [filterCriteria, setFilterCriteria] = useState<FilterFormData>(filterFormSchema.parse({}));
  const [tableData, setTableData] = useState<TableQueries>({ pageIndex: 1, pageSize: 10, sort: { order: "desc", key: "created_at" }, query: "" });
  const filterFormMethods = useForm<FilterFormData>({ resolver: zodResolver(filterFormSchema), defaultValues: filterCriteria });
  const exportReasonFormMethods = useForm<ExportReasonFormData>({ resolver: zodResolver(exportReasonSchema), defaultValues: { reason: "" }, mode: "onChange" });

  // --- ADDED for Image Viewer ---
  const [imageView, setImageView] = useState('');
  const [isImageViewerOpen, setIsImageViewerOpen] = useState(false);

  const openImageViewer = useCallback((path: string | null | undefined) => {
    if (path) {
      setImageView(path);
      setIsImageViewerOpen(true);
    } else {
      toast.push(<Notification title="No Image" type="info">User has no profile picture.</Notification>);
    }
  }, []);

  const closeImageViewer = useCallback(() => {
    setIsImageViewerOpen(false);
    setImageView('');
  }, []);


  const mapApiToWallItem = useCallback(
    (apiItem: ApiWallItemFromSource): WallItem => ({
      id: apiItem.id as number,
      productId: apiItem.product_id,
      product_name: apiItem.product?.name || 'N/A',
      company_name: apiItem.company_name || "",
      companyId: apiItem.company_id || undefined,
      member_name: apiItem.member?.name || 'N/A',
      memberId: String(apiItem.member?.id || ""),
      memberTypeId: apiItem.member_type_id,
      member_email: apiItem.member?.email || "",
      member_phone: apiItem.member?.number || "",
      product_category: apiItem.product?.category?.name || "",
      productCategoryId: apiItem.product?.category_id,
      product_subcategory: apiItem.product?.sub_category?.name || "",
      subCategoryId: apiItem.product?.sub_category_id,
      product_description: apiItem.product?.description || "",
      product_specs: apiItem.product_spec?.name || "",
      productSpecId: apiItem.product_spec_id,
      product_status: apiItem.product_status,
      quantity: Number(apiItem.qty) || 0,
      price: Number(apiItem.price) || 0,
      want_to: apiItem.want_to as WallIntent | string,
      listing_type: apiItem.listing_type || "",
      shipping_options: apiItem.shipping_options || "",
      payment_method: apiItem.payment_method || "",
      warranty: apiItem.warranty_info || "",
      return_policy: apiItem.return_policy || "",
      listing_url: apiItem.product_url || "",
      brand: apiItem.product?.brand?.name || "",
      brandId: apiItem.product?.brand_id,
      product_images: apiItem.product?.product_images_array || [],
      created_date: new Date(apiItem.created_at),
      updated_at: new Date(apiItem.updated_at),
      visibility: apiItem.visibility || "",
      priority: apiItem.priority || "",
      assigned_to: apiItem.assigned_to_name || "",
      interaction_type: apiItem.interaction_type || "",
      action: apiItem.action || "",
      recordStatus: apiItem.status as WallRecordStatus,
      cartoonTypeId: apiItem.cartoon_type_id,
      deviceCondition: (apiItem.device_condition as WallProductCondition | null) || null,
      inquiry_count: Number(apiItem.inquiries) || 0,
      share_count: Number(apiItem.share) || 0,
      is_bookmarked: apiItem.bookmark === 1,
      updated_by_user: apiItem.updated_by_user || null,
      createdById: apiItem.created_by,
      member: apiItem?.member || null,
    }),
    []
  );

  const apiParams = useMemo(() => {
    const formatMultiSelect = (items: { value: any }[] | undefined) => { if (!items || items.length === 0) return undefined; return items.map((item) => item.value).join(","); };
    const params: any = { page: tableData.pageIndex, per_page: tableData.pageSize, search: tableData.query || undefined, sort_by: tableData.sort?.key || undefined, sort_order: tableData.sort?.order || undefined, status: formatMultiSelect(filterCriteria.filterRecordStatuses), company_ids: formatMultiSelect(filterCriteria.filterCompanyIds), want_to: formatMultiSelect(filterCriteria.filterIntents), product_ids: formatMultiSelect(filterCriteria.filterProductIds), category_ids: formatMultiSelect(filterCriteria.categories), subcategory_ids: formatMultiSelect(filterCriteria.subcategories), brand_ids: formatMultiSelect(filterCriteria.brands), product_status: formatMultiSelect(filterCriteria.productStatus), member_type_ids: formatMultiSelect(filterCriteria.memberType), created_by_ids: formatMultiSelect(filterCriteria.createdBy), product_spec_ids: formatMultiSelect(filterCriteria.productSpec), source: formatMultiSelect(filterCriteria.source) };
    if (filterCriteria.dateRange && (filterCriteria.dateRange[0] || filterCriteria.dateRange[1])) {
      params.start_date = filterCriteria.dateRange[0] ? dayjs(filterCriteria.dateRange[0]).format("YYYY-MM-DD") : undefined;
      params.end_date = filterCriteria.dateRange[1] ? dayjs(filterCriteria.dateRange[1]).format("YYYY-MM-DD") : undefined;
    }
    if (filterCriteria.quickFilters) {
      if (filterCriteria.quickFilters.type === 'intent') params.want_to = filterCriteria.quickFilters.value;
      if (filterCriteria.quickFilters.type === 'status') params.status = filterCriteria.quickFilters.value;
    }
    Object.keys(params).forEach((key) => { if (params[key] === undefined || params[key] === null) { delete params[key]; } });
    return params;
  }, [tableData, filterCriteria]);

  useEffect(() => {
    const fetchInitialData = async () => {
      setInitialLoading(true);
      try {
        await Promise.all([
          dispatch(getWallListingAction(apiParams)),
          dispatch(getProductsDataAsync()),
          dispatch(getParentCategoriesAction()),
          dispatch(getSubcategoriesByCategoryIdAction(0)),
          dispatch(getBrandAction()),
          dispatch(getMemberTypeAction()),
          dispatch(getProductSpecificationsAction()),
          dispatch(getEmployeesAction()),
          dispatch(getAllCompany()),
          dispatch(getAllUsersAction())
        ]);
      } catch (error) {
        console.error("Failed to fetch initial data", error);
        toast.push(<Notification type="danger" title="Error">Could not load initial data.</Notification>);
      } finally {
        setInitialLoading(false);
      }
    };
    fetchInitialData();
  }, [dispatch]);

  useEffect(() => {
    if (!initialLoading) {
      dispatch(getWallListingAction(apiParams));
    }
  }, [dispatch, apiParams, initialLoading]);

  const pageData = useMemo(() => { return Array.isArray(wallListing?.data?.data) ? wallListing.data.data.map(mapApiToWallItem) : []; }, [wallListing, mapApiToWallItem]);
  const total = wallListing?.data?.total || 0;

  const handleSetTableData = useCallback((data: Partial<TableQueries>) => setTableData((prev) => ({ ...prev, ...data })), []);
  const openAddDrawer = useCallback(() => navigate("/sales-leads/wall-item/add"), [navigate]);
  const openEditDrawer = useCallback((item: WallItem) => navigate("/sales-leads/wall-item/add", { state: item?.id }), [navigate]);
  const openViewDrawer = useCallback((item: WallItem) => { navigate(`/sales-leads/wall-item/${item.id}`) }, []);
  const closeViewDrawer = useCallback(() => { setIsViewDrawerOpen(false); setEditingItem(null); }, []);
  const openFilterDrawer = useCallback(() => { filterFormMethods.reset(filterCriteria); setIsFilterDrawerOpen(true); }, [filterFormMethods, filterCriteria]);
  const closeFilterDrawer = useCallback(() => setIsFilterDrawerOpen(false), []);
  const handleOpenModal = useCallback((type: WallModalType, wallItem: WallItem) => {
    setModalState({ isOpen: true, type, data: wallItem });
  }, []);
  const handleCloseModal = () => setModalState({ isOpen: false, type: null, data: null });

  const handleSendEmail = useCallback((item: WallItem) => {
    if (!item.member_email) {
      toast.push(<Notification type="warning" title="No Email Address" children="This member does not have a valid email address." />);
      return;
    }
    const subject = `Regarding your wall listing: ${item.product_name}`;
    const body = `Dear ${item.member_name},\n\nI am interested in your listing for "${item.product_name}".\n\nKind regards,`;
    window.open(`mailto:${item.member_email}?subject=${encodeURIComponent(subject)}&body=${encodeURIComponent(body)}`);
  }, []);

  const handleSendWhatsapp = useCallback((item: WallItem) => {
    const phone = item.member_phone?.replace(/\D/g, '');
    if (!phone) {
      toast.push(<Notification type="warning" title="No Mobile Number" children="This member does not have a valid phone number." />);
      return;
    }
    const message = `Hi ${item.member_name}, I'm interested in your listing for "${item.product_name}".`;
    window.open(`https://wa.me/${phone}?text=${encodeURIComponent(message)}`, '_blank');
  }, []);

  const onConfirmDeleteSelectedItems = useCallback(async () => {
    if (selectedItems.length === 0) { toast.push(<Notification title="No items selected" type="info">Please select items to delete.</Notification>); return; }
    setDeleteSelectedConfirmOpen(false);
    const ids = selectedItems.map((item) => item.id).join(",");
    try {
      await dispatch(deleteAllWallAction({ ids })).unwrap();
      toast.push(<Notification title="Success" type="success">{selectedItems.length} item(s) deleted.</Notification>);
      setSelectedItems([]); dispatch(getWallListingAction(apiParams));
    } catch (error: any) { toast.push(<Notification title="Error" type="danger">{error.message || "Bulk delete failed."}</Notification>); }
  }, [dispatch, selectedItems, apiParams]);
  const onApplyFiltersSubmit = useCallback((data: FilterFormData) => { setFilterCriteria(prev => ({ ...prev, ...data, quickFilters: null })); handleSetTableData({ pageIndex: 1 }); closeFilterDrawer(); }, [handleSetTableData, closeFilterDrawer]);
  const onClearFilters = useCallback(() => { const defaults = filterFormSchema.parse({}); filterFormMethods.reset(defaults); setFilterCriteria(defaults); handleSetTableData({ query: "", pageIndex: 1 }); }, [filterFormMethods, handleSetTableData]);

  const handleCardClick = (type: string, value: string) => {
    onClearFilters();
    if (type === 'status') {
      const statusOption = recordStatusOptions.find(opt => opt.value.toLowerCase() === value.toLowerCase());
      if (statusOption) setFilterCriteria({ ...initialFilterState, filterRecordStatuses: [statusOption] });
    } else if (type === 'intent') {
      const intentOption = intentOptions.find(opt => opt.value.toLowerCase() === value.toLowerCase());
      if (intentOption) setFilterCriteria({ ...initialFilterState, filterIntents: [intentOption] });
    }
  };

  const handleRemoveFilter = useCallback((key: keyof FilterFormData, value: any) => {
    setFilterCriteria(prev => {
      const newFilters = { ...prev };
      const currentValues = prev[key] as { value: any }[] | undefined;
      if (Array.isArray(currentValues)) {
        (newFilters as any)[key] = currentValues.filter(item => item.value !== value.value);
      } else {
        (newFilters as any)[key] = null; // for quickFilters
      }
      return newFilters;
    });
  }, []);

  const handleOpenExportReasonModal = useCallback(() => {
    if (total === 0) { toast.push(<Notification title="No Data" type="info">Nothing to export.</Notification>); return; }
    exportReasonFormMethods.reset({ reason: "" }); setIsExportReasonModalOpen(true);
  }, [total, exportReasonFormMethods]);
  const handleConfirmExportWithReason = useCallback(async (data: ExportReasonFormData) => {
    setIsSubmittingExportReason(true);
    const moduleName = "WallListing"; const timestamp = dayjs().format("YYYY-MM-DD"); const fileName = `wall_listing_export_${timestamp}.csv`;
    try {
      await dispatch(submitExportReasonAction({ reason: data.reason, module: moduleName, file_name: fileName, })).unwrap();
      toast.push(<Notification title="Reason Submitted" type="info" duration={2000} message="Now fetching data for export..." />);
      const exportParams = { ...apiParams, per_page: 0, page: 1 };
      const exportDataResponse = await dispatch(getWallListingAction(exportParams)).unwrap();
      if (!exportDataResponse?.status) { throw new Error(exportDataResponse?.message || "Failed to fetch data for export."); }
      const allFilteredData = (exportDataResponse?.data?.data || []).map(mapApiToWallItem);
      const success = exportWallItemsToCsv(fileName, allFilteredData);
      if (success) { setIsExportReasonModalOpen(false); }
    } catch (error: any) { toast.push(<Notification title="Failed to Export" type="danger" message={error.message || "An unknown error occurred"} />); } finally { setIsSubmittingExportReason(false); }
  }, [apiParams, dispatch, mapApiToWallItem]);

  const handlePaginationChange = (page: number) => handleSetTableData({ pageIndex: page });
  const handlePageSizeChange = (value: number) => { handleSetTableData({ pageSize: value, pageIndex: 1 }); setSelectedItems([]); };
  const handleSort = (sort: OnSortParam) => handleSetTableData({ sort, pageIndex: 1 });
  const handleSearchChange = (query: string) => handleSetTableData({ query, pageIndex: 1 });
  const handleRowSelect = (checked: boolean, row: WallItem) => setSelectedItems((prev) => checked ? [...prev, row] : prev.filter((item) => item.id !== row.id));
  const handleAllRowSelect = useCallback((checked: boolean, currentRows: Row<WallItem>[]) => {
    const originals = currentRows.map((r) => r.original);
    if (checked) { setSelectedItems((prev) => { const oldIds = new Set(prev.map((i) => i.id)); return [...prev, ...originals.filter((o) => !oldIds.has(o.id))]; }); } else { const currentIds = new Set(originals.map((o) => o.id)); setSelectedItems((prev) => prev.filter((i) => !currentIds.has(i.id))); }
  }, []);
  const handleImportData = useCallback(() => setImportDialogOpen(true), []);
  const handleImportFileSelect = useCallback((event: React.ChangeEvent<HTMLInputElement>) => {
    const file = event.target.files?.[0];
    if (file) { toast.push(<Notification title="Import Started" type="info">File processing initiated. (Dummy)</Notification>); setImportDialogOpen(false); }
    if (event.target) event.target.value = "";
  }, []);

  // --- Columns Definition ---
  const columns: ColumnDef<WallItem>[] = useMemo(
    () => {
      const baseColumns: ColumnDef<WallItem>[] = [
        {
          header: "Overview", accessorKey: "product_name", size: 280, cell: ({ row }) => {
            const { product_images, product_name, id, want_to, recordStatus } = row?.original || {}; const intent = want_to as WallIntent;
            return (
              <div className="flex flex-col">
                <div className="flex items-center gap-2 mb-2">
                  <div className="font-semibold leading-normal text-xs text-gray-800 dark:text-gray-100 hover:text-blue-600 dark:hover:text-blue-400 cursor-pointer">{product_name}</div>
                </div>
                {/* <span className="text-xs mt-2"><span className="font-semibold">ID :</span> {id || "N/A"}</span> */}
                <div className="flex flex-col gap-1 text-xs">
                  {recordStatus && (
                    <div className="flex items-center gap-2">
                      <Tag className={`${recordStatusColor[recordStatus] || recordStatusColor.Pending} font-semibold capitalize`}>
                        {recordStatus}
                      </Tag>
                      {want_to && (
                        <Tag className={`capitalize text-xs px-1 py-0.5 ${intentTagColor[intent] || productApiStatusColor.default}`}>
                          {want_to}
                        </Tag>
                      )}
                    </div>
                  )}
                </div>
                {/* <span className="text-xs"></span> */}
              </div>
            );
          },
        },
        {
          header: "Company & Member", accessorKey: "company_name", size: 260, cell: ({ row }) => {
            const { name, customer_code, email, number, company_code } = row.original?.member || {};
            return (
              <div className="flex flex-col gap-0.5 text-xs">
                <div className="mt-1 pt-1 dark:border-gray-700 w-full">
<<<<<<< HEAD
                  {customer_code ||company_code  && (<span className="font-semibold text-gray-500 dark:text-gray-400">{customer_code} | {company_code}</span>)}
=======
                  {member_code || company_code && (<span className="font-semibold text-gray-500 dark:text-gray-400">{member_code} | {company_code}</span>)}
>>>>>>> 0066909a
                  {name && (<span className="font-semibold text-gray-800 dark:text-gray-100">{name}</span>)}
                  {email && (<a href={`mailto:${email}`} className="block text-blue-600 hover:underline dark:text-blue-400 dark:hover:text-blue-300">{email}</a>)}
                  {number && (<span className="block text-gray-600 dark:text-gray-300">{number}</span>)}
                </div>
              </div>
            );
          },
        },
        {
          header: "Details", accessorKey: "product_category", size: 280, cell: ({ row }) => {
            const { product_category, product_subcategory, product_specs, product_status, cartoonTypeId, deviceCondition, quantity } = row?.original || {};
            const currentProductApiStatus = product_status?.toLowerCase() || "default";
            const cartoonTypeName = dummyCartoonTypes.find((ct) => ct.id === cartoonTypeId)?.name;
            return (
              <div className="flex flex-col gap-0.5 text-xs">
                <div className="flex items-center"><TbStack2 className="text-base text-blue-500 dark:text-blue-400 ml-2" /><span className="text-gray-700 dark:text-gray-300" style={{ minWidth: 35 }}>Qty: {quantity ?? "N/A"}</span></div>
                <span>{product_category || "N/A"}{product_subcategory ? ` / ${product_subcategory}` : ""}</span>
                {product_specs && (<Tooltip title={product_specs}><span className="truncate max-w-[250px]">{product_specs.length > 30 ? product_specs.substring(0, 30) + "..." : product_specs}</span></Tooltip>)}
                {product_status && (<span><Tag className={`capitalize text-xs px-1 py-0.5 ${productApiStatusColor[currentProductApiStatus] || productApiStatusColor.default}`}>{product_status}</Tag></span>)}
                {cartoonTypeName && (<span>{cartoonTypeName}</span>)}
                {deviceCondition && (<span>{deviceCondition}</span>)}
              </div>
            );
          },
        },
      ];

      if (!isDashboard) {
        baseColumns.push({
          header: "Actions", id: "actions", size: 120, meta: { HeaderClass: "text-center" },
          cell: (props: CellContext<WallItem, any>) => (
            <StyledActionColumn
              onViewDetail={() => openViewDrawer(props.row.original)}
              onEdit={() => openEditDrawer(props.row.original)}
              onOpenModal={handleOpenModal}
              onSendEmail={() => handleSendEmail(props.row.original)}
              onSendWhatsapp={() => handleSendWhatsapp(props.row.original)}
              rowData={props.row.original}
            />
          ),
        });
      }

      return baseColumns;
    },
    [isDashboard, openViewDrawer, openEditDrawer, handleOpenModal, handleSendEmail, handleSendWhatsapp, openImageViewer]
  );

  const [filteredColumns, setFilteredColumns] = useState<ColumnDef<WallItem>[]>([]);
  useEffect(() => { setFilteredColumns(columns) }, [columns]);

  const activeFilterCount = useMemo(() => {
    let count = 0;
    if (filterCriteria.filterRecordStatuses?.length) count++;
    if (filterCriteria.filterIntents?.length) count++;
    if (filterCriteria.filterProductIds?.length) count++;
    if (filterCriteria.filterCompanyIds?.length) count++;
    if (filterCriteria.dateRange && (filterCriteria.dateRange[0] || filterCriteria.dateRange[1])) count++;
    if (filterCriteria.quickFilters) count++;
    return count;
  }, [filterCriteria]);

  const counts = wallListing?.counts || { active: 0, buy: 0, non_active: 0, pending: 0, rejected: 0, sell: 0, today: 0, total: 0 };
  const cardClass = "rounded-sm border transition-shadow duration-200 ease-in-out cursor-pointer hover:shadow-lg";

  const renderCardContent = (content: number | undefined, colorClass: string) => {
    if (initialLoading) {
      return <Skeleton width={40} height={20} />;
    }
    return <b className={colorClass}>{content ?? 0}</b>;
  };

  const skeletonColumns: ColumnDef<WallItem>[] = useMemo(() =>
    columns.map((column) => ({
      ...column,
      cell: () => <Skeleton height={40} className="my-2" />,
    })),
    [columns]
  );

  const skeletonData = useMemo(() =>
    Array.from({ length: tableData.pageSize }, (_, i) => ({ id: `skeleton-${i}` } as any)),
    [tableData.pageSize]
  );

  return (
    <>
      <Container className="h-auto">
        <AdaptiveCard className="h-full" bodyClass="h-full">
          {!isDashboard && (
            <div className="flex flex-col sm:flex-row sm:items-center sm:justify-between mb-4">
              <h5 className="mb-2 sm:mb-0">Wall Listing</h5>
              <div className="flex gap-2"><Button variant="solid" icon={<TbPlus />} onClick={openAddDrawer} disabled={initialLoading}>Add New</Button></div>
            </div>
          )}
          {!isDashboard && (
            <div className="grid grid-cols-1 sm:grid-cols-2 md:grid-cols-4 lg:grid-cols-8 mb-4 mt-4 gap-2 ">
              <Tooltip title="Click to show all listings"><div onClick={onClearFilters}><Card bodyClass="flex gap-2 p-1" className={classNames(cardClass, "border-blue-200")}><div className="h-9 w-8 rounded-md flex items-center justify-center bg-blue-100 text-blue-500"><TbListDetails size={20} /></div><div className="flex flex-col">{renderCardContent(counts.total, "text-blue-500")}<span className="font-semibold text-[11px]">Total</span></div></Card></div></Tooltip>
              <Tooltip title="Click to show listings created today"><div onClick={() => handleCardClick('status', 'today')}><Card bodyClass="flex gap-2 p-1" className={classNames(cardClass, "border-emerald-200")}><div className="h-9 w-8 rounded-md flex items-center justify-center bg-emerald-100 text-emerald-500"><TbCalendar size={20} /></div><div className="flex flex-col">{renderCardContent(counts.today, "text-emerald-500")}<span className="font-semibold text-[11px]">Today</span></div></Card></div></Tooltip>
              <Tooltip title="Click to show 'Buy' listings"><div onClick={() => handleCardClick('intent', 'Buy')}><Card bodyClass="flex gap-2 p-1" className={classNames(cardClass, "border-violet-200")}><div className="h-9 w-8 rounded-md flex items-center justify-center bg-violet-100 text-violet-500"><TbBox size={20} /></div><div className="flex flex-col">{renderCardContent(counts.buy, "text-violet-500")}<span className="font-semibold text-[11px]">Buy</span></div></Card></div></Tooltip>
              <Tooltip title="Click to show 'Sell' listings"><div onClick={() => handleCardClick('intent', 'Sell')}><Card bodyClass="flex gap-2 p-1" className={classNames(cardClass, "border-pink-200")}><div className="h-9 w-8 rounded-md flex items-center justify-center bg-pink-100 text-pink-500"><TbPackageExport size={20} /></div><div className="flex flex-col">{renderCardContent(counts.sell, "text-pink-500")}<span className="font-semibold text-[11px]">Sell</span></div></Card></div></Tooltip>
              <Tooltip title="Click to show active listings"><div onClick={() => handleCardClick('status', 'Active')}><Card bodyClass="flex gap-2 p-1" className={classNames(cardClass, "border-green-300")}><div className="h-9 w-8 rounded-md flex items-center justify-center bg-green-100 text-green-500"><TbCircleCheck size={20} /></div><div className="flex flex-col">{renderCardContent(counts.active, "text-green-500")}<span className="font-semibold text-[11px]">Active</span></div></Card></div></Tooltip>
              <Tooltip title="Click to show non-active listings"><div onClick={() => handleCardClick('status', 'Non-Active')}><Card bodyClass="flex gap-2 p-1" className={classNames(cardClass, "border-red-200")}><div className="h-9 w-8 rounded-md flex items-center justify-center bg-red-100 text-red-500"><TbCancel size={20} /></div><div className="flex flex-col">{renderCardContent(counts.non_active, "text-red-500")}<span className="font-semibold text-[11px]">Non Active</span></div></Card></div></Tooltip>
              <Tooltip title="Click to show pending listings"><div onClick={() => handleCardClick('status', 'Pending')}><Card bodyClass="flex gap-2 p-1" className={classNames(cardClass, "border-orange-200")}><div className="h-9 w-8 rounded-md flex items-center justify-center bg-orange-100 text-orange-500"><TbProgress size={20} /></div><div className="flex flex-col">{renderCardContent(counts.pending, "text-orange-500")}<span className="font-semibold text-[11px]">Pending</span></div></Card></div></Tooltip>
              <Tooltip title="Click to show rejected listings"><div onClick={() => handleCardClick('status', 'Rejected')}><Card bodyClass="flex gap-2 p-1" className={classNames(cardClass, "border-red-200")}><div className="h-9 w-8 rounded-md flex items-center justify-center bg-red-100 text-red-500"><TbBoxOff size={20} /></div><div className="flex flex-col">{renderCardContent(counts.rejected, "text-red-500")}<span className="font-semibold text-[11px]">Rejected</span></div></Card></div></Tooltip>
            </div>
          )}
          <WallTableTools isDashboard={!!isDashboard} onSearchChange={handleSearchChange} onFilter={openFilterDrawer} onExport={handleOpenExportReasonModal} onImport={handleImportData} onClearFilters={onClearFilters} columns={columns} filteredColumns={filteredColumns} setFilteredColumns={setFilteredColumns} activeFilterCount={activeFilterCount} />
          {!isDashboard && <ActiveFiltersDisplay filterData={filterCriteria} onRemoveFilter={handleRemoveFilter} onClearAll={onClearFilters} />}
          <div className="mt-4">
            {initialLoading ? (
              <WallTable
                columns={skeletonColumns}
                data={skeletonData}
                loading={false}
                selectable={false}
                pagingData={{ total: tableData.pageSize, pageIndex: 1, pageSize: tableData.pageSize }}
                onPaginationChange={() => { }} onSelectChange={() => { }} onRowSelect={() => { }} onAllRowSelect={() => { }} onSort={() => { }}
                selectedItems={[]}
              />
            ) : (
              <WallTable
                selectable={!isDashboard}
                columns={filteredColumns} data={pageData} loading={masterLoadingStatus === "loading" && !initialLoading}
                pagingData={{ total, pageIndex: tableData.pageIndex as number, pageSize: tableData.pageSize as number }}
                selectedItems={selectedItems} onPaginationChange={handlePaginationChange} onSelectChange={handlePageSizeChange} onRowSelect={handleRowSelect} onAllRowSelect={handleAllRowSelect} onSort={handleSort} />
            )}
          </div>
        </AdaptiveCard>
      </Container>
      {!isDashboard && (
        <WallSelectedFooter selectedItems={selectedItems} deleteConfirmOpen={deleteSelectedConfirmOpen} setDeleteConfirmOpen={setDeleteSelectedConfirmOpen} onConfirmDelete={onConfirmDeleteSelectedItems} isDeleting={masterLoadingStatus === "loading"} />
      )}
      <WallModals modalState={modalState} onClose={handleCloseModal} user={user} getAllUserDataOptions={useMemo(() => getAllUserData?.map((user: any) => ({ value: user?.id, label: user?.name })), [getAllUserData])} />
      <Drawer title="View Wall Item Details" isOpen={isViewDrawerOpen} onClose={closeViewDrawer} onRequestClose={closeViewDrawer} width={700}>
        {editingItem && (
          <div className="p-4 space-y-3">
            <div className="grid grid-cols-1 md:grid-cols-2 gap-x-6 gap-y-3 text-sm">
              {Object.entries(editingItem).filter(([key]) => !["product_images", "product_name", "id"].includes(key)).map(([key, value]) => (
                <div key={key} className="border-b border-gray-200 dark:border-gray-700 pb-2">
                  <strong className="capitalize text-gray-700 dark:text-gray-200">{key.replace(/([A-Z])/g, " $1").replace(/_/g, " ")}:</strong>{" "}
                  <span className="text-gray-600 dark:text-gray-400">{value instanceof Date ? dayjs(value).format("MMM D, YYYY h:mm A") : value !== null && value !== "" ? String(value) : "N/A"}</span>
                </div>
              ))}
            </div>
          </div>
        )}
      </Drawer>
      <Drawer title="Filters" isOpen={isFilterDrawerOpen} onClose={closeFilterDrawer} onRequestClose={closeFilterDrawer} width={540}
        footer={
          <div className="text-right w-full">
            <Button size="sm" className="mr-2" onClick={onClearFilters} type="button">Clear All</Button>
            <Button size="sm" variant="solid" form="filterWallForm" type="submit">Apply</Button>
          </div>
        }
      >
        <Form id="filterWallForm" onSubmit={filterFormMethods.handleSubmit(onApplyFiltersSubmit)} className="flex flex-col h-full">
          <div className="overflow-y-auto p-1 flex-grow">
            <div className="grid grid-cols-1 md:grid-cols-2 gap-4">
              <FormItem label="Workflow Status"><Controller name="filterRecordStatuses" control={filterFormMethods.control} render={({ field }) => (<UiSelect isMulti placeholder="Select Status..." options={recordStatusOptions} {...field} />)} /></FormItem>
              <FormItem label="Companies"><Controller name="filterCompanyIds" control={filterFormMethods.control} render={({ field }) => (<UiSelect isMulti placeholder="Select companies..." options={AllCompanyData?.map((p: any) => ({ value: p.id, label: p.company_name }))} {...field} />)} /></FormItem>
              <FormItem label="Intent (Want to)"><Controller name="filterIntents" control={filterFormMethods.control} render={({ field }) => (<UiSelect isMulti placeholder="Select intents..." options={intentOptions} {...field} />)} /></FormItem>
              <FormItem label="Products"><Controller name="filterProductIds" control={filterFormMethods.control} render={({ field }) => (<UiSelect isMulti placeholder="Select products..." options={AllProductsData?.map((p: any) => ({ value: p.id, label: p.name })) || []} {...field} />)} /></FormItem>
              <FormItem label="Categories"><Controller name="categories" control={filterFormMethods.control} render={({ field }) => (<UiSelect isMulti placeholder="Select Categories..." options={ParentCategories.map((p: any) => ({ value: p.id, label: p.name }))} {...field} />)} /></FormItem>
              <FormItem label="Sub Categories"><Controller name="subcategories" control={filterFormMethods.control} render={({ field }) => (<UiSelect isMulti placeholder="Select Sub Cate..." options={subCategoriesForSelectedCategoryData?.map((p: any) => ({ value: p.id, label: p.name }))} {...field} />)} /></FormItem>
              <FormItem label="Brands"><Controller name="brands" control={filterFormMethods.control} render={({ field }) => (<UiSelect isMulti placeholder="Select Brands..." options={BrandData?.map((p: any) => ({ value: p.id, label: p.name }))} {...field} />)} /></FormItem>
              <FormItem label="Availability Status"><Controller name="productStatus" control={filterFormMethods.control} render={({ field }) => (<UiSelect isMulti placeholder="Select Availability..." options={Object.keys(productApiStatusColor).filter((k) => k !== "default").map((s) => ({ label: s.charAt(0).toUpperCase() + s.slice(1), value: s }))} {...field} />)} /></FormItem>
              <FormItem label="Created Date Range"><Controller name="dateRange" control={filterFormMethods.control} render={({ field }) => (<DatePicker.DatePickerRange value={field.value as [Date | null, Date | null] | null} onChange={field.onChange} placeholder="Select date range" />)} /></FormItem>
              {/* <FormItem label="Source (Example)"><Controller name="source" control={filterFormMethods.control} render={({ field }) => (<UiSelect isMulti placeholder="Select Source..." options={[{ label: "Web", value: "web" }, { label: "App", value: "app" }]} {...field} />)} /></FormItem> */}
              <FormItem label="Product Spec (Example)"><Controller name="productSpec" control={filterFormMethods.control} render={({ field }) => (<UiSelect isMulti placeholder="Select Product Spec..." options={ProductSpecificationsData?.map((p: any) => ({ value: p.id, label: p.name }))} {...field} />)} /></FormItem>
              <FormItem label="Member Type (Example)"><Controller name="memberType" control={filterFormMethods.control} render={({ field }) => (<UiSelect isMulti placeholder="Select Member Type..." options={MemberTypeData?.map((p: any) => ({ value: p.id, label: p.name }))} {...field} />)} /></FormItem>
              <FormItem label="Created By (Example)"><Controller name="createdBy" control={filterFormMethods.control} render={({ field }) => (<UiSelect isMulti placeholder="Select Employee..." options={Employees?.map((p: any) => ({ value: p.id, label: p.name }))} {...field} />)} /></FormItem>
            </div>
          </div>
        </Form>
      </Drawer>
      <Dialog isOpen={importDialogOpen} onClose={() => setImportDialogOpen(false)} onRequestClose={() => setImportDialogOpen(false)} title="Import Wall Items">
        <div className="p-4">
          <p>Upload a CSV file to import Wall Items. (This is a dummy import)</p>
          <FormItem label="CSV File"><Input type="file" accept=".csv" onChange={handleImportFileSelect} /></FormItem>
          <div className="text-right mt-4"><Button size="sm" onClick={() => setImportDialogOpen(false)}>Cancel</Button></div>
        </div>
      </Dialog>
      <ConfirmDialog isOpen={isExportReasonModalOpen} type="info" title="Reason for Export" onClose={() => setIsExportReasonModalOpen(false)} onRequestClose={() => setIsExportReasonModalOpen(false)} onCancel={() => setIsExportReasonModalOpen(false)} onConfirm={exportReasonFormMethods.handleSubmit(handleConfirmExportWithReason)} loading={isSubmittingExportReason} confirmText={isSubmittingExportReason ? "Submitting..." : "Submit & Export"} cancelText="Cancel" confirmButtonProps={{ disabled: !exportReasonFormMethods.formState.isValid || isSubmittingExportReason }}>
        <Form id="exportReasonForm" onSubmit={(e) => e.preventDefault()} className="flex flex-col gap-4 mt-2">
          <FormItem label="Please provide a reason for exporting this data:" isRequired invalid={!!exportReasonFormMethods.formState.errors.reason} errorMessage={exportReasonFormMethods.formState.errors.reason?.message}>
            <Controller name="reason" control={exportReasonFormMethods.control} render={({ field }) => (<Input textArea {...field} placeholder="Enter reason..." rows={3} />)} />
          </FormItem>
        </Form>
      </ConfirmDialog>
      {/* --- ADDED Image Viewer Dialog --- */}
      <Dialog isOpen={isImageViewerOpen} onClose={closeImageViewer} onRequestClose={closeImageViewer} width={600}>
        <div className="flex justify-center items-center p-4">{imageView ? <img src={imageView} alt="User" className="max-w-full max-h-[80vh]" /> : <p>No image.</p>}</div>
      </Dialog>
    </>
  );
};

export default WallListing;<|MERGE_RESOLUTION|>--- conflicted
+++ resolved
@@ -177,20 +177,6 @@
 
 // --- NEW Type Definition for Matching Opportunity ---
 type MatchingOpportunityItem = {
-<<<<<<< HEAD
-    id: number;
-    want_to: 'Buy' | 'Sell' | string;
-    product_name: string;
-    brand_name: string;
-    qty: string;
-    price: number | null;
-    device_condition: string;
-    color: string;
-    member_name: string;
-    customer_code: string;
-    country_name: string;
-    leads_count: number;
-=======
   id: number;
   want_to: 'Buy' | 'Sell' | string;
   product_name: string;
@@ -203,7 +189,6 @@
   member_code: string;
   country_name: string;
   leads_count: number;
->>>>>>> 0066909a
 };
 
 // --- Zod Schemas ---
@@ -530,137 +515,9 @@
 
 // --- NEW DIALOG COMPONENT ---
 const MatchingOpportunitiesDialog: React.FC<{ wallItem: WallItem; onClose: () => void; }> = ({ wallItem, onClose }) => {
-<<<<<<< HEAD
-    const dispatch = useAppDispatch();
-    const [data, setData] = useState<MatchingOpportunityItem[]>([]);
-    const [isLoading, setIsLoading] = useState(true); // Use a local loading state
-
-    useEffect(() => {
-        const fetchOpportunities = async () => {
-            if (!wallItem.id) {
-                setIsLoading(false);
-                return;
-            }
-            setIsLoading(true);
-            try {
-                // Correctly pass the payload as an object and unwrap the result
-                const actionResult = await dispatch(getMatchingOpportunitiesAction(wallItem.id)).unwrap();
-                
-                if (actionResult?.data) {
-                    const formattedData = actionResult.data.map((item: any) => ({
-                        id: item.id,
-                        want_to: item.want_to,
-                        product_name: item.product_name,
-                        brand_name: item.brand_name,
-                        qty: item.qty,
-                        price: item.price,
-                        device_condition: item.device_condition,
-                        color: item.color,
-                        member_name: item.member_name,
-                        customer_code: item.customer_code,
-                        country_name: item.country_name,
-                        leads_count: item.leads_count,
-                    }));
-                    setData(formattedData);
-                } else {
-                    setData([]); // Ensure data is cleared if API returns nothing
-                }
-            } catch (error) {
-                console.error("Failed to fetch matching opportunities:", error);
-                toast.push(<Notification type="danger" title="Error">Could not load opportunities.</Notification>);
-                setData([]); // Clear data on error
-            } finally {
-                setIsLoading(false);
-            }
-        };
-
-        fetchOpportunities();
-    }, [dispatch, wallItem.id]);
-
-   const columns: ColumnDef<MatchingOpportunityItem>[] = useMemo(() => [
-        {
-            header: 'Listing',
-            accessorKey: 'product_name',
-            cell: ({ row }) => {
-                const { want_to, product_name, brand_name, color, device_condition } = row.original;
-                const intent = want_to as WallIntent;
-                return (
-                    <div>
-                        <p className="font-semibold text-gray-900 dark:text-gray-100">{product_name}</p>
-                        <p className="text-xs text-gray-600 dark:text-gray-300">{brand_name}</p>
-                        <div className="flex items-center flex-wrap gap-1 mt-2">
-                            <Tag className={`capitalize text-xs font-semibold border-0 ${intentTagColor[intent] || ''}`}>{want_to}</Tag>
-                            <Tag className="bg-gray-100 dark:bg-gray-700 text-xs">{device_condition}</Tag>
-                            <Tag className="bg-gray-100 dark:bg-gray-700 text-xs">{color}</Tag>
-                        </div>
-                    </div>
-                );
-            }
-        },
-        {
-            header: 'Member',
-            accessorKey: 'member_name',
-            cell: ({ row }) => {
-                const { member_name, customer_code, country_name } = row.original;
-                return (
-                    <div>
-                        <p className="font-semibold">{member_name}</p>
-                        <p className="text-xs text-gray-500">{customer_code}</p>
-                        <p className="text-xs text-gray-500">{country_name}</p>
-                    </div>
-                );
-            }
-        },
-        {
-            header: 'Details',
-            accessorKey: 'qty',
-            cell: ({ row }) => {
-                const { qty, price } = row.original;
-                return (
-                    <div>
-                        <p>Qty: <span className="font-semibold">{qty}</span></p>
-                        <p>Price: <span className="font-semibold">{price ? `$${price}` : 'N/A'}</span></p>
-                    </div>
-                );
-            }
-        },
-        {
-            header: 'Leads',
-            accessorKey: 'leads_count',
-            cell: ({row}) => <span className="font-semibold">{row.original.leads_count}</span>
-        },
-        // {
-        //     header: 'Actions',
-        //     id: 'actions',
-        //     cell: () => (
-        //         <div className="flex justify-end">
-        //             <Button size="sm" variant="solid">Create Lead</Button>
-        //         </div>
-        //     )
-        // }
-    ], []);
-
-    return (
-        <Dialog
-            isOpen={true}
-            onClose={onClose}
-            onRequestClose={onClose}
-            width={1000}
-            bodyOpenClassName="overflow-hidden"
-        >
-            <div className="flex flex-col h-full max-h-[80vh]">
-                {/* Dialog Header */}
-                <div className="px-6 py-4 border-b border-gray-200 dark:border-gray-700">
-                     <div className="flex items-center gap-2">
-                        <TbBulb className="text-2xl text-amber-500" />
-                        <h5 className="mb-0">Matching Opportunities for "{wallItem.product_name}"</h5>
-                    </div>
-                </div>
-=======
   const dispatch = useAppDispatch();
   const [data, setData] = useState<MatchingOpportunityItem[]>([]);
   const [isLoading, setIsLoading] = useState(true); // Use a local loading state
->>>>>>> 0066909a
 
   useEffect(() => {
     const fetchOpportunities = async () => {
@@ -1302,11 +1159,7 @@
             return (
               <div className="flex flex-col gap-0.5 text-xs">
                 <div className="mt-1 pt-1 dark:border-gray-700 w-full">
-<<<<<<< HEAD
                   {customer_code ||company_code  && (<span className="font-semibold text-gray-500 dark:text-gray-400">{customer_code} | {company_code}</span>)}
-=======
-                  {member_code || company_code && (<span className="font-semibold text-gray-500 dark:text-gray-400">{member_code} | {company_code}</span>)}
->>>>>>> 0066909a
                   {name && (<span className="font-semibold text-gray-800 dark:text-gray-100">{name}</span>)}
                   {email && (<a href={`mailto:${email}`} className="block text-blue-600 hover:underline dark:text-blue-400 dark:hover:text-blue-300">{email}</a>)}
                   {number && (<span className="block text-gray-600 dark:text-gray-300">{number}</span>)}

// src/views/your-path/DepartmentListing.tsx

import React, { useState, useMemo, useCallback, Ref, useEffect } from "react";
import cloneDeep from "lodash/cloneDeep";
import { useForm, Controller } from "react-hook-form";
import { zodResolver } from "@hookform/resolvers/zod";
import { z } from "zod";
import classNames from "classnames";

// UI Components
import AdaptiveCard from "@/components/shared/AdaptiveCard";
import Container from "@/components/shared/Container";
import DataTable from "@/components/shared/DataTable";
import Tooltip from "@/components/ui/Tooltip";
import Button from "@/components/ui/Button";
import Notification from "@/components/ui/Notification";
import toast from "@/components/ui/toast";
import ConfirmDialog from "@/components/shared/ConfirmDialog";
import DebouceInput from "@/components/shared/DebouceInput";
import Select from "@/components/ui/Select";
<<<<<<< HEAD
// --- MODIFIED: Added Dialog import ---
=======
>>>>>>> 76867727
import { Card, Drawer, Form, FormItem, Input, Tag, Checkbox, Dropdown, Avatar, Dialog } from "@/components/ui";

// Icons
import {
  TbPencil,
  TbSearch,
  TbFilter,
  TbPlus,
  TbCloudUpload,
  TbReload,
  TbUsers,
  TbBuilding,
  TbInbox,
  TbUserScan,
  TbColumns,
  TbX,
  TbUserCircle,
  TbFileLike,
  TbBriefcase,
} from "react-icons/tb";

// Types
import type {
  OnSortParam,
  ColumnDef,
} from "@/components/shared/DataTable";
import type { TableQueries } from "@/@types/common";

// Redux
import { useAppDispatch } from "@/reduxtool/store";
import {
  getDepartmentsAction,
  addDepartmentAction,
  editDepartmentAction,
  submitExportReasonAction,
} from "@/reduxtool/master/middleware";
import { useSelector } from "react-redux";
import { masterSelector } from "@/reduxtool/master/masterSlice";

// Utils
import { formatCustomDateTime } from "@/utils/formatCustomDateTime";

// Type for Select options
type SelectOption = {
  value: string | number;
  label: string;
};

// --- Define Department Type ---
export type DepartmentItem = {
  id: string | number;
  name: string;
  status: "Active" | "Inactive";
  totalemployee?: string;
  totaljobpost?: string;
  totalapplication?: string;
  created_at?: string;
  updated_at?: string;
  created_by_user?: { name: string; roles: { display_name: string }[] };
  updated_by_user?: {
    name: string;
    profile_pic_path?: string;
    roles: { display_name: string }[];
  };
};

// --- Status Options ---
const statusOptions: SelectOption[] = [
  { value: "Active", label: "Active" },
  { value: "Inactive", label: "Inactive" },
];

// --- Zod Schema for Add/Edit Department Form ---
const departmentFormSchema = z.object({
  name: z
    .string()
    .min(1, "Department name is required.")
    .max(100, "Department name cannot exceed 100 characters."),
  status: z.enum(["Active", "Inactive"], {
    required_error: "Status is required.",
  }),
});
type DepartmentFormData = z.infer<typeof departmentFormSchema>;

// --- Zod Schema for Filter Form ---
const filterFormSchema = z.object({
  filterNames: z
    .array(z.object({ value: z.string(), label: z.string() }))
    .optional(),
  filterStatus: z
    .array(z.object({ value: z.string(), label: z.string() }))
    .optional(),
});
type FilterFormData = z.infer<typeof filterFormSchema>;

// --- Zod Schema for Export Reason Form ---
const exportReasonSchema = z.object({
  reason: z
    .string()
    .min(10, "Reason for export is required minimum 10 characters.")
    .max(255, "Reason cannot exceed 255 characters."),
});
type ExportReasonFormData = z.infer<typeof exportReasonSchema>;


// --- CSV Exporter Utility ---
const CSV_HEADERS_DEPT = [
    "ID",
    "Department Name",
    "Status",
    "Updated By",
    "Updated Role",
    "Updated At",
];
type DepartmentExportItem = Omit<DepartmentItem, "created_at" | "updated_at" | "created_by_user" | "updated_by_user" | "totalemployee" | "totaljobpost" | "totalapplication"> & {
  status: "Active" | "Inactive";
  updated_by_name?: string;
  updated_by_role?: string;
  updated_at_formatted?: string;
};
const CSV_KEYS_DEPT: (keyof DepartmentExportItem)[] = [
  "id",
  "name",
  "status",
  "updated_by_name",
  "updated_by_role",
  "updated_at_formatted",
];

function exportDepartmentsToCsv(filename: string, rows: DepartmentItem[]) {
  if (!rows || !rows.length) {
    return false;
  }
  const transformedRows: DepartmentExportItem[] = rows.map((row) => ({
    id: row.id,
    name: row.name,
    status: row.status,
    updated_by_name: row.updated_by_user?.name || "N/A",
    updated_by_role: row.updated_by_user?.roles?.[0]?.display_name || "N/A",
    updated_at_formatted: row.updated_at
      ? new Date(row.updated_at).toLocaleString()
      : "N/A",
  }));

  const separator = ",";
  const csvContent =
    CSV_HEADERS_DEPT.join(separator) +
    "\n" +
    transformedRows
      .map((row) => {
        return CSV_KEYS_DEPT.map((k) => {
          let cell = row[k as keyof DepartmentExportItem];
          if (cell === null || cell === undefined) {
            cell = "";
          } else {
            cell = String(cell).replace(/"/g, '""');
          }
          if (String(cell).search(/("|,|\n)/g) >= 0) {
            cell = `"${cell}"`;
          }
          return cell;
        }).join(separator);
      })
      .join("\n");

  const blob = new Blob(["\ufeff" + csvContent], {
    type: "text/csv;charset=utf-8;",
  });
  const link = document.createElement("a");
  if (link.download !== undefined) {
    const url = URL.createObjectURL(blob);
    link.setAttribute("href", url);
    link.setAttribute("download", filename);
    link.style.visibility = "hidden";
    document.body.appendChild(link);
    link.click();
    document.body.removeChild(link);
    URL.revokeObjectURL(url);
    return true;
  }
  return false;
}

const ActionColumn = ({
  onEdit,
}: {
  onEdit: () => void;
  onDelete?: () => void;
}) => {
  return (
    <div className="flex items-center justify-center gap-1">
      <Tooltip title="Edit">
        <div
          className={`text-lg p-1.5 rounded-md transition-colors duration-150 ease-in-out cursor-pointer select-none text-gray-500 hover:text-emerald-600 dark:text-gray-400 dark:hover:text-emerald-400`}
          role="button"
          onClick={onEdit}
        >
          <TbPencil />
        </div>
      </Tooltip>
    </div>
  );
};

type DepartmentsSearchProps = {
  onInputChange: (value: string) => void;
  ref?: Ref<HTMLInputElement>;
};
const DepartmentsSearch = React.forwardRef<
  HTMLInputElement,
  DepartmentsSearchProps
>(({ onInputChange }, ref) => (
  <DebouceInput
    ref={ref}
    className="w-full"
    placeholder="Quick Search..."
    suffix={<TbSearch className="text-lg" />}
    onChange={(e) => onInputChange(e.target.value)}
  />
));
DepartmentsSearch.displayName = "DepartmentsSearch";

const DepartmentsTableTools = ({ onSearchChange, onFilter, onExport, onClearFilters, columns, filteredColumns, setFilteredColumns, activeFilterCount }: {
  onSearchChange: (query: string) => void;
  onFilter: () => void;
  onExport: () => void;
  onClearFilters: () => void;
  columns: ColumnDef<DepartmentItem>[];
  filteredColumns: ColumnDef<DepartmentItem>[];
  setFilteredColumns: React.Dispatch<React.SetStateAction<ColumnDef<DepartmentItem>[]>>;
  activeFilterCount: number;
}) => {
    const isColumnVisible = (colId: string) => filteredColumns.some(c => (c.id || c.accessorKey) === colId);
    const toggleColumn = (checked: boolean, colId: string) => {
      if (checked) {
          const originalColumn = columns.find(c => (c.id || c.accessorKey) === colId);
          if (originalColumn) {
              setFilteredColumns(prev => {
                  const newCols = [...prev, originalColumn];
                  newCols.sort((a, b) => {
                      const indexA = columns.findIndex(c => (c.id || c.accessorKey) === (a.id || a.accessorKey));
                      const indexB = columns.findIndex(c => (c.id || c.accessorKey) === (b.id || b.accessorKey));
                      return indexA - indexB;
                  });
                  return newCols;
              });
          }
      } else {
          setFilteredColumns(prev => prev.filter(c => (c.id || c.accessorKey) !== colId));
      }
    };
    return (
        <div className="flex flex-col sm:flex-row sm:items-center sm:justify-between gap-1.5 w-full">
            <div className="flex-grow">
                <DepartmentsSearch onInputChange={onSearchChange} />
            </div>
            <div className="flex flex-col sm:flex-row gap-1 w-full sm:w-auto">
                <Dropdown renderTitle={<Button icon={<TbColumns />} />} placement="bottom-end">
                    <div className="flex flex-col p-2">
                        <div className='font-semibold mb-1 border-b pb-1'>Toggle Columns</div>
                        {columns.map((col) => {
                            const id = col.id || col.accessorKey as string;
                            return col.header && (
                                <div key={id} className="flex items-center gap-2 hover:bg-gray-100 dark:hover:bg-gray-700 rounded-md py-1.5 px-2">
                                    <Checkbox checked={isColumnVisible(id)} onChange={(checked) => toggleColumn(checked, id)}>
                                        {col.header as string}
                                    </Checkbox>
                                </div>
                            );
                        })}
                    </div>
                </Dropdown>
                <Button title="Clear Filters" icon={<TbReload />} onClick={onClearFilters} />
                <Button icon={<TbFilter />} onClick={onFilter} className="w-full sm:w-auto">
                    Filter {activeFilterCount > 0 && <span className="ml-2 bg-indigo-100 text-indigo-600 dark:bg-indigo-500 dark:text-white text-xs font-semibold px-2 py-0.5 rounded-full">{activeFilterCount}</span>}
                </Button>
                <Button icon={<TbCloudUpload />} onClick={onExport} className="w-full sm:w-auto">Export</Button>
            </div>
        </div>
    );
};

const ActiveFiltersDisplay = ({ filterData, onRemoveFilter, onClearAll }: {
  filterData: FilterFormData;
  onRemoveFilter: (key: keyof FilterFormData, value: string) => void;
  onClearAll: () => void;
}) => {
    const { filterNames, filterStatus } = filterData;
    if (!filterNames?.length && !filterStatus?.length) return null;

    return (
        <div className="flex flex-wrap items-center gap-2 mb-4 border-b border-gray-200 dark:border-gray-700 pb-4">
            <span className="font-semibold text-sm text-gray-600 dark:text-gray-300 mr-2">Active Filters:</span>
            {filterNames?.map(item => <Tag key={`name-${item.value}`} prefix>Name: {item.label} <TbX className="ml-1 h-3 w-3 cursor-pointer hover:text-red-500" onClick={() => onRemoveFilter('filterNames', item.value)} /></Tag>)}
            {filterStatus?.map(item => <Tag key={`status-${item.value}`} prefix>Status: {item.label} <TbX className="ml-1 h-3 w-3 cursor-pointer hover:text-red-500" onClick={() => onRemoveFilter('filterStatus', item.value)} /></Tag>)}
            <Button size="xs" variant="plain" className="text-red-600 hover:text-red-500 hover:underline ml-auto" onClick={onClearAll}>Clear All</Button>
        </div>
    );
};

type DepartmentsTableProps = {
  columns: ColumnDef<DepartmentItem>[];
  data: DepartmentItem[];
  loading: boolean;
  pagingData: { total: number; pageIndex: number; pageSize: number };
  onPaginationChange: (page: number) => void;
  onSelectChange: (value: number) => void;
  onSort: (sort: OnSortParam) => void;
};
const DepartmentsTable = ({
  columns,
  data,
  loading,
  pagingData,
  onPaginationChange,
  onSelectChange,
  onSort,
}: DepartmentsTableProps) => (
  <DataTable
    columns={columns}
    data={data}
    loading={loading}
    pagingData={pagingData}
    onPaginationChange={onPaginationChange}
    onSelectChange={onSelectChange}
    onSort={onSort}
    noData={!loading && data.length === 0}
  />
);

const DepartmentListing = () => {
  const dispatch = useAppDispatch();
  const { departmentsData = { data: [], counts: {} }, status: masterLoadingStatus = "idle" } =
    useSelector(masterSelector);

  const [isAddDrawerOpen, setIsAddDrawerOpen] = useState(false);
  const [isEditDrawerOpen, setIsEditDrawerOpen] = useState(false);
  const [editingItem, setEditingItem] = useState<DepartmentItem | null>(null);
  const [isFilterDrawerOpen, setIsFilterDrawerOpen] = useState(false);
  const [isSubmitting, setIsSubmitting] = useState(false);
  const [isExportReasonModalOpen, setIsExportReasonModalOpen] = useState(false);
  const [isSubmittingExportReason, setIsSubmittingExportReason] = useState(false);
<<<<<<< HEAD

  // --- MODIFIED: Renamed state and handlers for clarity and consistency ---
  const [isImageViewerOpen, setIsImageViewerOpen] = useState(false);
=======
>>>>>>> 76867727
  const [viewerImageSrc, setViewerImageSrc] = useState<string | null>(null);

  const openImageViewer = useCallback((src?: string) => {
    if (src) {
        setViewerImageSrc(src);
        setIsImageViewerOpen(true);
    }
  }, []);

  const closeImageViewer = useCallback(() => {
    setIsImageViewerOpen(false);
    setViewerImageSrc(null);
  }, []);
  // --- END MODIFICATION ---

  const [filterCriteria, setFilterCriteria] = useState<FilterFormData>({
    filterNames: [],
    filterStatus: [],
  });
  const [tableData, setTableData] = useState<TableQueries>({
    pageIndex: 1,
    pageSize: 10,
    sort: { order: "", key: "" },
    query: "",
  });

  const defaultFormValues: DepartmentFormData = useMemo(
    () => ({ name: "", status: "Active" }),
    []
  );

<<<<<<< HEAD
=======
  const openImageViewerModal = useCallback((src?: string) => {
    if (src) {
        setViewerImageSrc(src);
    }
  }, []);

  const closeImageViewerModal = useCallback(() => {
    setViewerImageSrc(null);
  }, []);

>>>>>>> 76867727
  useEffect(() => {
    dispatch(getDepartmentsAction());
  }, [dispatch]);

  const addFormMethods = useForm<DepartmentFormData>({
    resolver: zodResolver(departmentFormSchema),
    defaultValues: defaultFormValues,
    mode: "onChange",
  });
  const editFormMethods = useForm<DepartmentFormData>({
    resolver: zodResolver(departmentFormSchema),
    defaultValues: defaultFormValues,
    mode: "onChange",
  });
  const filterFormMethods = useForm<FilterFormData>({
    resolver: zodResolver(filterFormSchema),
    defaultValues: filterCriteria,
  });
  const exportReasonFormMethods = useForm<ExportReasonFormData>({
    resolver: zodResolver(exportReasonSchema),
    defaultValues: { reason: "" },
    mode: "onChange",
  });

  const openAddDrawer = useCallback(() => {
    addFormMethods.reset(defaultFormValues);
    setIsAddDrawerOpen(true);
  }, [addFormMethods, defaultFormValues]);

  const closeAddDrawer = useCallback(() => {
    addFormMethods.reset(defaultFormValues);
    setIsAddDrawerOpen(false);
  }, [addFormMethods, defaultFormValues]);

  const onAddDepartmentSubmit = useCallback(
    async (data: DepartmentFormData) => {
      setIsSubmitting(true);
      try {
        const payload = { name: data.name, status: data.status };
        await dispatch(addDepartmentAction(payload)).unwrap();
        toast.push(
          <Notification
            title="Department Added"
            type="success"
            duration={2000}
          >{`Department "${data.name}" added.`}</Notification>
        );
        closeAddDrawer();
        dispatch(getDepartmentsAction());
      } catch (error: any) {
        toast.push(
          <Notification title="Failed to Add" type="danger" duration={3000}>
            {error.message || "Could not add department."}
          </Notification>
        );
      } finally {
        setIsSubmitting(false);
      }
    },
    [dispatch, closeAddDrawer]
  );

  const openEditDrawer = useCallback(
    (item: DepartmentItem) => {
      setEditingItem(item);
      editFormMethods.reset({
        name: item.name,
        status: item.status || "Active",
      });
      setIsEditDrawerOpen(true);
    },
    [editFormMethods]
  );

  const closeEditDrawer = useCallback(() => {
    setEditingItem(null);
    editFormMethods.reset(defaultFormValues);
    setIsEditDrawerOpen(false);
  }, [editFormMethods, defaultFormValues]);

  const onEditDepartmentSubmit = useCallback(
    async (data: DepartmentFormData) => {
      if (!editingItem?.id) return;
      setIsSubmitting(true);
      try {
        const payload = {
          id: editingItem.id,
          name: data.name,
          status: data.status,
        };
        await dispatch(editDepartmentAction(payload)).unwrap();
        toast.push(
          <Notification
            title="Department Updated"
            type="success"
            duration={2000}
          >{`Department "${data.name}" updated.`}</Notification>
        );
        closeEditDrawer();
        dispatch(getDepartmentsAction());
      } catch (error: any) {
        toast.push(
          <Notification title="Failed to Update" type="danger" duration={3000}>
            {error.message || "Could not update department."}
          </Notification>
        );
      } finally {
        setIsSubmitting(false);
      }
    },
    [dispatch, editingItem, closeEditDrawer]
  );

  const openFilterDrawer = useCallback(() => {
    filterFormMethods.reset(filterCriteria);
    setIsFilterDrawerOpen(true);
  }, [filterFormMethods, filterCriteria]);

  const closeFilterDrawer = useCallback(() => setIsFilterDrawerOpen(false), []);

  const handleSetTableData = useCallback((data: Partial<TableQueries>) => {
    setTableData((prev) => ({ ...prev, ...data }));
  }, []);

  const onApplyFiltersSubmit = useCallback(
    (data: FilterFormData) => {
      setFilterCriteria({
        filterNames: data.filterNames || [],
        filterStatus: data.filterStatus || [],
      });
      handleSetTableData({ pageIndex: 1 });
      closeFilterDrawer();
    },
    [closeFilterDrawer, handleSetTableData]
  );
  
  const onClearFilters = useCallback(() => {
    const defaultFilters = { filterNames: [], filterStatus: [] };
    filterFormMethods.reset(defaultFilters);
    setFilterCriteria(defaultFilters);
    handleSetTableData({ pageIndex: 1, query: "" });
    setIsFilterDrawerOpen(false);
  }, [filterFormMethods, handleSetTableData]);

  const handleCardClick = (status: 'Active' | 'Inactive' | 'all') => {
      onClearFilters();
      if(status !== 'all') {
          const statusOption = statusOptions.find(opt => opt.value === status);
          if(statusOption) {
            setFilterCriteria({ ...filterCriteria, filterStatus: [statusOption] });
          }
      }
  };

  const handleRemoveFilter = (key: keyof FilterFormData, value: string) => {
    setFilterCriteria(prev => {
        const newFilters = { ...prev };
        const currentValues = prev[key] as { value: string; label: string }[] | undefined;
        if (currentValues) {
            const newValues = currentValues.filter(item => item.value !== value);
            (newFilters as any)[key] = newValues.length > 0 ? newValues : undefined;
        }
        return newFilters;
    });
    setTableData(prev => ({ ...prev, pageIndex: 1 }));
  };

  const departmentNameOptions = useMemo(() => {
    const sourceData: DepartmentItem[] = Array.isArray(departmentsData?.data)
      ? departmentsData?.data
      : [];
    const uniqueNames = new Set(sourceData.map((item) => item.name));
    return Array.from(uniqueNames).map((name) => ({
      value: name,
      label: name,
    }));
  }, [departmentsData?.data]);

  const { pageData, total, allFilteredAndSortedData } = useMemo(() => {
    const sourceDataFromStore: DepartmentItem[] = Array.isArray(departmentsData?.data)
      ? departmentsData.data
      : [];
    const sourceData: DepartmentItem[] = sourceDataFromStore.map(item => ({
        ...item,
        status: item.status || "Inactive",
    }));
    let processedData: DepartmentItem[] = cloneDeep(sourceData);

    if (filterCriteria.filterNames && filterCriteria.filterNames.length > 0) {
      const selectedFilterNames = filterCriteria.filterNames.map((opt) =>
        opt.value.toLowerCase()
      );
      processedData = processedData.filter((item) =>
        selectedFilterNames.includes(item.name?.trim().toLowerCase() ?? "")
      );
    }
    if (filterCriteria.filterStatus?.length) {
      const statuses = filterCriteria.filterStatus.map((opt) => opt.value);
      processedData = processedData.filter((item) =>
        statuses.includes(item.status)
      );
    }
    if (tableData.query && tableData.query.trim() !== "") {
      const query = tableData.query.toLowerCase().trim();
      processedData = processedData.filter(
        (item) =>
          (item.name?.trim().toLowerCase() ?? "").includes(query) ||
          (item.status?.trim().toLowerCase() ?? "").includes(query) ||
          (item.updated_by_user?.name?.toLowerCase() ?? "").includes(query) ||
          String(item.id ?? "")
            .trim()
            .toLowerCase()
            .includes(query)
      );
    }
    const { order, key } = tableData.sort as OnSortParam;
    if (
      order &&
      key &&
      ["id", "name", "status", "updated_at"].includes(String(key)) &&
      processedData.length > 0
    ) {
      processedData.sort((a, b) => {
        let aValue: any, bValue: any;
        if (key === "updated_at") {
            const dateA = a.updated_at ? new Date(a.updated_at).getTime() : 0;
            const dateB = b.updated_at ? new Date(b.updated_at).getTime() : 0;
            return order === "asc" ? dateA - dateB : dateB - dateA;
        } else if (key === "status") {
          aValue = a.status ?? "";
          bValue = b.status ?? "";
        } else {
          aValue = a[key as keyof Omit<DepartmentItem, 'created_by_user' | 'updated_by_user'>] ?? "";
          bValue = b[key as keyof Omit<DepartmentItem, 'created_by_user' | 'updated_by_user'>] ?? "";
        }
        return order === "asc"
          ? String(aValue).localeCompare(String(bValue))
          : String(bValue).localeCompare(String(aValue));
      });
    }
    const currentTotal = processedData.length;
    const pageIndex = tableData.pageIndex as number;
    const pageSize = tableData.pageSize as number;
    const startIndex = (pageIndex - 1) * pageSize;
    return {
      pageData: processedData.slice(startIndex, startIndex + pageSize),
      total: currentTotal,
      allFilteredAndSortedData: processedData,
    };
  }, [departmentsData?.data, tableData, filterCriteria]);

  const activeFilterCount = useMemo(() => {
    return Object.values(filterCriteria).filter(value => Array.isArray(value) && value.length > 0).length;
  }, [filterCriteria]);

  const handleOpenExportReasonModal = () => {
    if (!allFilteredAndSortedData || !allFilteredAndSortedData.length) {
      toast.push(
        <Notification title="No Data" type="info">
          Nothing to export.
        </Notification>
      );
      return;
    }
    exportReasonFormMethods.reset({ reason: "" });
    setIsExportReasonModalOpen(true);
  };

  const handleConfirmExportWithReason = async (data: ExportReasonFormData) => {
    setIsSubmittingExportReason(true);
    const moduleName = "Departments";
    const timestamp = new Date().toISOString().split("T")[0];
    const fileName = `departments_export_${timestamp}.csv`;
    try {
      await dispatch(
        submitExportReasonAction({
          reason: data.reason,
          module: moduleName,
          file_name: fileName,
        })
      ).unwrap();
      toast.push(
        <Notification title="Export Reason Submitted" type="success" />
      );

      const exportSuccess = exportDepartmentsToCsv(fileName, allFilteredAndSortedData);
      if (exportSuccess) {
        toast.push(
            <Notification title="Export Successful" type="success">
                Data exported to {fileName}.
            </Notification>
        );
      } else {
         if(allFilteredAndSortedData && allFilteredAndSortedData.length > 0) { 
            toast.push(
                <Notification title="Export Failed" type="danger">
                Browser does not support this feature.
                </Notification>
            );
         }
      }
      setIsExportReasonModalOpen(false);
    } catch (error: any) {
      toast.push(
        <Notification
          title="Failed to Submit Reason"
          type="danger"
        >
          {error.message || "Could not submit export reason."}
        </Notification>
      );
    } finally {
      setIsSubmittingExportReason(false);
    }
  };

  const handlePaginationChange = useCallback(
    (page: number) => handleSetTableData({ pageIndex: page }),
    [handleSetTableData]
  );
  const handleSelectPageSizeChange = useCallback(
    (value: number) => {
      handleSetTableData({ pageSize: Number(value), pageIndex: 1 });
    },
    [handleSetTableData]
  );
  const handleSort = useCallback(
    (sort: OnSortParam) => {
      handleSetTableData({ sort: sort, pageIndex: 1 });
    },
    [handleSetTableData]
  );
  const handleSearchChange = useCallback(
    (query: string) => handleSetTableData({ query: query, pageIndex: 1 }),
    [handleSetTableData]
  );

  const columns: ColumnDef<DepartmentItem>[] = useMemo(
    () => [
      { header: "Department Name", accessorKey: "name", enableSorting: true, size: 200 },
      {
        header: "Status",
        accessorKey: "status",
        enableSorting: true,
        size: 100,
        cell: (props) => {
          const status = props.row.original.status;
          return (
            <Tag
              className={classNames(
                "capitalize font-semibold whitespace-nowrap",
                {
                  "bg-emerald-100 text-emerald-600 dark:bg-emerald-500/20 dark:text-emerald-100 border-emerald-300 dark:border-emerald-500":
                    status === "Active",
                  "bg-red-100 text-red-600 dark:bg-red-500/20 dark:text-red-100 border-red-300 dark:border-red-500":
                    status === "Inactive",
                }
              )}
            >
              {status}
            </Tag>
          );
        },
      },
      {
        header: "Updated Info",
        accessorKey: "updated_at",
        enableSorting: true,
        size: 220,
        cell: (props) => {
          const { updated_at, updated_by_user } = props.row.original;
          const formattedDate = updated_at ? formatCustomDateTime(updated_at) : "N/A";
            
          return (
              <div className="flex items-center gap-2">
                  <Avatar 
                      src={updated_by_user?.profile_pic_path} 
                      shape="circle" 
                      size="sm" 
                      icon={<TbUserCircle />} 
                      className="cursor-pointer hover:ring-2 hover:ring-indigo-500"
                      // --- MODIFIED: Use correct handler ---
                      onClick={() => openImageViewer(updated_by_user?.profile_pic_path)}
                  />
                  <div>
                      <span className='font-semibold'>{updated_by_user?.name || 'N/A'}</span>
                      <div className="text-xs">{updated_by_user?.roles?.[0]?.display_name || ''}</div>
                      <div className="text-xs text-gray-500">{formattedDate}</div>
                  </div>
              </div>
          );
        },
      },
      {
        header: "Actions",
        id: "action",
        size: 80,
        meta: { HeaderClass: "text-center", cellClass: "text-center" },
        cell: (props) => (
          <ActionColumn
            onEdit={() => openEditDrawer(props.row.original)}
          />
        ),
      },
    ],
    [openEditDrawer, openImageViewer]
  );
  
  const [filteredColumns, setFilteredColumns] = useState<ColumnDef<DepartmentItem>[]>(columns);
  useEffect(() => { setFilteredColumns(columns) }, [columns]);

  return (
    <>
      <Container className="h-auto">
        <AdaptiveCard className="h-full" bodyClass="h-full">
          <div className="flex flex-col sm:flex-row sm:items-center sm:justify-between mb-4">
            <h5 className="mb-2 sm:mb-0">Departments</h5>
            <Button variant="solid" icon={<TbPlus />} onClick={openAddDrawer}>
              Add New
            </Button>
          </div>

          <div className="grid grid-cols-2 md:grid-cols-3 lg:grid-cols-6 mb-6 gap-6">
            <Tooltip title="Click to show all departments">
                <div onClick={() => handleCardClick('all')} className="cursor-pointer">
                    <Card bodyClass="flex gap-2 p-3" className="rounded-md border border-blue-200 dark:border-blue-700 hover:shadow-md">
                        <div className="h-12 w-12 rounded-md flex items-center justify-center bg-blue-100 dark:bg-blue-500/20 text-blue-500 dark:text-blue-200">
                            <TbBuilding size={24} />
                        </div>
                        <div>
                            <h6 className="text-blue-500 dark:text-blue-200">{departmentsData?.counts?.departments || 0}</h6>
                            <span className="font-semibold text-xs">Total</span>
                        </div>
                    </Card>
                </div>
            </Tooltip>
            <Tooltip title="Click to show active departments">
                <div onClick={() => handleCardClick('Active')} className="cursor-pointer">
                    <Card bodyClass="flex gap-2 p-3" className="rounded-md border border-emerald-200 dark:border-emerald-700 hover:shadow-md">
                        <div className="h-12 w-12 rounded-md flex items-center justify-center bg-emerald-100 dark:bg-emerald-500/20 text-emerald-500 dark:text-emerald-200">
                            <TbUserScan size={24} />
                        </div>
                        <div>
                            <h6 className="text-emerald-500 dark:text-emerald-200">{departmentsData?.counts?.active|| 0}</h6>
                            <span className="font-semibold text-xs">Active</span>
                        </div>
                    </Card>
                </div>
            </Tooltip>
            <Tooltip title="Click to show inactive departments">
                <div onClick={() => handleCardClick('Inactive')} className="cursor-pointer">
                    <Card bodyClass="flex gap-2 p-3" className="rounded-md border border-red-200 dark:border-red-700 hover:shadow-md">
                        <div className="h-12 w-12 rounded-md flex items-center justify-center bg-red-100 dark:bg-red-500/20 text-red-500 dark:text-red-200">
                            <TbInbox size={24} />
                        </div>
                        <div>
                            <h6 className="text-red-500 dark:text-red-200">{departmentsData?.counts?.inactive || 0}</h6>
                            <span className="font-semibold text-xs">Inactive</span>
                        </div>
                    </Card>
                </div>
            </Tooltip>
            <Card bodyClass="flex gap-2 p-3" className="rounded-md border border-green-200 dark:border-green-700 cursor-default">
              <div className="h-12 w-12 rounded-md flex items-center justify-center bg-green-100 dark:bg-green-500/20 text-green-500 dark:text-green-200">
                <TbUsers size={24} />
              </div>
              <div>
                <h6 className="text-green-500 dark:text-green-200">{departmentsData?.counts?.employees || 0}</h6>
                <span className="font-semibold text-xs">Total Emp.</span>
              </div>
            </Card>
            <Card bodyClass="flex gap-2 p-3" className="rounded-md border border-yellow-200 dark:border-yellow-700 cursor-default">
              <div className="h-12 w-12 rounded-md flex items-center justify-center bg-yellow-100 dark:bg-yellow-500/20 text-yellow-500 dark:text-yellow-200">
                <TbBriefcase size={24} />
              </div>
              <div>
                <h6 className="text-yellow-500 dark:text-yellow-200">{departmentsData?.counts?.job_posts || 0}</h6>
                <span className="font-semibold text-xs">Total JobPost</span>
              </div>
            </Card>
            <Card bodyClass="flex gap-2 p-3" className="rounded-md border-purple-200 dark:border-purple-700 cursor-default">
              <div className="h-12 w-12 rounded-md flex items-center justify-center bg-purple-100 dark:bg-purple-500/20 text-purple-500 dark:text-purple-200">
                <TbFileLike size={24} />
              </div>
              <div>
                <h6 className="text-purple-500 dark:text-purple-200">{departmentsData?.counts?.applicants || 0}</h6>
                <span className="font-semibold text-xs">Total Appl.</span>
              </div>
            </Card>
          </div>

          <div className="mb-4">
            <DepartmentsTableTools
                onSearchChange={handleSearchChange}
                onFilter={openFilterDrawer}
                onExport={handleOpenExportReasonModal}
                onClearFilters={onClearFilters}
                columns={columns}
                filteredColumns={filteredColumns}
                setFilteredColumns={setFilteredColumns}
                activeFilterCount={activeFilterCount}
            />
          </div>
          <ActiveFiltersDisplay filterData={filterCriteria} onRemoveFilter={handleRemoveFilter} onClearAll={onClearFilters} />
          <div className="mt-4">
            <DepartmentsTable
              columns={filteredColumns}
              data={pageData}
              loading={masterLoadingStatus === "loading" || isSubmitting}
              pagingData={{
                total,
                pageIndex: tableData.pageIndex as number,
                pageSize: tableData.pageSize as number,
              }}
              onPaginationChange={handlePaginationChange}
              onSelectChange={handleSelectPageSizeChange}
              onSort={handleSort}
            />
          </div>
        </AdaptiveCard>
      </Container>
      
<<<<<<< HEAD
      {/* --- MODIFIED: Replaced custom div with proper Dialog component --- */}
      <Dialog
        isOpen={isImageViewerOpen}
        onClose={closeImageViewer}
        onRequestClose={closeImageViewer}
        shouldCloseOnOverlayClick={true}
        shouldCloseOnEsc={true}
        width={600}
        bodyOpenClassName="overflow-hidden"
      >
          <div className="flex justify-center items-center p-4">
              {viewerImageSrc ? (
                  <img
                      src={viewerImageSrc}
                      alt="Profile View"
                      style={{ maxWidth: '100%', maxHeight: '80vh', objectFit: 'contain' }}
                  />
              ) : (
                  <p>No image to display.</p>
              )}
          </div>
      </Dialog>
      {/* --- END MODIFICATION --- */}
=======
      <Dialog 
          isOpen={!!viewerImageSrc} 
          onClose={closeImageViewerModal} 
          onRequestClose={closeImageViewerModal}
          bodyOpenClassName="overflow-hidden"
          contentClassName="p-0 bg-transparent"
      >
          <div className="relative">
              <img 
                  src={viewerImageSrc || ''} 
                  alt="Profile View" 
                  className="max-w-[90vw] max-h-[90vh] rounded-lg" 
              />
              <button 
                  onClick={closeImageViewerModal}
                  className="absolute -top-3 -right-3 bg-white rounded-full p-1 text-gray-800 hover:bg-gray-200 shadow-lg"
              >
                  <TbX size={24} />
              </button>
          </div>
      </Dialog>
>>>>>>> 76867727

      {[
        {
          formMethods: addFormMethods,
          onSubmit: onAddDepartmentSubmit,
          isOpen: isAddDrawerOpen,
          closeFn: closeAddDrawer,
          title: "Add Department",
          formId: "addDepartmentForm",
          submitText: "Adding...",
          saveText: "Save",
          isEdit: false,
        },
        {
          formMethods: editFormMethods,
          onSubmit: onEditDepartmentSubmit,
          isOpen: isEditDrawerOpen,
          closeFn: closeEditDrawer,
          title: "Edit Department",
          formId: "editDepartmentForm",
          submitText: "Saving...",
          saveText: "Save",
          isEdit: true,
        },
      ].map((drawerProps) => (
        <Drawer
          key={drawerProps.formId}
          title={drawerProps.title}
          isOpen={drawerProps.isOpen}
          onClose={drawerProps.closeFn}
          onRequestClose={drawerProps.closeFn}
          width={480}
          bodyClass="relative"
          footer={
            <div className="text-right w-full">
              <Button
                size="sm"
                className="mr-2"
                onClick={drawerProps.closeFn}
                disabled={isSubmitting}
                type="button"
              >
                Cancel
              </Button>
              <Button
                size="sm"
                variant="solid"
                form={drawerProps.formId}
                type="submit"
                loading={isSubmitting}
                disabled={
                  !drawerProps.formMethods.formState.isValid || isSubmitting
                }
              >
                {isSubmitting ? drawerProps.submitText : drawerProps.saveText}
              </Button>
            </div>
          }
        >
          <Form
            id={drawerProps.formId}
            onSubmit={drawerProps.formMethods.handleSubmit(
              drawerProps.onSubmit as any
            )}
            className="flex flex-col gap-4 relative pb-28"
          >
            <FormItem
              label={
                <div>Department Name<span className="text-red-500"> * </span></div>
              }
              invalid={!!drawerProps.formMethods.formState.errors.name}
              errorMessage={drawerProps.formMethods.formState.errors.name?.message as string | undefined}
            >
              <Controller
                name="name"
                control={drawerProps.formMethods.control}
                render={({ field }) => (
                  <Input {...field} placeholder="Enter Department Name" />
                )}
              />
            </FormItem>
            <FormItem
              label={
                <div>Status<span className="text-red-500"> * </span></div>
              }
              invalid={!!drawerProps.formMethods.formState.errors.status}
              errorMessage={drawerProps.formMethods.formState.errors.status?.message as string | undefined}
            >
              <Controller
                name="status"
                control={drawerProps.formMethods.control}
                render={({ field }) => (
                  <Select
                    placeholder="Select Status"
                    options={statusOptions}
                    value={statusOptions.find((option) => option.value === field.value) || null}
                    onChange={(option) => field.onChange(option ? option.value : "")}
                  />
                )}
              />
            </FormItem>
          </Form>
          {drawerProps.isEdit && editingItem && (
             <div className="absolute bottom-[3%] w-[90%]">
              <div className="grid grid-cols-2 text-xs bg-gray-100 dark:bg-gray-700 p-2 rounded mt-3">
                <div>
                  <b className="mt-3 mb-3 font-semibold text-primary">Latest Update:</b><br />
                  <p className="text-sm font-semibold">{editingItem.updated_by_user?.name || "N/A"}</p>
                  <p>{editingItem.updated_by_user?.roles?.[0]?.display_name || "N/A"}</p>
                </div>
                <div className="text-right">
                  <br />
                  <span className="font-semibold">Created At:</span>{" "}
                  <span>
                    {editingItem.created_at
                      ? formatCustomDateTime(editingItem.created_at)
                      : "N/A"}
                  </span>
                  <br />
                  <span className="font-semibold">Updated At:</span>{" "}
                  <span>
                    {editingItem.updated_at
                      ? formatCustomDateTime(editingItem.updated_at)
                      : "N/A"}
                  </span>
                </div>
              </div>
            </div>
          )}
        </Drawer>
      ))}

      <Drawer
        title="Filters"
        isOpen={isFilterDrawerOpen}
        onClose={closeFilterDrawer}
        onRequestClose={closeFilterDrawer}
        width={400}
        footer={
          <div className="text-right w-full">
            <Button size="sm" className="mr-2" onClick={onClearFilters} type="button">Clear</Button>
            <Button size="sm" variant="solid" form="filterDepartmentForm" type="submit">Apply</Button>
          </div>
        }
      >
        <Form
          id="filterDepartmentForm"
          onSubmit={filterFormMethods.handleSubmit(onApplyFiltersSubmit)}
          className="flex flex-col gap-4"
        >
          <FormItem label="Department Name">
            <Controller
              name="filterNames"
              control={filterFormMethods.control}
              render={({ field }) => (
                <Select
                  isMulti
                  placeholder="Select department names..."
                  options={departmentNameOptions}
                  value={field.value || []}
                  onChange={(selectedVal) => field.onChange(selectedVal || [])}
                />
              )}
            />
          </FormItem>
          <FormItem label="Status">
            <Controller
              name="filterStatus"
              control={filterFormMethods.control}
              render={({ field }) => (
                <Select
                  isMulti
                  placeholder="Select status..."
                  options={statusOptions}
                  value={field.value || []}
                  onChange={(selectedVal) => field.onChange(selectedVal || [])}
                />
              )}
            />
          </FormItem>
        </Form>
      </Drawer>

      <ConfirmDialog
        isOpen={isExportReasonModalOpen}
        type="info"
        title="Reason for Export"
        onClose={() => setIsExportReasonModalOpen(false)}
        onRequestClose={() => setIsExportReasonModalOpen(false)}
        onCancel={() => setIsExportReasonModalOpen(false)}
        onConfirm={exportReasonFormMethods.handleSubmit(handleConfirmExportWithReason)}
        loading={isSubmittingExportReason}
        confirmText={isSubmittingExportReason ? "Submitting..." : "Submit & Export"}
        cancelText="Cancel"
        confirmButtonProps={{
          disabled: !exportReasonFormMethods.formState.isValid || isSubmittingExportReason,
        }}
      >
        <Form
          id="exportReasonForm"
          onSubmit={(e) => {
            e.preventDefault();
            exportReasonFormMethods.handleSubmit(handleConfirmExportWithReason)();
          }}
          className="flex flex-col gap-4 mt-2"
        >
          <FormItem
            label="Please provide a reason for exporting this data:"
            invalid={!!exportReasonFormMethods.formState.errors.reason}
            errorMessage={exportReasonFormMethods.formState.errors.reason?.message}
          >
            <Controller
              name="reason"
              control={exportReasonFormMethods.control}
              render={({ field }) => (
                <Input
                  textArea
                  {...field}
                  placeholder="Enter reason..."
                  rows={3}
                />
              )}
            />
          </FormItem>
        </Form>
      </ConfirmDialog>
    </>
  );
};

export default DepartmentListing;<|MERGE_RESOLUTION|>--- conflicted
+++ resolved
@@ -18,10 +18,7 @@
 import ConfirmDialog from "@/components/shared/ConfirmDialog";
 import DebouceInput from "@/components/shared/DebouceInput";
 import Select from "@/components/ui/Select";
-<<<<<<< HEAD
 // --- MODIFIED: Added Dialog import ---
-=======
->>>>>>> 76867727
 import { Card, Drawer, Form, FormItem, Input, Tag, Checkbox, Dropdown, Avatar, Dialog } from "@/components/ui";
 
 // Icons
@@ -364,12 +361,9 @@
   const [isSubmitting, setIsSubmitting] = useState(false);
   const [isExportReasonModalOpen, setIsExportReasonModalOpen] = useState(false);
   const [isSubmittingExportReason, setIsSubmittingExportReason] = useState(false);
-<<<<<<< HEAD
 
   // --- MODIFIED: Renamed state and handlers for clarity and consistency ---
   const [isImageViewerOpen, setIsImageViewerOpen] = useState(false);
-=======
->>>>>>> 76867727
   const [viewerImageSrc, setViewerImageSrc] = useState<string | null>(null);
 
   const openImageViewer = useCallback((src?: string) => {
@@ -401,8 +395,6 @@
     []
   );
 
-<<<<<<< HEAD
-=======
   const openImageViewerModal = useCallback((src?: string) => {
     if (src) {
         setViewerImageSrc(src);
@@ -413,7 +405,6 @@
     setViewerImageSrc(null);
   }, []);
 
->>>>>>> 76867727
   useEffect(() => {
     dispatch(getDepartmentsAction());
   }, [dispatch]);
@@ -936,31 +927,6 @@
         </AdaptiveCard>
       </Container>
       
-<<<<<<< HEAD
-      {/* --- MODIFIED: Replaced custom div with proper Dialog component --- */}
-      <Dialog
-        isOpen={isImageViewerOpen}
-        onClose={closeImageViewer}
-        onRequestClose={closeImageViewer}
-        shouldCloseOnOverlayClick={true}
-        shouldCloseOnEsc={true}
-        width={600}
-        bodyOpenClassName="overflow-hidden"
-      >
-          <div className="flex justify-center items-center p-4">
-              {viewerImageSrc ? (
-                  <img
-                      src={viewerImageSrc}
-                      alt="Profile View"
-                      style={{ maxWidth: '100%', maxHeight: '80vh', objectFit: 'contain' }}
-                  />
-              ) : (
-                  <p>No image to display.</p>
-              )}
-          </div>
-      </Dialog>
-      {/* --- END MODIFICATION --- */}
-=======
       <Dialog 
           isOpen={!!viewerImageSrc} 
           onClose={closeImageViewerModal} 
@@ -982,7 +948,6 @@
               </button>
           </div>
       </Dialog>
->>>>>>> 76867727
 
       {[
         {

// src/views/your-path/EmailTemplatesListing.tsx

import React, { useState, useMemo, useCallback, Ref, useEffect } from "react";
import cloneDeep from "lodash/cloneDeep";
import { useForm, Controller, useFieldArray } from "react-hook-form";
import { zodResolver } from "@hookform/resolvers/zod";
import { z } from "zod";
import classNames from "classnames";

// UI Components
import AdaptiveCard from "@/components/shared/AdaptiveCard";
import Container from "@/components/shared/Container";
import DataTable from "@/components/shared/DataTable";
import Tooltip from "@/components/ui/Tooltip";
import Button from "@/components/ui/Button";
import Notification from "@/components/ui/Notification";
import toast from "@/components/ui/toast";
import ConfirmDialog from "@/components/shared/ConfirmDialog";
import StickyFooter from "@/components/shared/StickyFooter";
import DebounceInput from "@/components/shared/DebouceInput";
import Select from "@/components/ui/Select";
import {
  Card,
  Drawer,
  Form,
  FormItem,
  Input,
  Tag,
  Checkbox,
  Dropdown,
  Avatar,
  Dialog,
  Skeleton,
} from "@/components/ui"; // Skeleton Imported

// Icons
import {
  TbPencil,
  TbChecks,
  TbSearch,
  TbFilter,
  TbPlus,
  TbCloudUpload,
  TbX,
  TbMailBolt,
  TbKey,
  TbCategory2,
  TbApps,
  TbBuildingArch,
  TbUsersGroup,
  TbBuildingCommunity,
  TbBriefcase,
  TbVariable,
  TbTrash,
  TbFileDescription,
  TbReload,
  TbMailForward,
  TbAlignBoxCenterBottom,
  TbBuildingCog,
  TbBuildingOff,
  TbColumns,
  TbUserCircle,
} from "react-icons/tb";

// Types
import type {
  OnSortParam,
  ColumnDef,
  Row,
} from "@/components/shared/DataTable";
import type { TableQueries } from "@/@types/common";

// Redux
import { useAppDispatch } from "@/reduxtool/store";
import { shallowEqual, useSelector } from "react-redux";
import {
  getEmailTemplatesAction,
  addEmailTemplateAction,
  editEmailTemplateAction,
  deleteEmailTemplateAction,
  deleteAllEmailTemplatesAction,
  getCategoriesAction,
  getSubcategoriesByCategoryIdAction,
  getBrandAction,
  getRolesAction,
  getDepartmentsAction,
  getDesignationsAction,
  submitExportReasonAction,
  getParentCategoriesAction,
} from "@/reduxtool/master/middleware";
import { masterSelector } from "@/reduxtool/master/masterSlice";
import dayjs from "dayjs";
import { formatCustomDateTime } from "@/utils/formatCustomDateTime";

// --- Define Types ---
export type SelectOption = { value: string; label: string };
export type ApiLookupItem = { id: string | number; name: string };

export interface TemplateVariable {
  name: string;
  type: "string" | "number" | "date" | "boolean" | "array";
}

export type EmailTemplateItem = {
  id: string | number;
  name: string;
  template_id: string;
  category_id: string;
  sub_category_id: string | null;
  brand_id: string | null;
  role_id: string | null;
  department_id: string | null;
  designation_id: string | null;
  status: "Active" | "Inactive";
  created_at: string;
  updated_at: string;
  title?: string;
  variables?: TemplateVariable[];
  category?: { id: string | number; name: string };
  sub_category?: { id: string | number; name: string };
  brand?: { id: string | number; name: string };
  role?: { id: string | number; name: string };
  department?: { id: string | number; name: string };
  designation?: { id: string | number; name: string };
  updated_by_user?: {
    name: string;
    roles: { display_name: string }[];
    profile_pic_path?: string;
  } | null;
  created_by_user?: { name: string; roles: { display_name: string }[] } | null;
  // UI Display helpers
  categoryName?: string;
  subCategoryName?: string;
  brandName?: string;
  roleName?: string;
  departmentName?: string;
  designationName?: string;
  updated_by_name?: string;
  updated_by_role?: string;
};

// --- Status Options ---
const statusOptions: SelectOption[] = [
  { value: "Active", label: "Active" },
  { value: "Inactive", label: "Inactive" },
];

const variableTypeOptions: SelectOption[] = [
  { value: "string", label: "String" },
  { value: "number", label: "Number" },
  { value: "date", label: "Date" },
  { value: "boolean", label: "Boolean" },
  { value: "array", label: "Array" },
];

// --- Zod Schema for Add/Edit Email Template Form ---
const variableSchema = z.object({
  name: z
    .string()
    .min(1, "Variable name is required.")
    .max(50, "Name too long"),
  type: z.enum(["string", "number", "date", "boolean", "array"], {
    required_error: "Variable type is required.",
  }),
});

const emailTemplateFormSchema = z.object({
  name: z
    .string()
    .min(1, "Name is required.")
    .max(100, "Name cannot exceed 100 characters."),
  template_id: z
    .string()
    .min(1, "Template ID is required.")
    .max(50, "Template ID cannot exceed 50 characters.")
    .regex(
      /^[A-Za-z0-9_.-]+$/,
      "ID can only contain alphanumeric, underscore, dot, or hyphen."
    ),
  category_id: z.string().min(1, "Category is required."),
  sub_category_id: z.any().nullable().optional(),
  brand_id: z.string().nullable().optional(),
  role_id: z.string().nullable().optional(),
  department_id: z.string().nullable().optional(),
  designation_id: z.string().nullable().optional(),
  title: z.string().min(1, "Title is required.").max(200, "Title too long."),
  status: z.enum(["Active", "Inactive"], {
    required_error: "Status is required.",
  }),
  variables: z.array(variableSchema).optional().default([]),
});
type EmailTemplateFormData = z.infer<typeof emailTemplateFormSchema>;

// --- Zod Schema for Filter Form ---
const filterFormSchema = z.object({
  filterNames: z
    .array(z.object({ value: z.string(), label: z.string() }))
    .optional(),
  filterTemplateIds: z
    .array(z.object({ value: z.string(), label: z.string() }))
    .optional(),
  filterCategoryIds: z
    .array(z.object({ value: z.string(), label: z.string() }))
    .optional(),
  filterSubCategoryIds: z
    .array(z.object({ value: z.string(), label: z.string() }))
    .optional(),
  filterBrandIds: z
    .array(z.object({ value: z.string(), label: z.string() }))
    .optional(),
  filterRoleIds: z
    .array(z.object({ value: z.string(), label: z.string() }))
    .optional(),
  filterDepartmentIds: z
    .array(z.object({ value: z.string(), label: z.string() }))
    .optional(),
  filterDesignationIds: z
    .array(z.object({ value: z.string(), label: z.string() }))
    .optional(),
  filterStatus: z
    .array(z.object({ value: z.string(), label: z.string() }))
    .optional(),
});
type FilterFormData = z.infer<typeof filterFormSchema>;

// --- Zod Schema for Export Reason Form ---
const exportReasonSchema = z.object({
  reason: z
    .string()
    .min(10, "Reason for export is required minimum 10 characters.")
    .max(255, "Reason cannot exceed 255 characters."),
});
type ExportReasonFormData = z.infer<typeof exportReasonSchema>;

// --- CSV Exporter ---
const CSV_HEADERS = [
  "ID",
  "Name",
  "Template ID",
  "Category",
  "SubCategory",
  "Brand",
  "Role",
  "Department",
  "Designation",
  "Status",
  "Updated By",
  "Updated Role",
  "Updated At",
];
type EmailTemplateExportItem = Omit<
  EmailTemplateItem,
  | "created_at"
  | "updated_at"
  | "created_by_user"
  | "updated_by_user"
  | "category"
  | "sub_category"
  | "brand"
  | "role"
  | "department"
  | "designation"
> & { updated_at_formatted?: string };
const CSV_KEYS: (keyof EmailTemplateExportItem)[] = [
  "id",
  "name",
  "template_id",
  "categoryName",
  "subCategoryName",
  "brandName",
  "roleName",
  "departmentName",
  "designationName",
  "status",
  "updated_by_name",
  "updated_by_role",
  "updated_at_formatted",
];
function exportToCsv(filename: string, rows: EmailTemplateItem[]) {
  if (!rows || !rows.length) {
    return false;
  }
  const preparedRows: EmailTemplateExportItem[] = rows.map((row) => ({
    id: row.id,
    name: row.name,
    template_id: row.template_id,
    categoryName: row.categoryName,
    subCategoryName: row.subCategoryName,
    brandName: row.brandName,
    roleName: row.roleName,
    departmentName: row.departmentName,
    designationName: row.designationName,
    status: row.status,
    updated_by_name: row.updated_by_user?.name || "N/A",
    updated_by_role: row.updated_by_user?.roles?.[0]?.display_name || "N/A",
    updated_at_formatted: row.updated_at
      ? dayjs(row.updated_at).format("DD/MM/YYYY hh:mm A")
      : "N/A",
  }));
  const separator = ",";
  const csvContent =
    CSV_HEADERS.join(separator) +
    "\n" +
    preparedRows
      .map((row: any) =>
        CSV_KEYS.map((k) => {
          let cell: any = row[k];
          if (cell === null || cell === undefined) cell = "";
          else cell = String(cell).replace(/"/g, '""');
          if (String(cell).search(/("|,|\n)/g) >= 0) cell = `"${cell}"`;
          return cell;
        }).join(separator)
      )
      .join("\n");
  const blob = new Blob(["\ufeff" + csvContent], {
    type: "text/csv;charset=utf-8;",
  });
  const link = document.createElement("a");
  if (link.download !== undefined) {
    const url = URL.createObjectURL(blob);
    link.setAttribute("href", url);
    link.setAttribute("download", filename);
    link.style.visibility = "hidden";
    document.body.appendChild(link);
    link.click();
    document.body.removeChild(link);
    URL.revokeObjectURL(url);
    return true;
  }
  toast.push(
    <Notification title="Export Failed" type="danger">
      Browser does not support this feature.
    </Notification>
  );
  return false;
}

// --- Components (ActionColumn, etc.) ---
const ActionColumn = ({
  onEdit,
  onDelete,
}: {
  onEdit: () => void;
  onDelete: () => void;
}) => (
  <div className="flex items-center justify-center gap-2">
    <Tooltip title="Edit">
      <div
        className="text-xl cursor-pointer text-gray-500 hover:text-emerald-600 dark:text-gray-400 dark:hover:text-emerald-500"
        role="button"
        onClick={onEdit}
      >
        <TbPencil />
      </div>
    </Tooltip>
    <Tooltip title="Send test email">
      <div
        className="text-xl cursor-pointer text-gray-500 hover:text-orange-600"
        role="button"
      >
        <TbMailForward size={18} />
      </div>
    </Tooltip>
    <Tooltip title="View Template">
      <div
        className="text-xl cursor-pointer text-gray-500 hover:text-blue-600"
        role="button"
      >
        <TbAlignBoxCenterBottom size={18} />
      </div>
    </Tooltip>
    <Tooltip title="Delete">
      <div
        className="text-xl cursor-pointer select-none text-gray-500 hover:text-red-600 dark:text-gray-400 dark:hover:text-red-400"
        role="button"
        onClick={onDelete}
      >
        <TbTrash />
      </div>
    </Tooltip>
  </div>
);
type ItemSearchProps = {
  onInputChange: (value: string) => void;
  ref?: Ref<HTMLInputElement>;
};
const ItemSearch = React.forwardRef<HTMLInputElement, ItemSearchProps>(
  ({ onInputChange }, ref) => (
    <DebounceInput
      ref={ref}
      className="w-full"
      placeholder="Quick Search..."
      suffix={<TbSearch className="text-lg" />}
      onChange={(e) => onInputChange(e.target.value)}
    />
  )
);
ItemSearch.displayName = "ItemSearch";

const EmailTemplatesTableTools = ({
  onSearchChange,
  onFilter,
  onExport,
  onClearFilters,
  columns,
  filteredColumns,
  setFilteredColumns,
  activeFilterCount,
  isDataReady,
}: {
  onSearchChange: (query: string) => void;
  onFilter: () => void;
  onExport: () => void;
  onClearFilters: () => void;
  columns: ColumnDef<EmailTemplateItem>[];
  filteredColumns: ColumnDef<EmailTemplateItem>[];
  setFilteredColumns: React.Dispatch<
    React.SetStateAction<ColumnDef<EmailTemplateItem>[]>
  >;
  activeFilterCount: number;
  isDataReady: boolean;
}) => {
  const isColumnVisible = (colId: string) =>
    filteredColumns.some((c) => (c.id || c.accessorKey) === colId);
  const toggleColumn = (checked: boolean, colId: string) => {
    if (checked) {
      const originalColumn = columns.find(
        (c) => (c.id || c.accessorKey) === colId
      );
      if (originalColumn) {
        setFilteredColumns((prev) => {
          const newCols = [...prev, originalColumn];
          newCols.sort((a, b) => {
            const indexA = columns.findIndex(
              (c) => (c.id || c.accessorKey) === (a.id || a.accessorKey)
            );
            const indexB = columns.findIndex(
              (c) => (c.id || c.accessorKey) === (b.id || b.accessorKey)
            );
            return indexA - indexB;
          });
          return newCols;
        });
      }
    } else {
      setFilteredColumns((prev) =>
        prev.filter((c) => (c.id || c.accessorKey) !== colId)
      );
    }
  };
  return (
    <div className="flex flex-col sm:flex-row sm:items-center sm:justify-between gap-1.5 w-full">
      <div className="flex-grow">
        <ItemSearch onInputChange={onSearchChange} />
      </div>
      <div className="flex flex-col sm:flex-row gap-1 w-full sm:w-auto">
        <Dropdown
          renderTitle={<Button icon={<TbColumns />} />}
          placement="bottom-end"
        >
          <div className="flex flex-col p-2">
            <div className="font-semibold mb-1 border-b pb-1">
              Toggle Columns
            </div>
            {columns.map((col) => {
              const id = col.id || (col.accessorKey as string);
              return (
                col.header && (
                  <div
                    key={id}
                    className="flex items-center gap-2 hover:bg-gray-100 dark:hover:bg-gray-700 rounded-md py-1.5 px-2"
                  >
                    <Checkbox
                      checked={isColumnVisible(id)}
                      onChange={(checked) => toggleColumn(checked, id)}
                    >
                      {col.header as string}
                    </Checkbox>
                  </div>
                )
              );
            })}
          </div>
        </Dropdown>
        <Button
          icon={<TbReload />}
          onClick={onClearFilters}
          title="Clear Filters & Reload"
          disabled={!isDataReady}
        ></Button>
        <Button
          icon={<TbFilter />}
          onClick={onFilter}
          className="w-full sm:w-auto"
          disabled={!isDataReady}
        >
          Filter{" "}
          {activeFilterCount > 0 && (
            <span className="ml-2 bg-indigo-100 text-indigo-600 dark:bg-indigo-500 dark:text-white text-xs font-semibold px-2 py-0.5 rounded-full">
              {activeFilterCount}
            </span>
          )}
        </Button>
        <Button
          icon={<TbCloudUpload />}
          onClick={onExport}
          className="w-full sm:w-auto"
          disabled={!isDataReady}
        >
          Export
        </Button>
      </div>
    </div>
  );
};

const ActiveFiltersDisplay = ({
  filterData,
  onRemoveFilter,
  onClearAll,
}: {
  filterData: FilterFormData;
  onRemoveFilter: (key: keyof FilterFormData, value: string) => void;
  onClearAll: () => void;
}) => {
  const {
    filterNames,
    filterTemplateIds,
    filterCategoryIds,
    filterSubCategoryIds,
    filterBrandIds,
    filterRoleIds,
    filterDepartmentIds,
    filterDesignationIds,
    filterStatus,
  } = filterData;
  const hasFilters = [
    filterNames,
    filterTemplateIds,
    filterCategoryIds,
    filterSubCategoryIds,
    filterBrandIds,
    filterRoleIds,
    filterDepartmentIds,
    filterDesignationIds,
    filterStatus,
  ].some((f) => f && f.length > 0);
  if (!hasFilters) return null;

  return (
    <div className="flex flex-wrap items-center gap-2 mb-4 border-b border-gray-200 dark:border-gray-700 pb-4">
      <span className="font-semibold text-sm text-gray-600 dark:text-gray-300 mr-2">
        Active Filters:
      </span>
      {filterNames?.map((item) => (
        <Tag key={`name-${item.value}`} prefix>
          Name: {item.label}{" "}
          <TbX
            className="ml-1 h-3 w-3 cursor-pointer hover:text-red-500"
            onClick={() => onRemoveFilter("filterNames", item.value)}
          />
        </Tag>
      ))}
      {filterTemplateIds?.map((item) => (
        <Tag key={`id-${item.value}`} prefix>
          ID: {item.label}{" "}
          <TbX
            className="ml-1 h-3 w-3 cursor-pointer hover:text-red-500"
            onClick={() => onRemoveFilter("filterTemplateIds", item.value)}
          />
        </Tag>
      ))}
      {filterCategoryIds?.map((item) => (
        <Tag key={`cat-${item.value}`} prefix>
          Cat: {item.label}{" "}
          <TbX
            className="ml-1 h-3 w-3 cursor-pointer hover:text-red-500"
            onClick={() => onRemoveFilter("filterCategoryIds", item.value)}
          />
        </Tag>
      ))}
      {filterDepartmentIds?.map((item) => (
        <Tag key={`dept-${item.value}`} prefix>
          Dept: {item.label}{" "}
          <TbX
            className="ml-1 h-3 w-3 cursor-pointer hover:text-red-500"
            onClick={() => onRemoveFilter("filterDepartmentIds", item.value)}
          />
        </Tag>
      ))}
      {filterStatus?.map((item) => (
        <Tag key={`status-${item.value}`} prefix>
          Status: {item.label}{" "}
          <TbX
            className="ml-1 h-3 w-3 cursor-pointer hover:text-red-500"
            onClick={() => onRemoveFilter("filterStatus", item.value)}
          />
        </Tag>
      ))}
      {/* Add other filters as needed */}
      <Button
        size="xs"
        variant="plain"
        className="text-red-600 hover:text-red-500 hover:underline ml-auto"
        onClick={onClearAll}
      >
        Clear All
      </Button>
    </div>
  );
};

type EmailTemplatesTableProps = {
  columns: ColumnDef<EmailTemplateItem>[];
  data: EmailTemplateItem[];
  loading: boolean;
  pagingData: { total: number; pageIndex: number; pageSize: number };
  selectedItems: EmailTemplateItem[];
  onPaginationChange: (page: number) => void;
  onSelectChange: (value: number) => void;
  onSort: (sort: OnSortParam) => void;
  onRowSelect: (checked: boolean, row: EmailTemplateItem) => void;
  onAllRowSelect: (checked: boolean, rows: Row<EmailTemplateItem>[]) => void;
};
const EmailTemplatesTable = ({
  columns,
  data,
  loading,
  pagingData,
  selectedItems,
  onPaginationChange,
  onSelectChange,
  onSort,
  onRowSelect,
  onAllRowSelect,
}: EmailTemplatesTableProps) => (
  <DataTable
    columns={columns}
    data={data}
    noData={!loading && data.length === 0}
    loading={loading}
    pagingData={pagingData}
    checkboxChecked={(row) =>
      selectedItems.some((selected) => selected.id === row.id)
    }
    onPaginationChange={onPaginationChange}
    onSelectChange={onSelectChange}
    onSort={onSort}
    onCheckBoxChange={onRowSelect}
    onIndeterminateCheckBoxChange={onAllRowSelect}
  />
);
type EmailTemplatesSelectedFooterProps = {
  selectedItems: EmailTemplateItem[];
  onDeleteSelected: () => void;
  isDeleting: boolean;
};
const EmailTemplatesSelectedFooter = ({
  selectedItems,
  onDeleteSelected,
  isDeleting,
}: EmailTemplatesSelectedFooterProps) => {
  const [deleteConfirmOpen, setDeleteConfirmOpen] = useState(false);
  if (selectedItems.length === 0) return null;
  return (
    <>
      {" "}
      <StickyFooter
        className="flex items-center justify-between py-4 bg-white dark:bg-gray-800"
        stickyClass="-mx-4 sm:-mx-8 border-t border-gray-200 dark:border-gray-700 px-8"
      >
        {" "}
        <div className="flex items-center justify-between w-full px-4 sm:px-8">
          {" "}
          <span className="flex items-center gap-2">
            {" "}
            <span className="text-lg text-primary-600 dark:text-primary-400">
              <TbChecks />
            </span>{" "}
            <span className="font-semibold">
              {" "}
              {selectedItems.length} Template
              {selectedItems.length > 1 ? "s" : ""} selected{" "}
            </span>{" "}
          </span>{" "}
          <Button
            size="sm"
            variant="plain"
            className="text-red-600 hover:text-red-500"
            onClick={() => setDeleteConfirmOpen(true)}
            loading={isDeleting}
          >
            Delete Selected
          </Button>{" "}
        </div>{" "}
      </StickyFooter>{" "}
      <ConfirmDialog
        isOpen={deleteConfirmOpen}
        type="danger"
        title={`Delete ${selectedItems.length} Template(s)`}
        onClose={() => setDeleteConfirmOpen(false)}
        onRequestClose={() => setDeleteConfirmOpen(false)}
        onCancel={() => setDeleteConfirmOpen(false)}
        onConfirm={() => {
          onDeleteSelected();
          setDeleteConfirmOpen(false);
        }}
      >
        {" "}
        <p>Are you sure you want to delete selected template(s)?</p>{" "}
      </ConfirmDialog>{" "}
    </>
  );
};

const EmailTemplatesListing = () => {
  const dispatch = useAppDispatch();
  const {
    emailTemplatesData: rawEmailTemplatesData = {},
    ParentCategories: CategoriesData = [],
    subCategoriesForSelectedCategoryData,
    aetSubCategories = [],
    BrandData = [],
    Roles = [],
    departmentsData = [],
    designationsData = [],
  } = useSelector(masterSelector, shallowEqual);

  const [initialLoading, setInitialLoading] = useState(true);
  const [isAddDrawerOpen, setIsAddDrawerOpen] = useState(false);
  const [isEditDrawerOpen, setIsEditDrawerOpen] = useState(false);
  const [editingTemplate, setEditingTemplate] =
    useState<EmailTemplateItem | null>(null);
  const [isFilterDrawerOpen, setIsFilterDrawerOpen] = useState(false);
  const [isExportModalOpen, setIsExportModalOpen] = useState(false);
  const [isSubmitting, setIsSubmitting] = useState(false);
  const [isDeleting, setIsDeleting] = useState(false);
  const [isSubmittingExport, setIsSubmittingExport] = useState(false);
  const [singleDeleteConfirmOpen, setSingleDeleteConfirmOpen] = useState(false);
  const [templateToDelete, setTemplateToDelete] =
    useState<EmailTemplateItem | null>(null);
  const [filterCriteria, setFilterCriteria] = useState<FilterFormData>({});
  const [tableData, setTableData] = useState<TableQueries>({
    pageIndex: 1,
    pageSize: 10,
    sort: { order: "desc", key: "updated_at" },
    query: "",
  });
  const [selectedItems, setSelectedItems] = useState<EmailTemplateItem[]>([]);

  const isDataReady = !initialLoading;
  const tableLoading = initialLoading || isSubmitting || isDeleting;

  const emailTemplatesData = useMemo(
    () => (rawEmailTemplatesData as any)?.data || [],
    [rawEmailTemplatesData]
  );
  const counts = useMemo(
    () => (rawEmailTemplatesData as any)?.counts || {},
    [rawEmailTemplatesData]
  );

  const categoryOptions = useMemo(
    () =>
      Array.isArray(CategoriesData)
        ? CategoriesData?.map((c: ApiLookupItem) => ({
            value: String(c.id),
            label: c.name,
          }))
        : [],
    [CategoriesData]
  );
  const allSubCategoryOptionsForFilter = useMemo(
    () =>
      Array.isArray(aetSubCategories)
        ? aetSubCategories.map((sc: ApiLookupItem) => ({
            value: String(sc.id),
            label: sc.name,
          }))
        : [],
    [aetSubCategories]
  );
  const brandOptions = useMemo(
    () =>
      Array.isArray(BrandData)
        ? BrandData.map((b: ApiLookupItem) => ({
            value: String(b.id),
            label: b.name,
          }))
        : [],
    [BrandData]
  );
  const roleOptions = useMemo(
    () =>
      Array.isArray(Roles)
        ? (Roles as any[]).map((r: any) => ({
            value: String(r.id),
            label: r.display_name,
          }))
        : [],
    [Roles]
  );
  const departmentOptions = useMemo(
    () =>
      Array.isArray(departmentsData?.data)
        ? departmentsData?.data.map((d: ApiLookupItem) => ({
            value: String(d.id),
            label: d.name,
          }))
        : [],
    [departmentsData?.data]
  );
  const designationOptions = useMemo(
    () =>
      Array.isArray(designationsData?.data)
        ? designationsData?.data.map((d: ApiLookupItem) => ({
            value: String(d.id),
            label: d.name,
          }))
        : [],
    [designationsData?.data]
  );

  const [subCategoryOptionsForForm, setSubcategoryOptions] = useState<
    { value: number; label: string }[]
  >([]);

<<<<<<< HEAD
  const [subCategoryOptionsForForm, setSubcategoryOptions] = useState<{ value: number; label: string }[]>([]);

=======
>>>>>>> 471cdbb2
  useEffect(() => {
    if (subCategoriesForSelectedCategoryData) {
      setSubcategoryOptions(
        subCategoriesForSelectedCategoryData?.map((sc: any) => ({
          value: sc.id,
          label: sc.name,
        })) || []
      );
    }
  }, [subCategoriesForSelectedCategoryData]);

  useEffect(() => {
    const fetchData = async () => {
      setInitialLoading(true);
      try {
        await Promise.all([
          dispatch(getEmailTemplatesAction()),
          dispatch(getCategoriesAction()),
          dispatch(getBrandAction()),
          dispatch(getRolesAction()),
          dispatch(getDepartmentsAction()),
          dispatch(getDesignationsAction()),
<<<<<<< HEAD
          dispatch(getParentCategoriesAction()),
        ]);
      } catch (error) {
        console.error("Failed to fetch initial data", error);
        toast.push(<Notification type="danger" title="Error">Failed to load initial data.</Notification>)
=======
        ]);
      } catch (error) {
        console.error("Failed to fetch initial data", error);
        toast.push(
          <Notification type="danger" title="Error">
            Failed to load initial data.
          </Notification>
        );
>>>>>>> 471cdbb2
      } finally {
        setInitialLoading(false);
      }
    };
    fetchData();
  }, [dispatch]);

  const formMethods = useForm<EmailTemplateFormData>({
    resolver: zodResolver(emailTemplateFormSchema),
    mode: "onChange",
  });
  const {
    control,
    handleSubmit,
    reset,
    watch,
    setValue,
    formState: { errors },
  } = formMethods;
  const variablesFieldArray = useFieldArray({ control, name: "variables" });
  const selectedCategoryIdForForm = watch("category_id");

  const filterFormMethods = useForm<FilterFormData>({
    resolver: zodResolver(filterFormSchema),
    defaultValues: filterCriteria,
  });
  const exportReasonFormMethods = useForm<ExportReasonFormData>({
    resolver: zodResolver(exportReasonSchema),
    defaultValues: { reason: "" },
    mode: "onChange",
  });

  useEffect(() => {
    if (selectedCategoryIdForForm && (isAddDrawerOpen || isEditDrawerOpen)) {
      setSubcategoryOptions([]);
<<<<<<< HEAD
      dispatch(getSubcategoriesByCategoryIdAction(0));
      setValue("sub_category_id", null, { shouldValidate: true, shouldDirty: true });
=======
      dispatch(getSubcategoriesByCategoryIdAction());
      setValue("sub_category_id", null, {
        shouldValidate: true,
        shouldDirty: true,
      });
>>>>>>> 471cdbb2
    }
  }, [
    selectedCategoryIdForForm,
    dispatch,
    isAddDrawerOpen,
    isEditDrawerOpen,
    setValue,
  ]);

  const openAddDrawer = useCallback(() => {
    reset({
      name: "",
      template_id: "",
      category_id: categoryOptions[0]?.value || "",
      sub_category_id: null,
      brand_id: null,
      role_id: null,
      department_id: null,
      designation_id: null,
      title: "",
      status: "Active",
      variables: [],
    });
    variablesFieldArray.replace([]);
    setEditingTemplate(null);
<<<<<<< HEAD
    if (categoryOptions[0]?.value) { dispatch(getSubcategoriesByCategoryIdAction(0)); }
=======
    if (categoryOptions[0]?.value) {
      dispatch(getSubcategoriesByCategoryIdAction());
    }
>>>>>>> 471cdbb2
    setIsAddDrawerOpen(true);
  }, [reset, categoryOptions, variablesFieldArray, dispatch]);

  const closeAddDrawer = useCallback(() => setIsAddDrawerOpen(false), []);

  const openEditDrawer = useCallback((template: EmailTemplateItem) => {
    setEditingTemplate(template);
    console.log("Editing Template:", template);
    setIsEditDrawerOpen(true);
  }, []);

  useEffect(() => {
    if (isEditDrawerOpen && editingTemplate) {
      console.log("Populating form for editing template:", editingTemplate);
      const populateForm = async () => {
        const initialCategoryId = String(editingTemplate.category_id);
        try {
          if (initialCategoryId) {
            await dispatch(
              getSubcategoriesByCategoryIdAction()
            ).unwrap();
          }
        } catch (error) {
          console.error("Failed to fetch subcategories for edit form:", error);
        }

        reset({
          name: editingTemplate.name,
          template_id: editingTemplate.template_id,
          category_id: initialCategoryId,
          sub_category_id: editingTemplate.sub_category_id,
          brand_id: editingTemplate.brand_id
            ? String(editingTemplate.brand_id)
            : null,
          role_id: editingTemplate.role_id
            ? String(editingTemplate.role_id)
            : null,
          department_id: editingTemplate.department_id
            ? String(editingTemplate.department_id)
            : null,
          designation_id: editingTemplate.designation_id
            ? String(editingTemplate.designation_id)
            : null,
          title: editingTemplate.title || "",
          status: editingTemplate.status || "Active",
          variables: editingTemplate.variables || [],
        });
      };
      populateForm();
    }
  }, [isEditDrawerOpen, editingTemplate, dispatch, reset]);

  const closeEditDrawer = useCallback(() => {
    setEditingTemplate(null);
    setIsEditDrawerOpen(false);
  }, []);

  const onSubmitHandler = async (data: EmailTemplateFormData) => {
    setIsSubmitting(true);
    const apiPayload = { ...data };
    try {
      if (editingTemplate) {
        await dispatch(
          editEmailTemplateAction({ id: editingTemplate.id, ...apiPayload })
        ).unwrap();
        toast.push(
          <Notification
            title="Template Updated"
            type="success"
            duration={2000}
          />
        );
        closeEditDrawer();
      } else {
        await dispatch(addEmailTemplateAction(apiPayload)).unwrap();
        toast.push(
          <Notification title="Template Added" type="success" duration={2000} />
        );
        closeAddDrawer();
      }
      dispatch(getEmailTemplatesAction());
    } catch (e: any) {
      const errorMessage =
        e?.data?.message ||
        e?.message ||
        (editingTemplate ? "Update Failed" : "Add Failed");
      toast.push(
        <Notification
          title={editingTemplate ? "Update Failed" : "Add Failed"}
          type="danger"
          duration={3000}
        >
          {errorMessage}
        </Notification>
      );
    } finally {
      setIsSubmitting(false);
    }
  };

  const handleDeleteClick = useCallback((item: EmailTemplateItem) => {
    setTemplateToDelete(item);
    setSingleDeleteConfirmOpen(true);
  }, []);
  const onConfirmSingleDelete = useCallback(async () => {
    if (!templateToDelete) return;
    setIsDeleting(true);
    setSingleDeleteConfirmOpen(false);
    try {
      await dispatch(
        deleteEmailTemplateAction({ id: templateToDelete.id })
      ).unwrap();
      toast.push(
        <Notification
          title="Template Deleted"
          type="success"
          duration={2000}
        >{`Template "${templateToDelete.name}" deleted.`}</Notification>
      );
      setSelectedItems((prev) =>
        prev.filter((d) => d.id !== templateToDelete!.id)
      );
      dispatch(getEmailTemplatesAction());
    } catch (e: any) {
      toast.push(
        <Notification title="Delete Failed" type="danger" duration={3000}>
          {(e as Error).message}
        </Notification>
      );
    } finally {
      setIsDeleting(false);
      setTemplateToDelete(null);
    }
  }, [dispatch, templateToDelete]);
  const handleDeleteSelected = useCallback(async () => {
    if (selectedItems.length === 0) return;
    setIsDeleting(true);
    const idsToDelete = selectedItems.map((item) => String(item.id));
    try {
      await dispatch(
        deleteAllEmailTemplatesAction({ ids: idsToDelete.join(",") })
      ).unwrap();
      toast.push(
        <Notification
          title="Deletion Successful"
          type="success"
          duration={2000}
        >{`${idsToDelete.length} template(s) deleted.`}</Notification>
      );
      setSelectedItems([]);
      dispatch(getEmailTemplatesAction());
    } catch (e: any) {
      toast.push(
        <Notification title="Deletion Failed" type="danger" duration={3000}>
          {(e as Error).message}
        </Notification>
      );
    } finally {
      setIsDeleting(false);
    }
  }, [dispatch, selectedItems]);

  const openFilterDrawer = useCallback(() => {
    filterFormMethods.reset(filterCriteria);
    setIsFilterDrawerOpen(true);
  }, [filterFormMethods, filterCriteria]);
  const closeFilterDrawer = useCallback(() => setIsFilterDrawerOpen(false), []);
  const onApplyFiltersSubmit = useCallback(
    (data: FilterFormData) => {
      setFilterCriteria(data);
      setTableData((prev) => ({ ...prev, pageIndex: 1 }));
      closeFilterDrawer();
    },
    [closeFilterDrawer]
  );
  const onClearFilters = useCallback(() => {
    filterFormMethods.reset({});
    setFilterCriteria({});
    setTableData((prev) => ({ ...prev, pageIndex: 1, query: "" }));
    dispatch(getEmailTemplatesAction());
    setIsFilterDrawerOpen(false);
  }, [filterFormMethods, dispatch]);

  const handleCardClick = useCallback(
    (status: "Active" | "Inactive" | "all") => {
      onClearFilters();
      if (status !== "all") {
        const statusOption = statusOptions.find((opt) => opt.value === status);
        if (statusOption) {
          setFilterCriteria({ filterStatus: [statusOption] });
        }
      }
    },
    [onClearFilters]
  );

  const handleRemoveFilter = useCallback(
    (key: keyof FilterFormData, value: string) => {
      setFilterCriteria((prev) => {
        const newFilters = { ...prev };
        const currentValues = prev[key] as
          | { value: string; label: string }[]
          | undefined;
        if (currentValues) {
          const newValues = currentValues.filter(
            (item) => item.value !== value
          );
          (newFilters as any)[key] =
            newValues.length > 0 ? newValues : undefined;
        }
        return newFilters;
      });
      setTableData((prev) => ({ ...prev, pageIndex: 1 }));
    },
    []
  );

  const handleOpenExportModal = () => {
    if (!allFilteredAndSortedData || !allFilteredAndSortedData.length) {
      toast.push(
        <Notification title="No Data" type="info">
          Nothing to export.
        </Notification>
      );
      return;
    }
    exportReasonFormMethods.reset({ reason: "" });
    setIsExportModalOpen(true);
  };
  const handleConfirmExport = async (data: ExportReasonFormData) => {
    setIsSubmittingExport(true);
    const moduleName = "Email Templates";
    const date = new Date().toISOString().split("T")[0];
    const fileName = `email_templates_${date}.csv`;
    try {
      await dispatch(
        submitExportReasonAction({
          reason: data.reason,
          module: moduleName,
          file_name: fileName,
        })
      ).unwrap();
      const success = exportToCsv(fileName, allFilteredAndSortedData);
      if (success) {
        toast.push(
          <Notification title="Data Exported" type="success">
            Templates exported successfully.
          </Notification>
        );
      }
      setIsExportModalOpen(false);
    } catch (error: any) {
      toast.push(
        <Notification title="Operation Failed" type="danger">
          {error.message || "Could not complete export."}
        </Notification>
      );
    } finally {
      setIsSubmittingExport(false);
    }
  };

  const { pageData, total, allFilteredAndSortedData } = useMemo(() => {
    const sourceDataWithDisplayNames: EmailTemplateItem[] = Array.isArray(
      emailTemplatesData
    )
      ? emailTemplatesData.map((item) => ({
          ...item,
          status: item.status || "Inactive",
          categoryName:
            item.category?.name ||
            categoryOptions.find((c) => c.value === String(item.category_id))
              ?.label ||
            String(item.category_id),
          subCategoryName:
            item.sub_category?.name ||
            allSubCategoryOptionsForFilter.find(
              (sc) => sc.value === String(item.sub_category_id)
            )?.label ||
            (item.sub_category_id ? String(item.sub_category_id) : "N/A"),
          brandName:
            item.brand?.name ||
            brandOptions.find((b) => b.value === String(item.brand_id))
              ?.label ||
            (item.brand_id ? String(item.brand_id) : "N/A"),
          roleName:
            item.role?.name ||
            roleOptions.find((r) => r.value === String(item.role_id))?.label ||
            (item.role_id ? String(item.role_id) : "N/A"),
          departmentName:
            item.department?.name ||
            departmentOptions.find(
              (d) => d.value === String(item.department_id)
            )?.label ||
            (item.department_id ? String(item.department_id) : "N/A"),
          designationName:
            item.designation?.name ||
            designationOptions.find(
              (d) => d.value === String(item.designation_id)
            )?.label ||
            (item.designation_id ? String(item.designation_id) : "N/A"),
        }))
      : [];

    let processedData = cloneDeep(sourceDataWithDisplayNames);
    if (filterCriteria.filterStatus?.length) {
      const statuses = filterCriteria.filterStatus.map((s) => s.value);
      processedData = processedData.filter((item) =>
        statuses.includes(item.status)
      );
    }
    if (tableData.query) {
      const q = tableData.query.toLowerCase().trim();
      processedData = processedData.filter((item) =>
        Object.values(item).some((val) => String(val).toLowerCase().includes(q))
      );
    }
    const { order, key } = tableData.sort as OnSortParam;
    if (order && key) {
      processedData.sort((a, b) => {
        const aVal = a[key as keyof EmailTemplateItem];
        const bVal = b[key as keyof EmailTemplateItem];
        if (key === "updated_at" || key === "created_at") {
          return order === "asc"
            ? dayjs(aVal as string).diff(dayjs(bVal as string))
            : dayjs(bVal as string).diff(dayjs(aVal as string));
        }
        return order === "asc"
          ? String(aVal).localeCompare(String(bVal))
          : String(bVal).localeCompare(String(aVal));
      });
    }

    const currentTotal = processedData.length;
    const pageIndex = tableData.pageIndex as number;
    const pageSize = tableData.pageSize as number;
    const startIndex = (pageIndex - 1) * pageSize;
    return {
      pageData: processedData.slice(startIndex, startIndex + pageSize),
      total: currentTotal,
      allFilteredAndSortedData: processedData,
    };
  }, [
    emailTemplatesData,
    tableData,
    filterCriteria,
    categoryOptions,
    allSubCategoryOptionsForFilter,
    brandOptions,
    roleOptions,
    departmentOptions,
    designationOptions,
  ]);

  const activeFilterCount = useMemo(() => {
    return Object.values(filterCriteria).filter(
      (value) => Array.isArray(value) && value.length > 0
    ).length;
  }, [filterCriteria]);
  const [isImageViewerOpen, setIsImageViewerOpen] = useState(false);
  const [viewerImageSrc, setViewerImageSrc] = useState<string | null>(null);

  const openImageViewer = useCallback((src?: string) => {
    if (src) {
      setViewerImageSrc(src);
      setIsImageViewerOpen(true);
    }
  }, []);
  const closeImageViewer = useCallback(() => {
    setIsImageViewerOpen(false);
    setViewerImageSrc(null);
  }, []);

  const handlePaginationChange = useCallback(
    (page: number) => setTableData((prev) => ({ ...prev, pageIndex: page })),
    []
  );
  const handleSelectPageSizeChange = useCallback((value: number) => {
    setTableData((prev) => ({
      ...prev,
      pageSize: Number(value),
      pageIndex: 1,
    }));
    setSelectedItems([]);
  }, []);
  const handleSort = useCallback((sort: OnSortParam) => {
    setTableData((prev) => ({ ...prev, sort: sort, pageIndex: 1 }));
  }, []);
  const handleSearchInputChange = useCallback((query: string) => {
    setTableData((prev) => ({ ...prev, query: query, pageIndex: 1 }));
  }, []);
  const handleRowSelect = useCallback(
    (checked: boolean, row: EmailTemplateItem) => {
      setSelectedItems((prev) => {
        if (checked)
          return prev.some((item) => item.id === row.id)
            ? prev
            : [...prev, row];
        return prev.filter((item) => item.id !== row.id);
      });
    },
    []
  );
  const handleAllRowSelect = useCallback(
    (checked: boolean, currentRows: Row<EmailTemplateItem>[]) => {
      const cPOR = currentRows.map((r) => r.original);
      if (checked) {
        setSelectedItems((pS) => {
          const pSIds = new Set(pS.map((i) => i.id));
          const nRTA = cPOR.filter((r) => !pSIds.has(r.id));
          return [...pS, ...nRTA];
        });
      } else {
        const cPRIds = new Set(cPOR.map((r) => r.id));
        setSelectedItems((pS) => pS.filter((i) => !cPRIds.has(i.id)));
      }
    },
    []
  );

  const columns: ColumnDef<EmailTemplateItem>[] = useMemo(
    () => [
      {
        header: "Name / ID",
        accessorKey: "name",
        size: 200,
        cell: (props) => (
          <div>
            <span className="font-semibold">{props.row.original.name}</span>
            <div className="text-xs text-gray-500 dark:text-gray-400">
              {props.row.original.template_id}
            </div>
          </div>
        ),
      },
      {
        header: "Category",
        accessorKey: "category_id",
        size: 130,
        cell: (props) => (
          <Tooltip
            title={props.row.original.categoryName || String(props.getValue())}
          >
            <span className="truncate block max-w-[120px]">
              {props.row.original.categoryName || String(props.getValue())}
            </span>
          </Tooltip>
        ),
      },
      {
        header: "Sub Category",
        accessorKey: "sub_category_id",
        size: 130,
        cell: (props) => (
          <Tooltip
            title={
              props.row.original.subCategoryName ||
              (props.getValue() ? String(props.getValue()) : "N/A")
            }
          >
            <span className="truncate block max-w-[120px]">
              {props.row.original.subCategoryName ||
                (props.getValue() ? String(props.getValue()) : "N/A")}
            </span>
          </Tooltip>
        ),
      },
      {
        header: "Department",
        accessorKey: "department_id",
        size: 130,
        cell: (props) => (
          <Tooltip
            title={
              props.row.original.departmentName ||
              (props.getValue() ? String(props.getValue()) : "N/A")
            }
          >
            <span className="truncate block max-w-[120px]">
              {props.row.original.departmentName ||
                (props.getValue() ? String(props.getValue()) : "N/A")}
            </span>
          </Tooltip>
        ),
      },
      {
        header: "Status",
        accessorKey: "status",
        enableSorting: true,
        size: 100,
        cell: (props) => {
          const status = props.row.original.status;
          return (
            <Tag
              className={classNames(
                "capitalize font-semibold whitespace-nowrap",
                {
                  "bg-emerald-100 text-emerald-600 dark:bg-emerald-500/20 dark:text-emerald-100 border-emerald-300 dark:border-emerald-500":
                    status === "Active",
                  "bg-red-100 text-red-600 dark:bg-red-500/20 dark:text-red-100 border-red-300 dark:border-red-500":
                    status === "Inactive",
                }
              )}
            >
              {status}
            </Tag>
          );
        },
      },
      {
        header: "Updated Info",
        accessorKey: "updated_at",
        enableSorting: true,
        size: 220,
        cell: (props) => {
          const { updated_at, updated_by_user } = props.row.original;
          return (
            <div className="flex items-center gap-2">
              <Avatar
                src={updated_by_user?.profile_pic_path}
                shape="circle"
                size="sm"
                icon={<TbUserCircle />}
                className="cursor-pointer hover:ring-2 hover:ring-indigo-500"
                onClick={() =>
                  openImageViewer(updated_by_user?.profile_pic_path)
                }
              />
              <div>
                <span className="font-semibold">
                  {updated_by_user?.name || "N/A"}
                </span>
                <div className="text-xs">
                  {updated_by_user?.roles?.[0]?.display_name || ""}
                </div>
                <div className="text-xs text-gray-500">
                  {formatCustomDateTime(updated_at)}
                </div>
              </div>
            </div>
          );
        },
      },
      {
        header: "Actions",
        id: "actions",
        size: 120,
        meta: { HeaderClass: "text-center", cellClass: "text-center" },
        cell: (props) => (
          <ActionColumn
            onEdit={() => openEditDrawer(props.row.original)}
            onDelete={() => handleDeleteClick(props.row.original)}
          />
        ),
      },
    ],
    [openEditDrawer, handleDeleteClick, openImageViewer]
  );

  const [filteredColumns, setFilteredColumns] =
    useState<ColumnDef<EmailTemplateItem>[]>(columns);
  useEffect(() => {
    setFilteredColumns(columns);
  }, [columns]);

  const renderDrawerForm = (
    currentFormMethods: typeof formMethods,
    currentVariablesArray: typeof variablesFieldArray
  ) => {
    const {
      control: currentControl,
      formState: { errors: currentErrors },
      watch: currentWatch,
    } = currentFormMethods;
    const watchedCategoryIdInForm = currentWatch("category_id");
    return (
      <div className="grid grid-cols-1 md:grid-cols-2 gap-x-6 gap-y-4">
        <FormItem
          label={
            <div>
              Name<span className="text-red-500"> * </span>
            </div>
          }
          invalid={!!currentErrors.name}
          errorMessage={currentErrors.name?.message}
        >
          <Controller
            name="name"
            control={currentControl}
            render={({ field }) => (
              <Input
                {...field}
                prefix={<TbMailBolt />}
                placeholder="Internal Template Name"
              />
            )}
          />
        </FormItem>
        <FormItem
          label={
            <div>
              Template ID<span className="text-red-500"> * </span>
            </div>
          }
          invalid={!!currentErrors.template_id}
          errorMessage={currentErrors.template_id?.message}
        >
          <Controller
            name="template_id"
            control={currentControl}
            render={({ field }) => (
              <Input
                {...field}
                prefix={<TbKey />}
                placeholder="e.g., WELCOME_EMAIL_V1"
              />
            )}
          />
        </FormItem>
        <FormItem
          label={
            <div>
              Title (Email Subject / Header)
              <span className="text-red-500"> * </span>
            </div>
          }
          className="md:col-span-2"
          invalid={!!currentErrors.title}
          errorMessage={currentErrors.title?.message}
        >
          <Controller
            name="title"
            control={currentControl}
            render={({ field }) => (
              <Input
                {...field}
                prefix={<TbFileDescription />}
                placeholder="Actual Email Title/Subject"
              />
            )}
          />
        </FormItem>
        <FormItem
          label={
            <div>
              Category<span className="text-red-500"> * </span>
            </div>
          }
          invalid={!!currentErrors.category_id}
          errorMessage={currentErrors.category_id?.message}
        >
          <Controller
            name="category_id"
            control={currentControl}
            render={({ field }) => (
              <Select
                placeholder="Select Category"
                options={categoryOptions}
                value={categoryOptions.find((o) => o.value === field.value)}
                onChange={(opt) => field.onChange(opt?.value)}
                prefix={<TbCategory2 />}
              />
            )}
          />
        </FormItem>
        <FormItem
          label="SubCategory"
          invalid={!!currentErrors.sub_category_id}
          errorMessage={currentErrors.sub_category_id?.message}
        >
          <Controller
            name="sub_category_id"
            control={currentControl}
            render={({ field }) => (
              <Select
                placeholder="Select SubCategory"
                options={subCategoryOptionsForForm}
                value={subCategoryOptionsForForm.find(
                  (o) => o.value === field.value
                )}
                onChange={(opt) => field.onChange(opt?.value)}
                isClearable
                prefix={<TbApps />}
                isDisabled={
                  !watchedCategoryIdInForm ||
                  subCategoryOptionsForForm.length === 0
                }
                loading={initialLoading}
              />
            )}
          />
        </FormItem>
        <FormItem
          label="Brand"
          invalid={!!currentErrors.brand_id}
          errorMessage={currentErrors.brand_id?.message}
        >
          <Controller
            name="brand_id"
            control={currentControl}
            render={({ field }) => (
              <Select
                placeholder="Select Brand"
                options={brandOptions}
                value={brandOptions.find((o) => o.value === field.value)}
                onChange={(opt) => field.onChange(opt?.value)}
                isClearable
                prefix={<TbBuildingArch />}
              />
            )}
          />
        </FormItem>
        <FormItem
          label="Role"
          invalid={!!currentErrors.role_id}
          errorMessage={currentErrors.role_id?.message}
        >
          <Controller
            name="role_id"
            control={currentControl}
            render={({ field }) => (
              <Select
                placeholder="Select Role"
                options={roleOptions}
                value={roleOptions.find((o) => o.value === field.value)}
                onChange={(opt) => field.onChange(opt?.value)}
                isClearable
                prefix={<TbUsersGroup />}
              />
            )}
          />
        </FormItem>
        <FormItem
          label="Department"
          invalid={!!currentErrors.department_id}
          errorMessage={currentErrors.department_id?.message}
        >
          <Controller
            name="department_id"
            control={currentControl}
            render={({ field }) => (
              <Select
                placeholder="Select Department"
                options={departmentOptions}
                value={departmentOptions.find((o) => o.value === field.value)}
                onChange={(opt) => field.onChange(opt?.value)}
                isClearable
                prefix={<TbBuildingCommunity />}
              />
            )}
          />
        </FormItem>
        <FormItem
          label="Designation"
          invalid={!!currentErrors.designation_id}
          errorMessage={currentErrors.designation_id?.message}
        >
          <Controller
            name="designation_id"
            control={currentControl}
            render={({ field }) => (
              <Select
                placeholder="Select Designation"
                options={designationOptions}
                value={designationOptions.find((o) => o.value === field.value)}
                onChange={(opt) => field.onChange(opt?.value)}
                isClearable
                prefix={<TbBriefcase />}
              />
            )}
          />
        </FormItem>
        <FormItem
          label={
            <div>
              Status<span className="text-red-500"> * </span>
            </div>
          }
          className="md:col-span-2"
          invalid={!!currentErrors.status}
          errorMessage={currentErrors.status?.message}
        >
          <Controller
            name="status"
            control={currentControl}
            render={({ field }) => (
              <Select
                placeholder="Select Status"
                options={statusOptions}
                value={statusOptions.find((o) => o.value === field.value)}
                onChange={(opt) => field.onChange(opt?.value)}
              />
            )}
          />
        </FormItem>
        <div className="md:col-span-2 mt-4">
          <label className="form-label mb-2 block font-semibold">
            Template Variables
          </label>
          {currentVariablesArray.fields.map((item, index) => (
            <div
              key={item.id}
              className="flex items-start gap-2 mb-3 p-3 border rounded-md dark:border-gray-700"
            >
              <FormItem
                label={`Name ${index + 1}*`}
                className="flex-grow"
                invalid={!!currentErrors.variables?.[index]?.name}
                errorMessage={currentErrors.variables?.[index]?.name?.message}
              >
                <Controller
                  name={`variables.${index}.name`}
                  control={currentControl}
                  render={({ field }) => (
                    <Input {...field} placeholder="e.g., userName" />
                  )}
                />
              </FormItem>
              <FormItem
                label={`Type ${index + 1}*`}
                className="flex-grow"
                invalid={!!currentErrors.variables?.[index]?.type}
                errorMessage={currentErrors.variables?.[index]?.type?.message}
              >
                <Controller
                  name={`variables.${index}.type`}
                  control={currentControl}
                  render={({ field }) => (
                    <Select
                      {...field}
                      options={variableTypeOptions}
                      placeholder="Select Type"
                      value={variableTypeOptions.find(
                        (opt) => opt.value === field.value
                      )}
                      onChange={(option) => field.onChange(option?.value)}
                    />
                  )}
                />
              </FormItem>
              <Button
                shape="circle"
                size="sm"
                icon={<TbX />}
                className="mt-7"
                onClick={() => currentVariablesArray.remove(index)}
                type="button"
              />
            </div>
          ))}
          <Button
            type="button"
            variant="outline"
            size="sm"
            onClick={() =>
              currentVariablesArray.append({ name: "", type: "string" })
            }
            icon={<TbVariable />}
          >
            Add Variable
          </Button>
        </div>
      </div>
    );
  };

  const cardClass =
    "rounded-md border transition-shadow duration-200 ease-in-out cursor-pointer hover:shadow-lg";
  const cardBodyClass = "flex gap-2 p-2";

  const renderCardContent = (content: number | undefined) => {
    if (initialLoading) {
      return <Skeleton width={40} height={20} />;
    }
    return <h6 className="font-bold">{content ?? 0}</h6>;
  };

  return (
    <>
      <Container className="h-auto">
        <AdaptiveCard className="h-full" bodyClass="h-full">
          <div className="flex flex-col sm:flex-row sm:items-center sm:justify-between mb-4">
            <h5 className="mb-2 sm:mb-0">Email Templates</h5>
            <Button
              variant="solid"
              icon={<TbPlus />}
              onClick={openAddDrawer}
              disabled={!isDataReady}
            >
              Add New
            </Button>
          </div>
          <div className="grid grid-cols-4 mb-4 gap-2">
            <Tooltip title="Click to show all templates">
              <div onClick={() => handleCardClick("all")}>
                <Card
                  bodyClass={cardBodyClass}
                  className={classNames(cardClass, "border-blue-200")}
                >
                  <div className="h-12 w-12 rounded-md flex items-center justify-center bg-blue-100 text-blue-500">
                    <TbAlignBoxCenterBottom size={24} />
                  </div>
                  <div>
                    <div className="text-blue-500">
                      {renderCardContent(counts.total)}
                    </div>
                    <span className="font-semibold text-xs">Total</span>
                  </div>
                </Card>
              </div>
            </Tooltip>
            <Tooltip title="Click to show active templates">
              <div onClick={() => handleCardClick("Active")}>
                <Card
                  bodyClass={cardBodyClass}
                  className={classNames(cardClass, "border-violet-200")}
                >
                  <div className="h-12 w-12 rounded-md flex items-center justify-center bg-violet-100 text-violet-500">
                    <TbBuildingCog size={24} />
                  </div>
                  <div>
                    <div className="text-violet-500">
                      {renderCardContent(counts.active)}
                    </div>
                    <span className="font-semibold text-xs">Active</span>
                  </div>
                </Card>
              </div>
            </Tooltip>
            <Tooltip title="Click to show inactive templates">
              <div onClick={() => handleCardClick("Inactive")}>
                <Card
                  bodyClass={cardBodyClass}
                  className={classNames(cardClass, "border-red-200")}
                >
                  <div className="h-12 w-12 rounded-md flex items-center justify-center bg-red-100 text-red-500">
                    <TbBuildingOff size={24} />
                  </div>
                  <div>
                    <div className="text-red-500">
                      {renderCardContent(counts.inactive)}
                    </div>
                    <span className="font-semibold text-xs">Inactive</span>
                  </div>
                </Card>
              </div>
            </Tooltip>
            <Tooltip title="Total times templates were used">
              <Card
                bodyClass={cardBodyClass}
                className="rounded-md border border-green-200 cursor-default"
              >
                <div className="h-12 w-12 rounded-md flex items-center justify-center bg-green-100 text-green-500">
                  <TbMailForward size={24} />
                </div>
                <div>
                  <div className="text-green-500">
                    {renderCardContent(counts.total_used_count)}
                  </div>
                  <span className="font-semibold text-xs">Count Used</span>
                </div>
              </Card>
            </Tooltip>
          </div>
          <div className="mb-4">
            <EmailTemplatesTableTools
              onSearchChange={handleSearchInputChange}
              onFilter={openFilterDrawer}
              onExport={handleOpenExportModal}
              onClearFilters={onClearFilters}
              columns={columns}
              filteredColumns={filteredColumns}
              setFilteredColumns={setFilteredColumns}
              activeFilterCount={activeFilterCount}
              isDataReady={isDataReady}
            />
          </div>
          <ActiveFiltersDisplay
            filterData={filterCriteria}
            onRemoveFilter={handleRemoveFilter}
            onClearAll={onClearFilters}
          />
          <div className="mt-4">
            <EmailTemplatesTable
              columns={filteredColumns}
              data={pageData}
              loading={tableLoading}
              pagingData={{
                total,
                pageIndex: tableData.pageIndex as number,
                pageSize: tableData.pageSize as number,
              }}
              selectedItems={selectedItems}
              onPaginationChange={handlePaginationChange}
              onSelectChange={handleSelectPageSizeChange}
              onSort={handleSort}
              onRowSelect={handleRowSelect}
              onAllRowSelect={handleAllRowSelect}
            />
          </div>
        </AdaptiveCard>
      </Container>
      <EmailTemplatesSelectedFooter
        selectedItems={selectedItems}
        onDeleteSelected={handleDeleteSelected}
        isDeleting={isDeleting}
      />
      <Drawer
        title={
          editingTemplate ? "Edit Email Template" : "Add New Email Template"
        }
        isOpen={isAddDrawerOpen || isEditDrawerOpen}
        onClose={editingTemplate ? closeEditDrawer : closeAddDrawer}
        onRequestClose={editingTemplate ? closeEditDrawer : closeAddDrawer}
        width={600}
        footer={
          <div className="text-right w-full">
            {" "}
            <Button
              size="sm"
              className="mr-2"
              onClick={editingTemplate ? closeEditDrawer : closeAddDrawer}
              disabled={isSubmitting}
              type="button"
            >
              Cancel
            </Button>{" "}
            <Button
              size="sm"
              variant="solid"
              form="emailTemplateForm"
              type="submit"
              loading={isSubmitting}
              disabled={!formMethods.formState.isValid || isSubmitting}
            >
              {isSubmitting ? "Saving..." : "Save"}
            </Button>{" "}
          </div>
        }
      >
        <Form
          id="emailTemplateForm"
          onSubmit={handleSubmit(onSubmitHandler)}
          className="flex flex-col gap-4 relative"
        >
          {renderDrawerForm(formMethods, variablesFieldArray)}
          {isEditDrawerOpen && editingTemplate && (
            <div className="">
              <div className="grid grid-cols-[2fr_3fr] text-xs bg-gray-100 dark:bg-gray-700 p-2 rounded mt-3">
                <div>
                  <b className="mt-3 mb-3 font-semibold text-primary">
                    Latest Update:
                  </b>
                  <br />
                  <p className="text-sm font-semibold">
                    {editingTemplate.updated_by_user?.name || "N/A"}
                  </p>
                  <p>
                    {editingTemplate.updated_by_user?.roles?.[0]
                      ?.display_name || "N/A"}
                  </p>
                </div>
                <div className="text-right">
                  <br />
                  <span className="font-semibold">Created At:</span>{" "}
                  <span>
                    {editingTemplate.created_at
                      ? dayjs(editingTemplate.created_at).format(
                          "D MMM YYYY, h:mm A"
                        )
                      : "N/A"}
                  </span>
                  <br />
                  <span className="font-semibold">Updated At:</span>{" "}
                  <span>
                    {editingTemplate.updated_at
                      ? dayjs(editingTemplate.updated_at).format(
                          "D MMM YYYY, h:mm A"
                        )
                      : "N/A"}
                  </span>
                </div>
              </div>
            </div>
          )}
        </Form>
      </Drawer>
      <Drawer
        title="Filters"
        isOpen={isFilterDrawerOpen}
        onClose={closeFilterDrawer}
        onRequestClose={closeFilterDrawer}
        width={400}
        footer={
          <div className="text-right w-full flex justify-end gap-2">
            {" "}
            <Button size="sm" onClick={onClearFilters} type="button">
              Clear
            </Button>{" "}
            <Button
              size="sm"
              variant="solid"
              form="filterEmailTemplatesForm"
              type="submit"
            >
              Apply
            </Button>{" "}
          </div>
        }
      >
        <Form
          id="filterEmailTemplatesForm"
          onSubmit={filterFormMethods.handleSubmit(onApplyFiltersSubmit)}
          className="flex flex-col gap-4"
        >
          <FormItem label="Name">
            <Controller
              name="filterNames"
              control={filterFormMethods.control}
              render={({ field }) => (
                <Select
                  isMulti
                  placeholder="Any Name"
                  options={emailTemplatesData
                    .map((t) => ({ value: t.name, label: t.name }))
                    .filter(
                      (v, i, a) =>
                        a.findIndex((item) => item.value === v.value) === i
                    )}
                  value={field.value || []}
                  onChange={(val) => field.onChange(val || [])}
                />
              )}
            />
          </FormItem>
          <FormItem label="Template ID">
            <Controller
              name="filterTemplateIds"
              control={filterFormMethods.control}
              render={({ field }) => (
                <Select
                  isMulti
                  placeholder="Any Template ID"
                  options={emailTemplatesData
                    .map((t) => ({
                      value: t.template_id,
                      label: t.template_id,
                    }))
                    .filter(
                      (v, i, a) =>
                        a.findIndex((item) => item.value === v.value) === i
                    )}
                  value={field.value || []}
                  onChange={(val) => field.onChange(val || [])}
                />
              )}
            />
          </FormItem>
          <FormItem label="Category">
            <Controller
              name="filterCategoryIds"
              control={filterFormMethods.control}
              render={({ field }) => (
                <Select
                  isMulti
                  placeholder="Any Category"
                  options={categoryOptions}
                  value={field.value || []}
                  onChange={(val) => field.onChange(val || [])}
                />
              )}
            />
          </FormItem>
          <FormItem label="SubCategory">
            <Controller
              name="filterSubCategoryIds"
              control={filterFormMethods.control}
              render={({ field }) => (
                <Select
                  isMulti
                  placeholder="Any SubCategory"
                  options={allSubCategoryOptionsForFilter}
                  value={field.value || []}
                  onChange={(val) => field.onChange(val || [])}
                />
              )}
            />
          </FormItem>
          <FormItem label="Status">
            <Controller
              name="filterStatus"
              control={filterFormMethods.control}
              render={({ field }) => (
                <Select
                  isMulti
                  placeholder="Any Status"
                  options={statusOptions}
                  value={field.value || []}
                  onChange={(val) => field.onChange(val || [])}
                />
              )}
            />
          </FormItem>
          <FormItem label="Department">
            <Controller
              name="filterDepartmentIds"
              control={filterFormMethods.control}
              render={({ field }) => (
                <Select
                  isMulti
                  placeholder="Any Department"
                  options={departmentOptions}
                  value={field.value || []}
                  onChange={(val) => field.onChange(val || [])}
                />
              )}
            />
          </FormItem>
        </Form>
      </Drawer>
      <ConfirmDialog
        isOpen={singleDeleteConfirmOpen}
        type="danger"
        title="Delete Email Template"
        onClose={() => {
          setSingleDeleteConfirmOpen(false);
          setTemplateToDelete(null);
        }}
        onConfirm={onConfirmSingleDelete}
        loading={isDeleting}
        onCancel={() => {
          setSingleDeleteConfirmOpen(false);
          setTemplateToDelete(null);
        }}
        onRequestClose={() => {
          setSingleDeleteConfirmOpen(false);
          setTemplateToDelete(null);
        }}
      >
        <p>
          Are you sure you want to delete template "
          <strong>
            {templateToDelete?.name} ({templateToDelete?.template_id})
          </strong>
          "? This action cannot be undone.
        </p>
      </ConfirmDialog>
      <ConfirmDialog
        isOpen={isExportModalOpen}
        type="info"
        title="Reason for Exporting"
        onClose={() => setIsExportModalOpen(false)}
        onRequestClose={() => setIsExportModalOpen(false)}
        onCancel={() => setIsExportModalOpen(false)}
        onConfirm={exportReasonFormMethods.handleSubmit(handleConfirmExport)}
        loading={isSubmittingExport}
        confirmText={isSubmittingExport ? "Submitting..." : "Submit & Export"}
        cancelText="Cancel"
        confirmButtonProps={{
          disabled:
            !exportReasonFormMethods.formState.isValid || isSubmittingExport,
        }}
      >
        <Form
          id="exportTemplatesReasonForm"
          onSubmit={(e) => {
            e.preventDefault();
            exportReasonFormMethods.handleSubmit(handleConfirmExport)();
          }}
          className="flex flex-col gap-4 mt-2"
        >
          <FormItem
            label="Please provide a reason for exporting this data:"
            invalid={!!exportReasonFormMethods.formState.errors.reason}
            errorMessage={
              exportReasonFormMethods.formState.errors.reason?.message
            }
          >
            <Controller
              name="reason"
              control={exportReasonFormMethods.control}
              render={({ field }) => (
                <Input
                  textArea
                  {...field}
                  placeholder="Enter reason..."
                  rows={3}
                />
              )}
            />
          </FormItem>
        </Form>
      </ConfirmDialog>

      <Dialog
        isOpen={isImageViewerOpen}
        onClose={closeImageViewer}
        onRequestClose={closeImageViewer}
        width={600}
      >
        <div className="flex justify-center items-center p-4">
          {viewerImageSrc ? (
            <img
              src={viewerImageSrc}
              alt="User"
              className="max-w-full max-h-[80vh]"
            />
          ) : (
            <p>No image.</p>
          )}
        </div>
      </Dialog>
    </>
  );
};

export default EmailTemplatesListing;<|MERGE_RESOLUTION|>--- conflicted
+++ resolved
@@ -825,11 +825,6 @@
     { value: number; label: string }[]
   >([]);
 
-<<<<<<< HEAD
-  const [subCategoryOptionsForForm, setSubcategoryOptions] = useState<{ value: number; label: string }[]>([]);
-
-=======
->>>>>>> 471cdbb2
   useEffect(() => {
     if (subCategoriesForSelectedCategoryData) {
       setSubcategoryOptions(
@@ -852,22 +847,11 @@
           dispatch(getRolesAction()),
           dispatch(getDepartmentsAction()),
           dispatch(getDesignationsAction()),
-<<<<<<< HEAD
           dispatch(getParentCategoriesAction()),
         ]);
       } catch (error) {
         console.error("Failed to fetch initial data", error);
         toast.push(<Notification type="danger" title="Error">Failed to load initial data.</Notification>)
-=======
-        ]);
-      } catch (error) {
-        console.error("Failed to fetch initial data", error);
-        toast.push(
-          <Notification type="danger" title="Error">
-            Failed to load initial data.
-          </Notification>
-        );
->>>>>>> 471cdbb2
       } finally {
         setInitialLoading(false);
       }
@@ -903,16 +887,11 @@
   useEffect(() => {
     if (selectedCategoryIdForForm && (isAddDrawerOpen || isEditDrawerOpen)) {
       setSubcategoryOptions([]);
-<<<<<<< HEAD
       dispatch(getSubcategoriesByCategoryIdAction(0));
-      setValue("sub_category_id", null, { shouldValidate: true, shouldDirty: true });
-=======
-      dispatch(getSubcategoriesByCategoryIdAction());
       setValue("sub_category_id", null, {
         shouldValidate: true,
         shouldDirty: true,
       });
->>>>>>> 471cdbb2
     }
   }, [
     selectedCategoryIdForForm,
@@ -938,13 +917,9 @@
     });
     variablesFieldArray.replace([]);
     setEditingTemplate(null);
-<<<<<<< HEAD
-    if (categoryOptions[0]?.value) { dispatch(getSubcategoriesByCategoryIdAction(0)); }
-=======
-    if (categoryOptions[0]?.value) {
-      dispatch(getSubcategoriesByCategoryIdAction());
-    }
->>>>>>> 471cdbb2
+    // if (categoryOptions[0]?.value) {
+      dispatch(getSubcategoriesByCategoryIdAction(0));
+    // }
     setIsAddDrawerOpen(true);
   }, [reset, categoryOptions, variablesFieldArray, dispatch]);
 
@@ -964,7 +939,7 @@
         try {
           if (initialCategoryId) {
             await dispatch(
-              getSubcategoriesByCategoryIdAction()
+              getSubcategoriesByCategoryIdAction(0)
             ).unwrap();
           }
         } catch (error) {

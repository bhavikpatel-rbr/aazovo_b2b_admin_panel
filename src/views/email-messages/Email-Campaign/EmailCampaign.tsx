--- conflicted
+++ resolved
@@ -558,12 +558,8 @@
       // { header: "ID", accessorKey: "id", size: 80, enableSorting: true },
       { header: "Campaign Name", accessorKey: "campaign_name", size: 220, enableSorting: true, cell: props => props.row.original.campaign_name || <span className="italic text-gray-400">N/A</span> },
       { header: "Template Used", accessorKey: "mail_template.name", size: 200, enableSorting: true, cell: props => props.row.original.mail_template?.name || `ID: ${props.row.original.template_id}` },
-<<<<<<< HEAD
       { header: "Date & Time", accessorKey: "dateTimeDisplay", size: 180, enableSorting: true, 
         cell: props => { 
-=======
-      { header: "Date & Time", accessorKey: "dateTimeDisplay", size: 180, enableSorting: true, cell: props => { 
->>>>>>> 3bea1a35
           const d = props.getValue<Date>(); 
           return d ? (
             <span className="text-xs">

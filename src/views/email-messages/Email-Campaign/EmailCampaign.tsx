// src/views/your-path/EmailCampaignListing.tsx

import React, { useState, useMemo, useCallback, Ref, useEffect } from "react";
import cloneDeep from "lodash/cloneDeep";
import classNames from "classnames";
import { useForm, Controller, FieldErrors, UseFormReturn } from "react-hook-form";
import { zodResolver } from "@hookform/resolvers/zod";
import { z } from "zod";

// UI Components
import AdaptiveCard from "@/components/shared/AdaptiveCard";
import Container from "@/components/shared/Container";
import DataTable from "@/components/shared/DataTable";
import Tooltip from "@/components/ui/Tooltip";
import Button from "@/components/ui/Button";
import Dialog from "@/components/ui/Dialog";
import Notification from "@/components/ui/Notification";
import toast from "@/components/ui/toast";
// import DebounceInput from "@/components/shared/DebounceInput"; // Corrected typo
import Select from "@/components/ui/Select";
import DatePicker from "@/components/ui/DatePicker";
import Radio from "@/components/ui/Radio";
import { Drawer, Form, FormItem, Input, Card, Tag } from "@/components/ui";

// Icons
import {
  TbPencil,
  TbSearch,
  TbFilter,
  TbPlus,
  TbCloudUpload,
  TbTemplate,
  TbUsersGroup,
  TbPlayerTrackPrev,
  TbPlayerTrackNext,
  TbSend,
  TbCalendarStats,
  TbCircleCheck,
  TbClipboardText,
  TbEye,
  TbTrash,
  TbPhoto,
  TbPhone,
  TbToggleRight,
  TbForms,
<<<<<<< HEAD
  TbMail,
  TbFileImport,
  TbX, 
=======
  TbMail, // For email list
  TbFileImport,
  TbReload, // For file import
>>>>>>> 5106a869
} from "react-icons/tb";

// Types
import type { OnSortParam, ColumnDef } from "@/components/shared/DataTable";
import type { TableQueries } from "@/@types/common";
// Redux
import { useAppDispatch } from "@/reduxtool/store";
import { shallowEqual, useSelector } from "react-redux";
import {
  getEmailCampaignsAction,
  addEmailCampaignAction,
  editEmailCampaignAction,
  deleteEmailCampaignAction,
  getMailTemplatesAction,
} from "@/reduxtool/master/middleware"; 
import { masterSelector } from "@/reduxtool/master/masterSlice"; 
import { ConfirmDialog } from "@/components/shared";

// --- Define Item Types & Constants ---
export type ApiMailTemplate = { id: string | number; name: string; template_id?: string };
export type SelectOption = { value: string; label: string };

export type CampaignApiStatus = "Inactive" | "" | null | string;
export type CampaignFormStatus = "active" | "inactive";

export type EmailCampaignItem = { 
  id: string | number;
  template_id: number | string; 
  campaign_name?: string;
  status: CampaignApiStatus;
  created_at: string;
  updated_at: string;
  deleted_at?: string | null;
  schedule_at?: string | null;
  header_text?: string; 
  images?: string[]; 
  text_final?: string;
  text_block_2?: string;
  text_with_whatsapp_link?: string;
  whatsapp_number_to_link?: string;
  recipient_source?: string[]; // Can be email strings or a marker for file import

  mail_template: {
    id: number;
    name: string;
    template_id?: string;
  };
  campaignNameDisplay?: string;
  dateTimeDisplay?: Date;
};

const CAMPAIGN_STATUS_OPTIONS_FORM: SelectOption[] = [
  { value: "active", label: "Active" },
  { value: "inactive", label: "Inactive" },
];
const campaignStatusFormValues = CAMPAIGN_STATUS_OPTIONS_FORM.map((s) => s.value) as [CampaignFormStatus, ...CampaignFormStatus[]];

const CAMPAIGN_STATUS_OPTIONS_FILTER: SelectOption[] = [ 
    { value: "", label: "Active" },
    { value: "Inactive", label: "Inactive/Draft" },
];

const campaignDisplayStatusColor: Record<string, string> = {
  "": "bg-emerald-100 text-emerald-600 dark:bg-emerald-500/20 dark:text-emerald-100",
  "Inactive": "bg-gray-100 text-gray-600 dark:bg-gray-500/20 dark:text-gray-100",
  "null": "bg-blue-100 text-blue-600 dark:bg-blue-500/20 dark:text-blue-100", // Assuming 'null' status is like a draft
  default: "bg-gray-100 text-gray-600 dark:bg-gray-500/20 dark:text-gray-100",
};

// For zod schema, forward declaration for getValues within superRefine
// This is a workaround to provide context (like editing state) to superRefine
let getValuesCampaignForm: UseFormReturn<CampaignCreationFormData>['getValues'] = () => ({} as CampaignCreationFormData) ;


const campaignCreationFormSchema = z
  .object({
    template_id: z.string({ required_error: "Please select a template." }).min(1, "Template is required."),
    campaign_name: z.string().min(1, "Campaign Name is required.").max(150, "Campaign name too long."),
    text_block_1: z.string().max(1000, "Header text is too long.").optional().or(z.literal("")),
    image_1: z.string().url("Image 1 must be a valid URL.").optional().or(z.literal("")),
    image_2: z.string().url("Image 2 must be a valid URL.").optional().or(z.literal("")),
    image_3: z.string().url("Image 3 must be a valid URL.").optional().or(z.literal("")),
    image_4: z.string().url("Image 4 must be a valid URL.").optional().or(z.literal("")),
    image_5: z.string().url("Image 5 must be a valid URL.").optional().or(z.literal("")),
    image_6: z.string().url("Image 6 must be a valid URL.").optional().or(z.literal("")),
    text_final: z.string().max(1000, "Final text is too long").optional().or(z.literal("")),
    text_block_2: z.string().max(1000, "Text 2 is too long.").optional().or(z.literal("")),
    text_with_whatsapp_link: z.string().max(500, "WhatsApp text too long.").optional().or(z.literal("")),
    whatsapp_number_to_link: z.string().regex(/^\+?[0-9\s-()]{7,15}$/, "Invalid WhatsApp number format.").optional().or(z.literal("")),
    recipient_source_mode: z.enum(["input_emails", "import_file"], { required_error: "Choose recipient mode."}),
    recipient_emails_input: z.string().optional(), 
    recipient_imported_file: z.instanceof(File).optional().nullable(), 
    status: z.enum(campaignStatusFormValues, { errorMap: () => ({ message: "Please select a status." })}),
    sendOption: z.enum(["now", "schedule"], { required_error: "Please choose a send option."}),
    scheduledAt: z.date({ coerce: true }).nullable().optional(),
    __editingItem: z.custom<EmailCampaignItem | null>().optional(), // To pass context
  })
  .superRefine((data, ctx) => {
    if (data.recipient_source_mode === "input_emails" && (!data.recipient_emails_input || data.recipient_emails_input.trim() === "")) {
      ctx.addIssue({ code: z.ZodIssueCode.custom, message: "Please enter at least one email address.", path: ["recipient_emails_input"]});
    }
    
    if (data.recipient_source_mode === "import_file" && !data.recipient_imported_file) {
        const isEditing = !!data.__editingItem; // Check if __editingItem is present
        
        // If creating new (not editing) and file mode is chosen, file is required.
        // If editing, and file mode is chosen, but no new file is provided, this validation passes.
        // The backend will determine if it reuses an old file or if this implies no file/clearing recipients.
        if (!isEditing) { 
            ctx.addIssue({ code: z.ZodIssueCode.custom, message: "Please upload a file for new campaign.", path: ["recipient_imported_file"]});
        }
        // If you want to enforce re-upload on edit when 'import_file' is selected:
        // else if (isEditing) { 
        //    ctx.addIssue({ code: z.ZodIssueCode.custom, message: "Please re-upload a file if you wish to use file import for recipients.", path: ["recipient_imported_file"]});
        // }
    }
    if (data.sendOption === "schedule" && !data.scheduledAt) {
      ctx.addIssue({ code: z.ZodIssueCode.custom, message: "Please select a schedule date and time.", path: ["scheduledAt"]});
    }
    if (data.sendOption === "schedule" && data.scheduledAt && data.scheduledAt < new Date(new Date().setHours(0, 0, 0, 0)) ) {
      ctx.addIssue({ code: z.ZodIssueCode.custom, message: "Scheduled date cannot be in the past.", path: ["scheduledAt"]});
    }
    if (data.recipient_source_mode === "input_emails" && data.recipient_emails_input) {
        const emails = data.recipient_emails_input.split(',').map(e => e.trim()).filter(e => e);
        if (emails.length === 0) {
            ctx.addIssue({ code: z.ZodIssueCode.custom, message: "Please enter at least one email address.", path: ["recipient_emails_input"]});
        }
        emails.forEach((email) => { 
            if (!z.string().email().safeParse(email).success) {
                ctx.addIssue({ code: z.ZodIssueCode.custom, message: `Invalid email format: ${email}`, path: ["recipient_emails_input"]});
            }
        });
    }
  });
type CampaignCreationFormData = z.infer<typeof campaignCreationFormSchema>;
type ImageFieldName = 'image_1' | 'image_2' | 'image_3' | 'image_4' | 'image_5' | 'image_6';

const campaignFilterFormSchema = z.object({
    status: z.string().optional(), // Handles "" (empty string) or "Inactive" or ""
    date_range: z.array(z.date().nullable()).optional().default([null, null]),
});
type CampaignFilterFormData = z.infer<typeof campaignFilterFormSchema>;

const CSV_HEADERS_CAMPAIGN = ["ID", "Campaign Name", "Status", "Created At"];
const CSV_KEYS_CAMPAIGN_SIMPLE: (keyof Pick<EmailCampaignItem, 'id' | 'status' | 'created_at' | 'campaign_name'>)[] = [
  "id", "campaign_name", "status", "created_at"
];

function exportCampaignsToCsv(filename: string, rows: EmailCampaignItem[]): boolean {
  if (!rows || !rows.length) { toast.push(<Notification title="No Data" type="info" duration={2000}>Nothing to export.</Notification>); return false; }
  const preparedRows = rows.map((row) => ({
    id: row.id,
    campaign_name: row.campaign_name || row.mail_template?.name || String(row.template_id),
    status: CAMPAIGN_STATUS_OPTIONS_FILTER.find((s) => s.value === row.status)?.label || String(row.status), // Use filter options for "Active" / "Inactive" consistency
    created_at: row.created_at,
  }));
  const separator = ",";
  const csvContent = CSV_HEADERS_CAMPAIGN.join(separator) + "\n" + preparedRows.map((row: any) => CSV_KEYS_CAMPAIGN_SIMPLE.map((k) => { let cell: any = row[k]; if (cell === null || cell === undefined) cell = ""; else cell = String(cell).replace(/"/g, '""'); if (String(cell).search(/("|,|\n)/g) >= 0) cell = `"${cell}"`; return cell; }).join(separator)).join("\n");
  const blob = new Blob(["\ufeff" + csvContent], { type: "text/csv;charset=utf-8;" });
  const link = document.createElement("a");
  if (link.download !== undefined) { const url = URL.createObjectURL(blob); link.setAttribute("href", url); link.setAttribute("download", filename); link.style.visibility = "hidden"; document.body.appendChild(link); link.click(); document.body.removeChild(link); URL.revokeObjectURL(url); return true; }
  toast.push(<Notification title="Export Failed" type="danger" duration={3000}>Browser does not support this feature.</Notification>); return false;
}
const ActionColumn = ({ onViewDetails, onEdit, onDelete }: { onViewDetails: () => void; onEdit: () => void; onDelete: () => void; }) => { return ( <div className="flex items-center justify-center gap-2"> <Tooltip title="Edit Campaign"><div className="text-xl cursor-pointer text-gray-500 hover:text-emerald-600" role="button" onClick={onEdit}><TbPencil/></div></Tooltip> <Tooltip title="View Details"><div className="text-xl cursor-pointer text-gray-500 hover:text-blue-600" role="button" onClick={onViewDetails}><TbEye/></div></Tooltip> <Tooltip title="Delete Campaign"><div className="text-xl cursor-pointer text-gray-500 hover:text-red-600" role="button" onClick={onDelete}><TbTrash/></div></Tooltip> </div> ); };
type ItemSearchProps = { onInputChange: (value: string) => void; ref?: Ref<HTMLInputElement>; };
<<<<<<< HEAD
const ItemSearch = React.forwardRef<HTMLInputElement, ItemSearchProps>( ({ onInputChange }, ref) => ( <Input ref={ref} className="w-full" placeholder="Quick Search..." suffix={<TbSearch className="text-lg" />} onChange={(e) => onInputChange(e.target.value)} /> ));
ItemSearch.displayName = "ItemSearch";
type ItemTableToolsProps = { onSearchChange: (query: string) => void; onFilter: () => void; onExport: () => void; };
const ItemTableTools = ({ onSearchChange, onFilter, onExport }: ItemTableToolsProps) => ( <div className="flex flex-col sm:flex-row sm:items-center sm:justify-between gap-3 w-full"> <div className="flex-grow"><ItemSearch onInputChange={onSearchChange} /></div> <div className="flex flex-col sm:flex-row gap-3 w-full sm:w-auto"> <Button icon={<TbFilter />} onClick={onFilter} className="w-full sm:w-auto">Filter</Button> <Button icon={<TbCloudUpload />} onClick={onExport} className="w-full sm:w-auto">Export</Button> </div> </div> );
type EmailCampaignsTableProps = { columns: ColumnDef<EmailCampaignItem>[]; data: EmailCampaignItem[]; loading: boolean; pagingData: { total: number; pageIndex: number; pageSize: number }; onPaginationChange: (page: number) => void; onSelectChange: (value: number) => void; onSort: (sort: OnSortParam) => void; };
=======
const ItemSearch = React.forwardRef<HTMLInputElement, ItemSearchProps>( ({ onInputChange }, ref) => ( <DebounceInput ref={ref} className="w-full" placeholder="Quick Search..." suffix={<TbSearch className="text-lg" />} onChange={(e) => onInputChange(e.target.value)} /> ));
ItemSearch.displayName = "ItemSearch";
type ItemTableToolsProps = { onSearchChange: (query: string) => void; onFilter: () => void; onExport: () => void; onClearFilters: () => void; };
const ItemTableTools = ({ onSearchChange, onFilter, onExport, onClearFilters }: ItemTableToolsProps) => ( <div className="flex flex-col sm:flex-row sm:items-center sm:justify-between gap-1.5 w-full"> <div className="flex-grow"><ItemSearch onInputChange={onSearchChange} /></div> <div className="flex flex-col sm:flex-row gap-1 w-full sm:w-auto"><Tooltip title="Clear Filters"><Button icon={<TbReload />} onClick={onClearFilters} title="Clear Filters"></Button></Tooltip> <Button icon={<TbFilter />} onClick={onFilter} className="w-full sm:w-auto">Filter</Button> <Button icon={<TbCloudUpload />} onClick={onExport} className="w-full sm:w-auto">Export</Button> </div> </div> );
type EmailCampaignsTableProps = { columns: ColumnDef<EmailCampaignItem>[]; data: EmailCampaignItem[]; loading: boolean; pagingData: { total: number; pageIndex: number; pageSize: number }; onPaginationChange: (page: number) => void; onSelectChange: (value: number) => void; onSort: (sort: OnSortParam) => void; /* selectedItems and row selection removed as not in UI */ };
>>>>>>> 5106a869
const EmailCampaignsTable = ({ columns, data, loading, pagingData, onPaginationChange, onSelectChange, onSort }: EmailCampaignsTableProps) => ( <DataTable columns={columns} data={data} loading={loading} pagingData={pagingData} onPaginationChange={onPaginationChange} onSelectChange={onSelectChange} onSort={onSort} noData={!loading && data.length === 0} />);


const EmailCampaignListing = () => {
  const dispatch = useAppDispatch();
  const {
    emailCampaignsData = [], 
    mailTemplatesData = [], 
    status: masterLoadingStatus = "idle",
  } = useSelector(masterSelector, shallowEqual);

  const [isCreateDrawerOpen, setIsCreateDrawerOpen] = useState(false);
  const [currentWizardStep, setCurrentWizardStep] = useState(1);
  const [editingItem, setEditingItem] = useState<EmailCampaignItem | null>(null);
  const [viewingItem, setViewingItem] = useState<EmailCampaignItem | null>(null);
  const [isSubmittingCampaign, setIsSubmittingCampaign] = useState(false);
  const [tableData, setTableData] = useState<TableQueries>({ pageIndex: 1, pageSize: 10, sort: { order: "desc", key: "created_at" }, query: ""});
  const [itemToDelete, setItemToDelete] = useState<EmailCampaignItem | null>(null);
  const [singleDeleteConfirmOpen, setSingleDeleteConfirmOpen] = useState(false);
  const [isDeleting, setIsDeleting] = useState(false);
  const [isFilterDrawerOpen, setIsFilterDrawerOpen] = useState(false);
  const [filterCriteria, setFilterCriteria] = useState<Partial<CampaignFilterFormData>>({});

  const mailTemplateOptions = useMemo(() => Array.isArray(mailTemplatesData) ? mailTemplatesData.map((t: ApiMailTemplate) => ({ value: String(t.id), label: t.name })) : [], [mailTemplatesData]);
  
  const campaignFormMethods = useForm<CampaignCreationFormData>({
    resolver: zodResolver(campaignCreationFormSchema),
    mode: "onChange", // "onChange" can be performance-intensive; consider "onBlur" or "onSubmit" if needed
  });
  const { control, handleSubmit, reset, watch, setValue, trigger, getValues, formState: { errors, isValid: formIsValid } } = campaignFormMethods;
  
  // Assign getValues to the module-level variable for superRefine accessibility
   useEffect(() => {
     getValuesCampaignForm = getValues;
   }, [getValues]);


  const filterFormMethods: UseFormReturn<CampaignFilterFormData> = useForm<CampaignFilterFormData>({
    resolver: zodResolver(campaignFilterFormSchema),
    defaultValues: { status: '', date_range: [null, null] }, // Explicit defaults
  });

  useEffect(() => {
    dispatch(getEmailCampaignsAction({ params: tableData })); 
    dispatch(getMailTemplatesAction()); // Fetch templates once, or as needed
  }, [dispatch, tableData]); 

  const watchedTemplateId = watch("template_id");

  useEffect(() => {
    if (!isCreateDrawerOpen) return;

    const selectedTemplateOption = mailTemplateOptions.find(opt => opt.value === watchedTemplateId);
    let numberOfImagesExpected = 0;

    if (selectedTemplateOption && selectedTemplateOption.label) {
        const templateName = selectedTemplateOption.label;
        const match = templateName.match(/^img\s*(\d+)$/i);
        if (match && match[1]) {
            numberOfImagesExpected = parseInt(match[1], 10);
            numberOfImagesExpected = Math.min(Math.max(0, numberOfImagesExpected), 6);
        }
    }
    
    // Only clear image fields if not editing OR if editing and the template has changed
    if (!editingItem || (editingItem && String(editingItem.template_id) !== watchedTemplateId)) {
        for (let i = 1; i <= 6; i++) {
            const fieldName = `image_${i}` as ImageFieldName;
            if (i > numberOfImagesExpected) {
                if (getValues(fieldName)) { // Check if field has a value before clearing
                    setValue(fieldName, "", { shouldValidate: false, shouldDirty: true });
                }
            }
        }
    }
  }, [watchedTemplateId, mailTemplateOptions, setValue, getValues, isCreateDrawerOpen, editingItem]);


  const nextStep = useCallback(async () => {
    let fieldsToValidate: (keyof CampaignCreationFormData)[] = [];
    if (currentWizardStep === 1) fieldsToValidate = ["template_id", "campaign_name"];
    // Step 2 (content) validation will occur on final submit or if fields are marked explicitly
    else if (currentWizardStep === 3) fieldsToValidate = ["recipient_source_mode", "recipient_emails_input", "recipient_imported_file"];
    
    if (fieldsToValidate.length > 0) {
      // Ensure __editingItem is part of the values for superRefine context during trigger
      setValue('__editingItem', editingItem, { shouldValidate: false, shouldDirty: false });
      const isValidStep = await trigger(fieldsToValidate);
      if (!isValidStep) { toast.push(<Notification title="Validation Error" type="danger">Please correct errors before proceeding.</Notification>); return; }
    }
    setCurrentWizardStep((prev) => Math.min(prev + 1, 4));
  }, [currentWizardStep, trigger, setValue, editingItem]);

  const prevStep = useCallback(() => setCurrentWizardStep((prev) => Math.max(prev - 1, 1)), []);
  
  const openCreateDrawer = useCallback((itemToEdit?: EmailCampaignItem) => {
    setCurrentWizardStep(1);
    setEditingItem(itemToEdit || null); // Set editingItem state

    const initialValues: CampaignCreationFormData = {
        template_id: itemToEdit ? String(itemToEdit.template_id) : (mailTemplateOptions[0]?.value || ""),
        campaign_name: itemToEdit ? (itemToEdit.campaign_name || itemToEdit.mail_template?.name || `Campaign ${itemToEdit.id}`) : "",
        text_block_1: itemToEdit?.header_text || "",
        image_1: itemToEdit?.images?.[0] || "",
        image_2: itemToEdit?.images?.[1] || "",
        image_3: itemToEdit?.images?.[2] || "",
        image_4: itemToEdit?.images?.[3] || "",
        image_5: itemToEdit?.images?.[4] || "",
        image_6: itemToEdit?.images?.[5] || "",
        text_final: itemToEdit?.text_final || "",
        text_block_2: itemToEdit?.text_block_2 || "",
        text_with_whatsapp_link: itemToEdit?.text_with_whatsapp_link || "",
        whatsapp_number_to_link: itemToEdit?.whatsapp_number_to_link || "",
        recipient_source_mode: (itemToEdit?.recipient_source && itemToEdit.recipient_source.length > 0 && !itemToEdit.recipient_source[0]?.startsWith("file:")) ? "input_emails" : "input_emails", // Default, or infer if possible
        recipient_emails_input: (itemToEdit?.recipient_source && itemToEdit.recipient_source.length > 0 && !itemToEdit.recipient_source[0]?.startsWith("file:")) ? itemToEdit.recipient_source.join(', ') : "",
        recipient_imported_file: null, // Always reset file input on open
        status: itemToEdit ? (itemToEdit.status === "" ? "active" : "inactive") : "active",
        sendOption: itemToEdit?.schedule_at ? "schedule" : "now",
        scheduledAt: itemToEdit?.schedule_at ? new Date(itemToEdit.schedule_at) : null,
        __editingItem: itemToEdit || null, // Pass context for superRefine
    };
    reset(initialValues);
    setIsCreateDrawerOpen(true);
  }, [reset, mailTemplateOptions]);

  const closeCreateDrawer = useCallback(() => {
    setIsCreateDrawerOpen(false);
    setEditingItem(null); 
    // Optionally reset form to complete defaults if desired, or leave as is
    // reset({ ...getValues(), __editingItem: null }); // Clears context
  }, [/*reset, getValues*/]); // Dependencies for reset and getValues removed if not resetting fully on close

  const onCampaignFormSubmit = useCallback( async (data: CampaignCreationFormData) => {
      setIsSubmittingCampaign(true);
      
      let recipientEmailsForApi: string[] | null = null;
      let recipientFileForApi: File | null = null; // Placeholder for actual file object if API uses FormData

      if (data.recipient_source_mode === "input_emails" && data.recipient_emails_input) {
          const emails = data.recipient_emails_input.split(',').map(e => e.trim()).filter(e => e);
          if (emails.length > 0) recipientEmailsForApi = emails;
      } else if (data.recipient_source_mode === "import_file" && data.recipient_imported_file) {
          recipientFileForApi = data.recipient_imported_file;
          // If not using FormData, and API expects emails extracted client-side (not ideal):
          // recipientEmailsForApi = ["simulated_email_from_file@example.com"]; 
          // Or send a marker: recipientEmailsForApi = ["marker:use_uploaded_file"];
      }
      // If editing and no new input/file, API decides whether to keep old recipients or clear them.
      // Sending `null` for recipient_source often implies "clear" or "no change if field is omitted".

      const imagesForApi: string[] = [];
      (['image_1', 'image_2', 'image_3', 'image_4', 'image_5', 'image_6'] as ImageFieldName[]).forEach(key => {
          if (data[key]) imagesForApi.push(data[key] as string);
      });

      // This payload is for a JSON API. If using FormData for file uploads, structure will differ.
      const apiPayload: any = { 
        template_id: data.template_id,
        campaign_name: data.campaign_name,
        // recipient_source: recipientEmailsForApi, // Set this based on API design if not using FormData for file
        status: data.status === "active" ? "" : "Inactive",
        header_text: data.text_block_1 || null,
        images: imagesForApi.length > 0 ? imagesForApi : null, 
        text_final: data.text_final || null,
        text_block_2: data.text_block_2 || null,
        text_with_whatsapp_link: data.text_with_whatsapp_link || null,
        whatsapp_number_to_link: data.whatsapp_number_to_link || null,
        ...(data.sendOption === "schedule" && data.scheduledAt && { schedule_at: data.scheduledAt.toISOString() }),
      };

      let finalPayloadToSend = apiPayload;

      if (recipientFileForApi) {
          // If API expects FormData for file uploads:
          const formData = new FormData();
          Object.keys(apiPayload).forEach(key => {
              if (apiPayload[key] !== null && apiPayload[key] !== undefined) {
                  if (Array.isArray(apiPayload[key])) {
                      apiPayload[key].forEach((item: string) => formData.append(`${key}[]`, item));
                  } else {
                      formData.append(key, apiPayload[key] as string);
                  }
              }
          });
          formData.append('recipient_file', recipientFileForApi); // Adjust 'recipient_file' to API's expected field name
          finalPayloadToSend = formData;
      } else if (recipientEmailsForApi) {
          finalPayloadToSend.recipient_source = recipientEmailsForApi;
      } else {
          // No direct emails, no file.
          // If editing, this might mean "keep existing recipients" if `recipient_source` is omitted.
          // Or `null` might mean "clear recipients". Depends on API.
          finalPayloadToSend.recipient_source = null; 
      }
      
      try {
        if (editingItem) {
          await dispatch(editEmailCampaignAction({ id: editingItem.id, ...finalPayloadToSend })).unwrap();
          toast.push(<Notification title="Campaign Updated" type="success" />);
        } else {
          await dispatch(addEmailCampaignAction(finalPayloadToSend)).unwrap();
          toast.push(<Notification title="Campaign Created" type="success" />);
        }
        closeCreateDrawer();
        dispatch(getEmailCampaignsAction({ params: tableData })); // Re-fetch data
      } catch (e: any) {
          console.error("Campaign Submission Error:", e);
          const errorMessage = e?.response?.data?.message || e?.message || "Could not process campaign.";
          toast.push( <Notification title="Operation Failed" type="danger">{errorMessage}</Notification> );
        }
        finally {
          setIsSubmittingCampaign(false);
        }
    }, [dispatch, editingItem, closeCreateDrawer, tableData] // Added tableData
  );

  const openViewDialog = useCallback((item: EmailCampaignItem) => setViewingItem(item), []);
  const closeViewDialog = useCallback(() => setViewingItem(null), []);
  
  const handleDeleteClick = useCallback((item: EmailCampaignItem) => { setItemToDelete(item); setSingleDeleteConfirmOpen(true); }, []);
  const onConfirmSingleDelete = useCallback(async () => { if (!itemToDelete) return; setIsDeleting(true); setSingleDeleteConfirmOpen(false); try { await dispatch(deleteEmailCampaignAction({ id: itemToDelete.id })).unwrap(); toast.push(<Notification title="Campaign Deleted" type="success">{`Campaign "${itemToDelete.campaign_name || itemToDelete.mail_template?.name || itemToDelete.id}" deleted.`}</Notification>); dispatch(getEmailCampaignsAction({ params: tableData })); } catch (e:any) { toast.push(<Notification title="Delete Failed" type="danger">{(e as Error).message}</Notification>); } finally { setIsDeleting(false); setItemToDelete(null); } }, [dispatch, itemToDelete, tableData]); // Added tableData
  
  const handleSetTableData = useCallback((data: Partial<TableQueries>) => setTableData((prev) => ({ ...prev, ...data })), []);
  const handlePaginationChange = useCallback((page: number) => handleSetTableData({ pageIndex: page }),[handleSetTableData]);
  const handleSelectChange = useCallback((value: number) => { handleSetTableData({ pageSize: Number(value), pageIndex: 1 }); },[handleSetTableData]); // Used by DataTable's page size selector
  const handleSort = useCallback((sort: OnSortParam) => handleSetTableData({ sort: sort, pageIndex: 1 }),[handleSetTableData]);
  const handleSearchChange = useCallback((query: string) => handleSetTableData({ query: query, pageIndex: 1 }),[handleSetTableData]);
  const handleSelectPageSizeChange = useCallback((value: number) => { setTableData(prev => ({ ...prev, pageSize: Number(value), pageIndex: 1 })); }, []); // Duplicate of handleSelectChange, can consolidate
  
  const openFilterDrawer = useCallback(() => {
    filterFormMethods.reset(filterCriteria); // Populate drawer with current active filters
    setIsFilterDrawerOpen(true);
  }, [filterFormMethods, filterCriteria]);

  const closeFilterDrawer = useCallback(() => setIsFilterDrawerOpen(false), []);
  
  const onFilterFormSubmit = useCallback((data: CampaignFilterFormData) => {
      setFilterCriteria(data);
      handleSetTableData({ pageIndex: 1 }); // !! CRITICAL: Reset to first page when filters change
      toast.push(<Notification title="Filters Applied" type="success" duration={2000}>Client-side filtering active.</Notification>);
      closeFilterDrawer();
  }, [closeFilterDrawer, handleSetTableData]); // Added handleSetTableData dependency

  const onClearFilters = useCallback(() => {
      setFilterCriteria({});
      filterFormMethods.reset({ status: '', date_range: [null, null] }); // Reset form to defaults
      handleSetTableData({ pageIndex: 1 }); // !! CRITICAL: Reset to first page
      // toast.push(<Notification title="Filters Cleared" type="info" duration={2000}/>);
      closeFilterDrawer(); // Optional: keep drawer open or close it
  }, [filterFormMethods, handleSetTableData]); // Removed closeFilterDrawer if not closing, added filterFormMethods, handleSetTableData

  const { pageData, total, allFilteredAndSortedData } = useMemo(() => {
    const sourceData: EmailCampaignItem[] = Array.isArray(emailCampaignsData) ? emailCampaignsData.map(item => ({
        ...item,
        campaignNameDisplay: item.campaign_name || item.mail_template?.name || `Campaign ${item.id}`,
        dateTimeDisplay: new Date(item.created_at), 
    })) : [];
    
    let processedData = cloneDeep(sourceData);

    if (tableData.query) { 
        const q = tableData.query.toLowerCase().trim(); 
        processedData = processedData.filter(c => 
            String(c.id).toLowerCase().includes(q) || 
            (c.campaign_name && c.campaign_name.toLowerCase().includes(q)) ||
            (c.mail_template?.name && c.mail_template.name.toLowerCase().includes(q)) || // Guard against undefined mail_template or name
            String(c.status).toLowerCase().includes(q) 
        ); 
    }

    // Apply filters from filterCriteria
    if (filterCriteria.status) { // Checks for non-empty string ("Inactive" or "")
        processedData = processedData.filter(c => c.status === filterCriteria.status);
    }
    if (filterCriteria.date_range && (filterCriteria.date_range[0] || filterCriteria.date_range[1])) {
        const [startDate, endDate] = filterCriteria.date_range;
        processedData = processedData.filter(c => {
            const itemDate = new Date(c.created_at); // Assuming created_at is the filter target
            let passes = true;
            if (startDate && itemDate < new Date(new Date(startDate).setHours(0,0,0,0))) passes = false;
            if (endDate && itemDate > new Date(new Date(endDate).setHours(23,59,59,999))) passes = false;
            return passes;
        });
    }
    
    const { order, key } = tableData.sort as OnSortParam;
    if (order && key) {
      processedData.sort((a, b) => {
        let aVal: any = a[key as keyof EmailCampaignItem];
        let bVal: any = b[key as keyof EmailCampaignItem];

        // Handle specific keys that require different access or transformation
        if (key === 'campaignNameDisplay') { aVal = a.campaignNameDisplay; bVal = b.campaignNameDisplay; }
        else if (key === 'dateTimeDisplay') { aVal = a.dateTimeDisplay?.getTime(); bVal = b.dateTimeDisplay?.getTime(); return order === 'asc' ? (aVal || 0) - (bVal || 0) : (bVal || 0) - (aVal || 0); }
        else if (key === 'campaign_name') { aVal = a.campaign_name || ""; bVal = b.campaign_name || "";}
        else if (key === 'mail_template.name') { aVal = a.mail_template?.name || ""; bVal = b.mail_template?.name || ""; }
        
        const aStr = String(aVal ?? "").toLowerCase(); const bStr = String(bVal ?? "").toLowerCase();
        return order === "asc" ? aStr.localeCompare(bStr) : bStr.localeCompare(aStr);
      });
    }
    
    const currentTotal = processedData.length; 
    const pageIndex = tableData.pageIndex as number; 
    const pageSize = tableData.pageSize as number; 
    const startIndex = (pageIndex - 1) * pageSize;
    return { pageData: processedData.slice(startIndex, startIndex + pageSize), total: currentTotal, allFilteredAndSortedData: processedData };
  }, [emailCampaignsData, tableData, filterCriteria]);

  const handleExportData = useCallback(() => { exportCampaignsToCsv("email_campaigns_log.csv", allFilteredAndSortedData); }, [allFilteredAndSortedData]);

  const columns: ColumnDef<EmailCampaignItem>[] = useMemo( () => [
      { header: "ID", accessorKey: "id", size: 80, enableSorting: true },
      { header: "Campaign Name", accessorKey: "campaign_name", size: 220, enableSorting: true, cell: props => props.row.original.campaign_name || <span className="italic text-gray-400">N/A</span> },
      { header: "Template Used", accessorKey: "mail_template.name", size: 200, enableSorting: true, cell: props => props.row.original.mail_template?.name || `ID: ${props.row.original.template_id}` },
      { header: "Date & Time", accessorKey: "dateTimeDisplay", size: 180, enableSorting: true, cell: props => { const d = props.getValue<Date>(); return d ? (<span>{d.toLocaleDateString()} <span className="text-xs text-gray-500">{d.toLocaleTimeString()}</span></span>) : '-'; } },
      { header: "Status", accessorKey: "status", size: 120, cell: props => { const s = props.getValue<CampaignApiStatus>(); const statusLabel = CAMPAIGN_STATUS_OPTIONS_FILTER.find(opt => opt.value === s)?.label || (s === null ? "Draft" : String(s || "N/A")); return (<Tag className={classNames("capitalize whitespace-nowrap", campaignDisplayStatusColor[String(s)] || campaignDisplayStatusColor.default)}>{statusLabel}</Tag>); }},
      { header: "Actions", id: "actions", size: 120, meta: { HeaderClass: "text-center", cellClass: "text-center" }, cell: (props) => <ActionColumn onViewDetails={() => openViewDialog(props.row.original)} onEdit={() => openCreateDrawer(props.row.original)} onDelete={() => handleDeleteClick(props.row.original)} /> },
    ], [openViewDialog, openCreateDrawer, handleDeleteClick] // Dependencies are stable callbacks
  );

  const renderWizardStep = () => {
    switch (currentWizardStep) {
      case 1:
        return (
          <Card header={<div className="flex items-center gap-2 font-semibold"><TbTemplate /> Step 1: Template & Name</div>} bodyClass="p-4 md:p-6">
            <FormItem label="Mail Template" invalid={!!errors.template_id} errorMessage={errors.template_id?.message}>
              <Controller name="template_id" control={control} render={({ field }) => (
                <Select placeholder="Select a template..." options={mailTemplateOptions} value={mailTemplateOptions.find(o => o.value === field.value)}
                  onChange={(opt) => field.onChange(opt?.value)} />
              )}/>
            </FormItem>
            <FormItem label="Campaign Name (Internal Tracking)" className="mt-4" invalid={!!errors.campaign_name} errorMessage={errors.campaign_name?.message}>
              <Controller name="campaign_name" control={control} render={({ field }) => (<Input {...field} prefix={<TbClipboardText />} placeholder="e.g., Q4 Holiday Promo" /> )}/>
            </FormItem>
          </Card>
        );
      case 2: 
        const currentTemplateId = watch("template_id");
        const selectedTemplateOption = mailTemplateOptions.find(opt => opt.value === currentTemplateId);
        let numberOfImagesToRender = 0;

        if (selectedTemplateOption && selectedTemplateOption.label) {
            const templateName = selectedTemplateOption.label;
            const match = templateName.match(/^img\s*(\d+)$/i);
            if (match && match[1]) {
                numberOfImagesToRender = parseInt(match[1], 10);
                numberOfImagesToRender = Math.min(Math.max(0, numberOfImagesToRender), 6);
            }
        }
        
        return (
          <Card header={<div className="flex items-center gap-2 font-semibold"><TbForms /> Step 2: Customize Content</div>} bodyClass="p-4 md:p-6">
            <div className="grid grid-cols-1 md:grid-cols-2 gap-x-6 gap-y-4">
              <FormItem label="Header Text (for {{header_text}})" className="md:col-span-2" invalid={!!errors.text_block_1} errorMessage={errors.text_block_1?.message}>
                <Controller name="text_block_1" control={control} render={({ field }) => (<Input textArea {...field} rows={3} placeholder="Main heading or introductory text..." />)}/>
              </FormItem>
              
              {numberOfImagesToRender > 0 && Array.from({ length: numberOfImagesToRender }).map((_, index) => {
                  const imageNumber = index + 1;
                  const fieldName = `image_${imageNumber}` as ImageFieldName;
                  return (
                      <FormItem 
                          key={fieldName} 
                          label={`Image ${imageNumber} URL (for {{image${imageNumber}}})`} 
                          invalid={!!(errors as FieldErrors<CampaignCreationFormData>)[fieldName]}
                          errorMessage={(errors as FieldErrors<CampaignCreationFormData>)[fieldName]?.message as string | undefined}
                      >
                          <Controller name={fieldName} control={control} render={({ field }) => ( <Input {...field} type="url" prefix={<TbPhoto />} placeholder={`https://example.com/${fieldName}.png`} /> )}/>
                      </FormItem>
                  );
              })}
              
              <FormItem label="Final Text (for {{text}})" className="md:col-span-2" invalid={!!errors.text_final} errorMessage={errors.text_final?.message}>
                <Controller name="text_final" control={control} render={({ field }) => (<Input textArea {...field} rows={3} placeholder="Concluding text or call to action..." />)}/>
              </FormItem>
              <hr className="md:col-span-2 my-2"/>
              <FormItem label="Text Block 2 (Optional)" className="md:col-span-2" invalid={!!errors.text_block_2} errorMessage={errors.text_block_2?.message}>
                <Controller name="text_block_2" control={control} render={({ field }) => (<Input textArea {...field} rows={2} placeholder="Additional text block..." />)}/>
              </FormItem>
              <FormItem label="Text with WhatsApp Link" className="md:col-span-1" invalid={!!errors.text_with_whatsapp_link} errorMessage={errors.text_with_whatsapp_link?.message}>
                <Controller name="text_with_whatsapp_link" control={control} render={({ field }) => (<Input {...field} placeholder="e.g., Chat on WhatsApp!" />)}/>
              </FormItem>
              <FormItem label="WhatsApp Number" className="md:col-span-1" invalid={!!errors.whatsapp_number_to_link} errorMessage={errors.whatsapp_number_to_link?.message}>
                <Controller name="whatsapp_number_to_link" control={control} render={({ field }) => (<Input {...field} type="tel" prefix={<TbPhone />} placeholder="+1234567890" />)}/>
              </FormItem>
            </div>
          </Card>
        );
      case 3: 
        return (
          <Card header={<div className="flex items-center gap-2 font-semibold"><TbUsersGroup /> Step 3: Choose Recipients</div>} bodyClass="p-4 md:p-6">
            <FormItem label="Recipient Source" className="mb-6" invalid={!!errors.recipient_source_mode} errorMessage={errors.recipient_source_mode?.message}>
              <Controller name="recipient_source_mode" control={control}
                render={({ field }) => (
                  <Radio.Group value={field.value} onChange={(val) => { field.onChange(val); if (val === "input_emails") setValue("recipient_imported_file", null, {shouldValidate: true}); if (val === "import_file") setValue("recipient_emails_input", "", {shouldValidate: true}); }}>
                    <Radio value="input_emails">Enter Email Addresses</Radio>
                    <Radio value="import_file">Import from File (CSV/Excel with 'email' column)</Radio>
                  </Radio.Group>
                )}
              />
            </FormItem>
            {watch("recipient_source_mode") === "input_emails" && (
              <FormItem label="Email Addresses (comma-separated)" invalid={!!errors.recipient_emails_input} errorMessage={errors.recipient_emails_input?.message as string}>
                <Controller name="recipient_emails_input" control={control} render={({ field }) => (<Input textArea {...field} rows={4} prefix={<TbMail/>} placeholder="user1@example.com, user2@example.com, ..." /> )}/>
              </FormItem>
            )}
            {watch("recipient_source_mode") === "import_file" && (
              <FormItem label="Upload File" invalid={!!errors.recipient_imported_file} errorMessage={errors.recipient_imported_file?.message as string}>
                <Controller name="recipient_imported_file" control={control}
                  render={({ field: { onChange, value, ref, ...restField } }) => ( // Destructure to avoid passing `value` and `ref` to native input if not needed
                      <Input type="file" accept=".csv, application/vnd.openxmlformats-officedocument.spreadsheetml.sheet, application/vnd.ms-excel" {...restField} onChange={(e) => onChange(e.target.files ? e.target.files[0] : null)} prefix={<TbFileImport />} />
                  )}
                />
                 {/* Informative message for editing context */}
                 {editingItem && !watch("recipient_imported_file") && watch("recipient_source_mode") === "import_file" && (
                    <p className="text-xs text-gray-500 mt-1">
                        To change recipients via file, please upload a new file. If no new file is uploaded, the handling of existing recipients (if any from a previous file import) depends on the backend.
                    </p>
                )}
              </FormItem>
            )}
          </Card>
        );
      case 4: 
        const formData = getValues();
        return (
          <Card header={<div className="flex items-center gap-2 font-semibold"><TbCircleCheck /> Step 4: Review & Schedule/Send</div>} bodyClass="p-4 md:p-6">
             <FormItem label="Set Status for this Campaign" invalid={!!errors.status} errorMessage={errors.status?.message}>
              <Controller name="status" control={control} render={({ field }) => (
                <Select placeholder="Select campaign status" options={CAMPAIGN_STATUS_OPTIONS_FORM} value={CAMPAIGN_STATUS_OPTIONS_FORM.find(o => o.value === field.value)}
                  onChange={(opt) => field.onChange(opt?.value)} prefix={<TbToggleRight/>} />
              )}/>
            </FormItem>
            <div className="space-y-2 my-6 text-sm border-t border-b py-4 dark:border-gray-600">
              <h6 className="font-semibold text-base mb-2">Campaign Summary:</h6>
              <p><strong>Campaign Name:</strong> {formData.campaign_name || <span className="italic text-gray-500">Not Set</span>}</p>
              <p><strong>Template:</strong> {mailTemplateOptions.find(t => t.value === formData.template_id)?.label || <span className="italic text-gray-500">Not Set</span>}</p>
              <p><strong>Recipients:</strong> {formData.recipient_source_mode === "input_emails" ? `${formData.recipient_emails_input?.split(',').map(e=>e.trim()).filter(e=>e).length || 0} emails entered` : formData.recipient_imported_file ? `File: ${formData.recipient_imported_file.name}` : (editingItem && formData.recipient_source_mode === "import_file") ? <span className="italic text-gray-500">Using previously associated file or none (if cleared by backend)</span> : <span className="italic text-gray-500">No file selected</span>}</p>
            </div>
            <FormItem label="Send Options" className="mb-4" invalid={!!errors.sendOption} errorMessage={errors.sendOption?.message}>
              <Controller name="sendOption" control={control}
                render={({ field }) => (
                  <Radio.Group value={field.value} onChange={(val) => { field.onChange(val); if (val === "now") setValue("scheduledAt", null, {shouldValidate: true}); }}>
                    <Radio value="now">Send Now</Radio>
                    <Radio value="schedule">Schedule for Later</Radio>
                  </Radio.Group>
                )}
              />
            </FormItem>
            {watch("sendOption") === "schedule" && (
              <FormItem label="Schedule Date & Time" invalid={!!errors.scheduledAt} errorMessage={errors.scheduledAt?.message as string}>
                <Controller name="scheduledAt" control={control}
                  render={({ field }) => (<DatePicker value={field.value} onChange={(date) => field.onChange(date)} placeholder="Select date and time" showTimeSelect inputPrefix={<TbCalendarStats />} minDate={new Date()} /> )} />
              </FormItem>
            )}
          </Card>
        );
      default: return <div>Unknown Step</div>;
    }
  };

  return (
    <>
      <Container className="h-auto">
        <AdaptiveCard className="h-full" bodyClass="h-full">
          <div className="flex flex-col sm:flex-row sm:items-center sm:justify-between mb-4">
            <h5 className="mb-2 sm:mb-0">Email Campaigns</h5>
            <Button variant="solid" icon={<TbPlus />} onClick={() => openCreateDrawer()}>Create New Campaign</Button>
          </div>
          <ItemTableTools onSearchChange={handleSearchChange} onFilter={openFilterDrawer} onExport={handleExportData} />
          <div className="mt-4">
            <EmailCampaignsTable 
                columns={columns} 
                data={pageData} 
                loading={masterLoadingStatus === "idle" || masterLoadingStatus === "idle" || isSubmittingCampaign || isDeleting} 
                pagingData={{ total, pageIndex: tableData.pageIndex as number, pageSize: tableData.pageSize as number }} 
                onPaginationChange={handlePaginationChange} 
                onSelectChange={handleSelectPageSizeChange} // Corrected, this is for DataTable page size selector
                onSort={handleSort} 
            />
          </div>
        </AdaptiveCard>
      </Container>

      <Drawer
        title={`${editingItem ? "Edit" : "Create"} Email Campaign - Step ${currentWizardStep} of 4: ${ currentWizardStep === 1 ? "Template & Name" : currentWizardStep === 2 ? "Customize Content" : currentWizardStep === 3 ? "Choose Recipients" : "Review & Schedule" }`}
        isOpen={isCreateDrawerOpen} onClose={closeCreateDrawer} onRequestClose={closeCreateDrawer} width={800}
        footer={ <div className="flex justify-between w-full dark:border-gray-700 border-t pt-4 mt-4"> <div> {currentWizardStep > 1 && (<Button onClick={prevStep} disabled={isSubmittingCampaign} icon={<TbPlayerTrackPrev />}>Back</Button>)} </div> <div className="flex gap-2"> {currentWizardStep < 4 && (<Button variant="solid" onClick={nextStep} disabled={isSubmittingCampaign} icon={<TbPlayerTrackNext />}>Next</Button>)} {currentWizardStep === 4 && (<> <Button variant="outline" onClick={() => { closeCreateDrawer(); toast.push(<Notification title="Info">Campaign Saved as Draft (Simulated).</Notification>); }} disabled={isSubmittingCampaign}>Save as Draft</Button> <Button variant="solid" color={watch("sendOption") === "schedule" ? "blue" : "emerald"} form="campaignCreationForm" type="submit" loading={isSubmittingCampaign} disabled={!formIsValid || isSubmittingCampaign} icon={<TbSend />}>{watch("sendOption") === "schedule" ? "Schedule Campaign" : "Send Campaign Now"}</Button> </>)} </div> </div> }
      >
        <Form id="campaignCreationForm" onSubmit={handleSubmit(onCampaignFormSubmit)} className="flex flex-col">
          {renderWizardStep()}
        </Form>
      </Drawer>

      <Drawer
        title="Filter Campaigns"
        isOpen={isFilterDrawerOpen}
        onClose={closeFilterDrawer}
        onRequestClose={closeFilterDrawer}
        width={400}
        footer={ <div className="text-right w-full"> <Button size="sm" className="mr-2" onClick={onClearFilters} type="button">Clear All</Button> <Button size="sm" variant="solid" form="campaignFilterForm" type="submit">Apply Filters</Button> </div> }
      >
        <Form id="campaignFilterForm" onSubmit={filterFormMethods.handleSubmit(onFilterFormSubmit)} className="flex flex-col gap-y-6 p-1">
            <FormItem label="Status" invalid={!!filterFormMethods.formState.errors.status} errorMessage={filterFormMethods.formState.errors.status?.message}>
                <Controller
                    name="status"
                    control={filterFormMethods.control}
                    render={({ field }) => (
                        <Select
                            placeholder="Select status..."
                            options={CAMPAIGN_STATUS_OPTIONS_FILTER}
                            value={CAMPAIGN_STATUS_OPTIONS_FILTER.find(o => o.value === field.value) || null} // Ensure value is null if not found for Select
                            onChange={(opt) => field.onChange(opt?.value ?? '')} // Send '' if cleared (meaning "any"), or selected value
                            isClearable
                        />
                    )}
                />
            </FormItem>
            <FormItem label="Creation Date Range" invalid={!!filterFormMethods.formState.errors.date_range} errorMessage={filterFormMethods.formState.errors.date_range?.message as string | undefined}>
                <Controller
                    name="date_range"
                    control={filterFormMethods.control}
                    render={({ field }) => (
                        <DatePicker
                            value={field.value as [Date | null, Date | null] ?? [null, null]} // Ensure value is [null,null] if undefined
                            onChange={(dates) => field.onChange(dates ?? [null, null])} // Ensure dates is [null,null] if cleared by DatePicker
                            placeholder={["Start Date", "End Date"]}
                        />
                    )}
                />
            </FormItem>
        </Form>
      </Drawer>

      <Dialog isOpen={!!viewingItem} onClose={closeViewDialog} onRequestClose={closeViewDialog} width={700} bodyOpenClassName="overflow-hidden">
        <h5 className="mb-4">Campaign Details: {viewingItem?.campaign_name || viewingItem?.mail_template?.name || `Campaign ID: ${viewingItem?.id}`}</h5>
        {viewingItem && ( <div className="space-y-3 text-sm max-h-[70vh] overflow-y-auto pr-2">
            <p><strong>ID:</strong> {viewingItem.id}</p>
            <p><strong>Campaign Name:</strong> {viewingItem.campaign_name || <span className="italic">Not set</span>}</p>
            <p><strong>Template Used:</strong> {viewingItem.mail_template?.name} (ID: {viewingItem.template_id})</p>
            <p><strong>Status:</strong> {CAMPAIGN_STATUS_OPTIONS_FILTER.find(opt => opt.value === viewingItem.status)?.label || (viewingItem.status === null ? "Draft" : String(viewingItem.status || "N/A"))}</p>
            {viewingItem.schedule_at && <p><strong>Scheduled At:</strong> {new Date(viewingItem.schedule_at).toLocaleString()}</p>}
            <p><strong>Created At:</strong> {new Date(viewingItem.created_at).toLocaleString()}</p>
            <p><strong>Updated At:</strong> {new Date(viewingItem.updated_at).toLocaleString()}</p>
            
            {viewingItem.header_text && <p><strong>Header Text:</strong> {viewingItem.header_text}</p>}
            {viewingItem.images && viewingItem.images.length > 0 && (
                <div>
                    <strong>Images:</strong>
                    {viewingItem.images.map((imgUrl, idx) => (
                        <p key={idx} className="ml-2">Image {idx + 1} URL: <span className="break-all">{imgUrl}</span></p>
                    ))}
                </div>
            )}
            {viewingItem.text_final && <p><strong>Final Text:</strong> {viewingItem.text_final}</p>}
            {viewingItem.text_block_2 && <p><strong>Text Block 2:</strong> {viewingItem.text_block_2}</p>}
            {viewingItem.text_with_whatsapp_link && <p><strong>WhatsApp Text:</strong> {viewingItem.text_with_whatsapp_link}</p>}
            {viewingItem.whatsapp_number_to_link && <p><strong>WhatsApp Number:</strong> {viewingItem.whatsapp_number_to_link}</p>}
            {viewingItem.recipient_source && viewingItem.recipient_source.length > 0 && (
              <div><strong>Recipient Source Emails/Marker:</strong> <pre className="text-xs bg-gray-100 dark:bg-gray-700 p-2 rounded mt-1 whitespace-pre-wrap break-all">{viewingItem.recipient_source.join(', ')}</pre></div>
            )}
        </div>)}
        <div className="text-right mt-6"><Button variant="solid" onClick={closeViewDialog}>Close</Button></div>
      </Dialog>
      
      <ConfirmDialog isOpen={singleDeleteConfirmOpen} type="danger" title="Delete Email Campaign" onClose={() => { setSingleDeleteConfirmOpen(false); setItemToDelete(null); }} onConfirm={onConfirmSingleDelete} loading={isDeleting} onCancel={() => { setSingleDeleteConfirmOpen(false); setItemToDelete(null); }} onRequestClose={() => { setSingleDeleteConfirmOpen(false); setItemToDelete(null); }} >
        <p>Are you sure you want to delete the campaign "<strong>{itemToDelete?.campaign_name || itemToDelete?.mail_template?.name || itemToDelete?.id}</strong>"?</p>
      </ConfirmDialog>
    </>
  );
};

export default EmailCampaignListing;<|MERGE_RESOLUTION|>--- conflicted
+++ resolved
@@ -43,15 +43,8 @@
   TbPhone,
   TbToggleRight,
   TbForms,
-<<<<<<< HEAD
-  TbMail,
-  TbFileImport,
-  TbX, 
-=======
   TbMail, // For email list
-  TbFileImport,
-  TbReload, // For file import
->>>>>>> 5106a869
+  TbFileImport, // For file import
 } from "react-icons/tb";
 
 // Types
@@ -217,19 +210,11 @@
 }
 const ActionColumn = ({ onViewDetails, onEdit, onDelete }: { onViewDetails: () => void; onEdit: () => void; onDelete: () => void; }) => { return ( <div className="flex items-center justify-center gap-2"> <Tooltip title="Edit Campaign"><div className="text-xl cursor-pointer text-gray-500 hover:text-emerald-600" role="button" onClick={onEdit}><TbPencil/></div></Tooltip> <Tooltip title="View Details"><div className="text-xl cursor-pointer text-gray-500 hover:text-blue-600" role="button" onClick={onViewDetails}><TbEye/></div></Tooltip> <Tooltip title="Delete Campaign"><div className="text-xl cursor-pointer text-gray-500 hover:text-red-600" role="button" onClick={onDelete}><TbTrash/></div></Tooltip> </div> ); };
 type ItemSearchProps = { onInputChange: (value: string) => void; ref?: Ref<HTMLInputElement>; };
-<<<<<<< HEAD
-const ItemSearch = React.forwardRef<HTMLInputElement, ItemSearchProps>( ({ onInputChange }, ref) => ( <Input ref={ref} className="w-full" placeholder="Quick Search..." suffix={<TbSearch className="text-lg" />} onChange={(e) => onInputChange(e.target.value)} /> ));
+const ItemSearch = React.forwardRef<HTMLInputElement, ItemSearchProps>( ({ onInputChange }, ref) => ( <DebounceInput ref={ref} className="w-full" placeholder="Search by Template Name, ID..." suffix={<TbSearch className="text-lg" />} onChange={(e) => onInputChange(e.target.value)} /> ));
 ItemSearch.displayName = "ItemSearch";
 type ItemTableToolsProps = { onSearchChange: (query: string) => void; onFilter: () => void; onExport: () => void; };
 const ItemTableTools = ({ onSearchChange, onFilter, onExport }: ItemTableToolsProps) => ( <div className="flex flex-col sm:flex-row sm:items-center sm:justify-between gap-3 w-full"> <div className="flex-grow"><ItemSearch onInputChange={onSearchChange} /></div> <div className="flex flex-col sm:flex-row gap-3 w-full sm:w-auto"> <Button icon={<TbFilter />} onClick={onFilter} className="w-full sm:w-auto">Filter</Button> <Button icon={<TbCloudUpload />} onClick={onExport} className="w-full sm:w-auto">Export</Button> </div> </div> );
-type EmailCampaignsTableProps = { columns: ColumnDef<EmailCampaignItem>[]; data: EmailCampaignItem[]; loading: boolean; pagingData: { total: number; pageIndex: number; pageSize: number }; onPaginationChange: (page: number) => void; onSelectChange: (value: number) => void; onSort: (sort: OnSortParam) => void; };
-=======
-const ItemSearch = React.forwardRef<HTMLInputElement, ItemSearchProps>( ({ onInputChange }, ref) => ( <DebounceInput ref={ref} className="w-full" placeholder="Quick Search..." suffix={<TbSearch className="text-lg" />} onChange={(e) => onInputChange(e.target.value)} /> ));
-ItemSearch.displayName = "ItemSearch";
-type ItemTableToolsProps = { onSearchChange: (query: string) => void; onFilter: () => void; onExport: () => void; onClearFilters: () => void; };
-const ItemTableTools = ({ onSearchChange, onFilter, onExport, onClearFilters }: ItemTableToolsProps) => ( <div className="flex flex-col sm:flex-row sm:items-center sm:justify-between gap-1.5 w-full"> <div className="flex-grow"><ItemSearch onInputChange={onSearchChange} /></div> <div className="flex flex-col sm:flex-row gap-1 w-full sm:w-auto"><Tooltip title="Clear Filters"><Button icon={<TbReload />} onClick={onClearFilters} title="Clear Filters"></Button></Tooltip> <Button icon={<TbFilter />} onClick={onFilter} className="w-full sm:w-auto">Filter</Button> <Button icon={<TbCloudUpload />} onClick={onExport} className="w-full sm:w-auto">Export</Button> </div> </div> );
 type EmailCampaignsTableProps = { columns: ColumnDef<EmailCampaignItem>[]; data: EmailCampaignItem[]; loading: boolean; pagingData: { total: number; pageIndex: number; pageSize: number }; onPaginationChange: (page: number) => void; onSelectChange: (value: number) => void; onSort: (sort: OnSortParam) => void; /* selectedItems and row selection removed as not in UI */ };
->>>>>>> 5106a869
 const EmailCampaignsTable = ({ columns, data, loading, pagingData, onPaginationChange, onSelectChange, onSort }: EmailCampaignsTableProps) => ( <DataTable columns={columns} data={data} loading={loading} pagingData={pagingData} onPaginationChange={onPaginationChange} onSelectChange={onSelectChange} onSort={onSort} noData={!loading && data.length === 0} />);
 
 

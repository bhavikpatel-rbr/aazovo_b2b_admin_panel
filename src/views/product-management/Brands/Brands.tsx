// src/views/your-path/BrandListing.tsx (New file name)

import React, { useState, useMemo, useCallback, Ref, Suspense, lazy } from 'react'
import { Link, useNavigate } from 'react-router-dom'
import cloneDeep from 'lodash/cloneDeep'
import { useForm, Controller } from 'react-hook-form' // Added for filter form
import { zodResolver } from '@hookform/resolvers/zod' // Added for filter form
import { z } from 'zod' // Added for filter form
import type { ZodType } from 'zod' // Added for filter form

// UI Components
import AdaptiveCard from '@/components/shared/AdaptiveCard'
import Container from '@/components/shared/Container'
import DataTable from '@/components/shared/DataTable'
import Tooltip from '@/components/ui/Tooltip'
import Tag from '@/components/ui/Tag'
import Button from '@/components/ui/Button'
import Dialog from '@/components/ui/Dialog' // Keep for potential edit/view modals
import Avatar from '@/components/ui/Avatar' // Use for Icon column
import Notification from '@/components/ui/Notification'
import toast from '@/components/ui/toast'
// import RichTextEditor from '@/components/shared/RichTextEditor'; // Remove if not used
import ConfirmDialog from '@/components/shared/ConfirmDialog'
import StickyFooter from '@/components/shared/StickyFooter'
import DebouceInput from '@/components/shared/DebouceInput'
<<<<<<< HEAD
import { TbBuildingStore } from 'react-icons/tb' // Placeholder icon for brand icon
=======
import { TbBuildingStore, TbPlus } from 'react-icons/tb' // Placeholder icon for brand icon
>>>>>>> db20e823
import Checkbox from '@/components/ui/Checkbox' // Added for filter form
import Input from '@/components/ui/Input' // Added for filter form
import { Form, FormItem as UiFormItem } from '@/components/ui/Form' // Added for filter form & renamed FormItem

// Icons
import {
    TbPencil,
    TbCopy, // Keep clone if needed
    TbSwitchHorizontal, // For status change
    TbTrash,
    TbChecks,
    TbSearch,
    TbCloudUpload ,
    TbCloudDownload, // Keep for potential future export
    // TbUserPlus, // Replace with a more suitable icon
    TbFilter, // Added for filter button
} from 'react-icons/tb'

// Types
import type {
    OnSortParam,
    ColumnDef,
    Row,
    // SortingFnOption,
} from '@/components/shared/DataTable'
import type { TableQueries } from '@/@types/common'

// --- Lazy Load CSVLink ---
const CSVLink = lazy(() =>
    import('react-csv').then((module) => ({ default: module.CSVLink })),
)
// --- End Lazy Load ---

// --- Define FormItem Type (Table Row Data) ---
export type FormItem = {
    id: string
    name: string
    status: 'active' | 'inactive'
    // Add fields corresponding to filter schema
    purchasedProducts?: string // Optional product associated with form
    purchaseChannel?: string // Optional channel associated with form
}
// --- End FormItem Type Definition ---

// --- Define Filter Schema Type (Matches the provided filter component) ---
type BrandFilterFormSchema = {
    purchasedProducts: string | any
    purchaseChannel: Array<string> | any
}
// --- End Filter Schema Type ---

// --- Define Item Type (Table Row Data) ---
export type BrandItem = {
    id: string
    status: 'active' | 'inactive'
    name: string
    mobileNo: string | null // Store as string, allow null
    icon: string | null // URL for icon/logo, allow null
}
// --- End Item Type Definition ---

// --- Constants ---
const statusColor: Record<BrandItem['status'], string> = {
    active: 'text-green-600 bg-green-200', // Use solid colors for tags
    inactive: 'text-red-600 bg-red-200',
}

const initialDummyBrands: BrandItem[] = [
    {
        id: 'BRD001',
        status: 'active',
        name: 'Alpha Gadgets',
        mobileNo: '+1-555-123-4567',
        icon: '/img/brands/alpha.png',
    },
    {
        id: 'BRD002',
        status: 'active',
        name: 'Beta Solutions',
        mobileNo: '+44-20-7946-0987',
        icon: '/img/brands/beta.svg',
    },
    {
        id: 'BRD003',
        status: 'inactive',
        name: 'Gamma Apparel',
        mobileNo: null,
        icon: '/img/brands/gamma.jpg',
    },
    {
        id: 'BRD004',
        status: 'active',
        name: 'Delta Foods',
        mobileNo: '+1-800-555-FOOD',
        icon: null,
    }, // No icon
    {
        id: 'BRD005',
        status: 'active',
        name: 'Epsilon Home',
        mobileNo: '+33-1-4567-8901',
        icon: '/img/brands/epsilon.png',
    },
    {
        id: 'BRD006',
        status: 'inactive',
        name: 'Zeta Toys',
        mobileNo: null,
        icon: null,
    },
    {
        id: 'BRD007',
        status: 'active',
        name: 'Eta Fitness',
        mobileNo: '+49-30-123456',
        icon: '/img/brands/eta.png',
    },
    {
        id: 'BRD008',
        status: 'active',
        name: 'Theta Travel',
        mobileNo: '+61-2-9876-5432',
        icon: '/img/brands/theta.svg',
    },
    {
        id: 'BRD009',
        status: 'inactive',
        name: 'Iota Beauty',
        mobileNo: '+1-212-555-7890',
        icon: '/img/brands/iota.jpg',
    },
    {
        id: 'BRD010',
        status: 'active',
        name: 'Kappa Auto',
        mobileNo: null,
        icon: '/img/brands/kappa.png',
    },
    {
        id: 'BRD011',
        status: 'active',
        name: 'Lambda Books',
        mobileNo: '+81-3-1111-2222',
        icon: null,
    },
    {
        id: 'BRD012',
        status: 'active',
        name: 'Mu Media',
        mobileNo: '+1-310-555-3344',
        icon: '/img/brands/mu.svg',
    },
]

// Filter specific constant from the provided filter component
const channelList = [
    'Retail Stores',
    'Online Retailers',
    'Resellers',
    'Mobile Apps',
    'Direct Sales',
]
// --- End Constants ---

// --- Reusable ActionColumn Component ---
const ActionColumn = ({
    onEdit,
    onClone,
    onChangeStatus,
    onDelete,
}: {
    onEdit: () => void
    onClone?: () => void // Keep clone optional
    onChangeStatus: () => void // Status change seems relevant
    onDelete: () => void
}) => {
    const iconButtonClass =
        'text-lg p-1.5 rounded-md transition-colors duration-150 ease-in-out cursor-pointer select-none'
    const hoverBgClass = 'hover:bg-gray-100 dark:hover:bg-gray-700'

    return (
        <div className="flex items-center justify-center">
            {/* Optional Clone Button */}
            {/* {onClone && (
                <Tooltip title="Clone Brand">
                    <div
                        className={classNames(
                            iconButtonClass,
                            hoverBgClass,
                            'text-gray-500 hover:text-blue-600 dark:text-gray-400 dark:hover:text-blue-400',
                        )}
                        role="button"
                        onClick={onClone}
                    >
                        {' '}
                        <TbCopy />{' '}
                    </div>
                </Tooltip>
            )} */}
            <Tooltip title="Change Status">
                <div
                    className={classNames(
                        iconButtonClass,
                        hoverBgClass,
                        'text-gray-500 hover:text-amber-600 dark:text-gray-400 dark:hover:text-amber-400',
                    )}
                    role="button"
                    onClick={onChangeStatus}
                >
                    {' '}
                    <TbSwitchHorizontal />{' '}
                </div>
            </Tooltip>
            <Tooltip title="Edit Brand">
                <div
                    className={classNames(
                        iconButtonClass,
                        hoverBgClass,
                        'text-gray-500 hover:text-emerald-600 dark:text-gray-400 dark:hover:text-emerald-400',
                    )}
                    role="button"
                    onClick={onEdit}
                >
                    {' '}
                    <TbPencil />{' '}
                </div>
            </Tooltip>
            <Tooltip title="Delete Brand">
                <div
                    className={classNames(
                        iconButtonClass,
                        hoverBgClass,
                        'text-gray-500 hover:text-red-600 dark:text-gray-400 dark:hover:text-red-400',
                    )}
                    role="button"
                    onClick={onDelete}
                >
                    {' '}
                    <TbTrash />{' '}
                </div>
            </Tooltip>
        </div>
    )
}
// --- End ActionColumn ---

// --- BrandTable Component ---
const BrandTable = ({
    // Renamed component
    columns,
    data,
    loading,
    pagingData,
    selectedBrands, // Renamed prop
    onPaginationChange,
    onSelectChange,
    onSort,
    onRowSelect,
    onAllRowSelect,
}: {
    columns: ColumnDef<BrandItem>[]
    data: BrandItem[]
    loading: boolean
    pagingData: { total: number; pageIndex: number; pageSize: number }
    selectedBrands: BrandItem[] // Use new type
    onPaginationChange: (page: number) => void
    onSelectChange: (value: number) => void
    onSort: (sort: OnSortParam) => void
    onRowSelect: (checked: boolean, row: BrandItem) => void // Use new type
    onAllRowSelect: (checked: boolean, rows: Row<BrandItem>[]) => void // Use new type
}) => {
    return (
        <DataTable
            selectable
            columns={columns}
            data={data}
            noData={!loading && data.length === 0}
            loading={loading}
            pagingData={pagingData}
            checkboxChecked={
                (row) =>
                    selectedBrands.some((selected) => selected.id === row.id) // Use selectedBrands
            }
            onPaginationChange={onPaginationChange}
            onSelectChange={onSelectChange}
            onSort={onSort}
            onCheckBoxChange={onRowSelect}
            onIndeterminateCheckBoxChange={onAllRowSelect}
        />
    )
}
// --- End BrandTable ---

// --- BrandSearch Component ---
type BrandSearchProps = {
    // Renamed component
    onInputChange: (value: string) => void
    ref?: Ref<HTMLInputElement>
}
const BrandSearch = React.forwardRef<HTMLInputElement, BrandSearchProps>(
    ({ onInputChange }, ref) => {
        return (
            <DebouceInput
                ref={ref}
                placeholder="Quick search..." // Updated placeholder
                suffix={<TbSearch className="text-lg" />}
                onChange={(e) => onInputChange(e.target.value)}
            />
        )
    },
)
BrandSearch.displayName = 'BrandSearch'
// --- End BrandSearch ---

// --- BrandTableFilter Component (As provided by user, adapted for props) ---
const BrandTableFilter = ({
    // Mimic the data structure the original hook would provide
    filterData,
    setFilterData,
}: {
    filterData: BrandFilterFormSchema
    setFilterData: (data: BrandFilterFormSchema) => void
}) => {
    const [dialogIsOpen, setIsOpen] = useState(false)

    // Zod validation schema from the provided code
    const validationSchema: ZodType<BrandFilterFormSchema> = z.object({
        purchasedProducts: z.string().optional().default(''), // Made optional for better reset
        purchaseChannel: z.array(z.string()).optional().default([]), // Made optional for better reset
    })

    const openDialog = () => {
        setIsOpen(true)
    }

    const onDialogClose = () => {
        setIsOpen(false)
    }

    const { handleSubmit, reset, control } = useForm<BrandFilterFormSchema>({
        // Use the filterData passed from the parent as default values
        defaultValues: filterData,
        resolver: zodResolver(validationSchema),
    })

    // Watch for prop changes to reset the form if external state changes
    React.useEffect(() => {
        reset(filterData)
    }, [filterData, reset])

    const onSubmit = (values: BrandFilterFormSchema) => {
        setFilterData(values) // Call the setter function passed from parent
        setIsOpen(false)
    }

    const handleReset = () => {
        // Reset form using react-hook-form's reset
        const defaultVals = validationSchema.parse({}) // Get default values from schema
        reset(defaultVals)
        // Optionally also immediately apply the reset filter state to the parent
        // setFilterData(defaultVals);
        // onDialogClose(); // Close after resetting if desired
    }

    return (
        <>
            <Button icon={<TbFilter />} onClick={openDialog} className=''>
                Filter
            </Button>
            <Dialog
                isOpen={dialogIsOpen}
                onClose={onDialogClose}
                onRequestClose={onDialogClose}
            >
                <h4 className="mb-4">Filter Forms</h4>
                <Form onSubmit={handleSubmit(onSubmit)}>
                    {/* Input from the provided filter component */}
                    <UiFormItem label="Products">
                        <Controller
                            name="purchasedProducts"
                            control={control}
                            render={({ field }) => (
                                <Input
                                    type="text"
                                    autoComplete="off"
                                    placeholder="Search by purchased product"
                                    {...field}
                                />
                            )}
                        />
                    </UiFormItem>
                    {/* Checkboxes from the provided filter component */}
                    <UiFormItem label="Purchase Channel">
                        <Controller
                            name="purchaseChannel"
                            control={control}
                            render={({ field }) => (
                                <Checkbox.Group
                                    vertical
                                    value={field.value || []} // Ensure value is array
                                    onChange={field.onChange}
                                >
                                    {channelList.map((source, index) => (
                                        <Checkbox
                                            key={source + index}
                                            // name={field.name} // Not needed when using Controller value/onChange
                                            value={source}
                                            className="mb-1" // Use mb-1 for spacing
                                        >
                                            {source}
                                        </Checkbox>
                                    ))}
                                </Checkbox.Group>
                            )}
                        />
                    </UiFormItem>
                    <div className="flex justify-end items-center gap-2 mt-6">
                        <Button type="button" onClick={handleReset}>
                            Reset
                        </Button>
                        <Button type="submit" variant="solid">
                            Apply
                        </Button>
                    </div>
                </Form>
            </Dialog>
        </>
    )
}

// --- BrandTableTools Component ---
const BrandTableTools = ({
    // Renamed component
    onSearchChange,
    filterData,
    setFilterData,
    allBrands,
}: {
    onSearchChange: (query: string) => void
    filterData: BrandFilterFormSchema
    setFilterData: (data: BrandFilterFormSchema) => void // Prop type for setter
    allBrands: BrandItem[] // Pass all subscribers for export
}) => {

    // Prepare data for CSV
    const csvData = useMemo(
        () =>
            allBrands.map((s) => ({
                id: s.id,
                name: s.name,
                icon: s.icon,
                mobileNo: s.mobileNo,
                status: s.status,
            })),
        [allBrands],
    )
    const csvHeaders = [
        { label: 'ID', key: 'id' },
        { label: 'Name', key: 'name' },
        { label: 'Icon', key: 'icon' },
        { label: 'Mobile No', key: 'mobileNo' },
        { label: 'status', key: 'status' },
    ]
    return (
        <div className="flex flex-col md:flex-row md:items-center md:justify-between gap-2 w-full">
            {/* <div className="flex-grow"> */}
                <BrandSearch onInputChange={onSearchChange} />
                <BrandTableFilter
                    filterData={filterData}
                    setFilterData={setFilterData}
                />
                <Button icon={<TbCloudDownload/>}>Import</Button>
                <Suspense fallback={<Button loading>Loading Export...</Button>}>
                    <CSVLink
                        filename="brands.csv"
                        data={csvData}
                        headers={csvHeaders}
                    >
                        <Button icon={<TbCloudUpload/>}>Export</Button>
                    </CSVLink>
                </Suspense>
            {/* </div> */}
            {/* Filter button could be added here if needed */}
        </div>
    )
}
// --- End BrandTableTools ---

// --- BrandActionTools Component ---
const BrandActionTools = ({ allBrands }: { allBrands: BrandItem[] }) => {
    // Renamed prop and component
    const navigate = useNavigate()

    // Prepare data for CSV
    const csvData = useMemo(() => {
        return allBrands.map((item) => ({
            id: item.id,
            name: item.name,
            status: item.status,
            mobileNo: item.mobileNo ?? 'N/A',
            iconUrl: item.icon ?? 'No Icon',
        }))
    }, [allBrands])

    const csvHeaders = [
        { label: 'ID', key: 'id' },
        { label: 'Name', key: 'name' },
        { label: 'Status', key: 'status' },
        { label: 'Mobile No', key: 'mobileNo' },
        { label: 'Icon URL', key: 'iconUrl' }, // Match prepared data key
    ]

    return (
        <div className="flex flex-col md:flex-row gap-3">
            {/* <CSVLink filename="brands.csv" data={csvData} headers={csvHeaders} >
                <Button icon={<TbCloudDownload />} className="w-full" block> Download </Button>
            </CSVLink> */}
            <Button
                variant="solid"
                icon={<TbPlus className="text-lg" />} // Changed icon
                onClick={() => console.log('Navigate to Add New Brand page')}
                // onClick={() => navigate('/brands/create')}
                block
            >
                Add New {/* Updated Text */}
            </Button>
        </div>
    )
}
// --- End BrandActionTools ---

// --- BrandSelected Component ---
const BrandSelected = ({
    // Renamed component
    selectedBrands, // Renamed prop
    setSelectedBrands, // Renamed prop
    onDeleteSelected,
}: {
    selectedBrands: BrandItem[] // Use new type
    setSelectedBrands: React.Dispatch<React.SetStateAction<BrandItem[]>> // Use new type
    onDeleteSelected: () => void
}) => {
    const [deleteConfirmationOpen, setDeleteConfirmationOpen] = useState(false)
    const handleDeleteClick = () => setDeleteConfirmationOpen(true)
    const handleCancelDelete = () => setDeleteConfirmationOpen(false)
    const handleConfirmDelete = () => {
        onDeleteSelected()
        setDeleteConfirmationOpen(false)
    }

    if (selectedBrands.length === 0) return null

    return (
        <>
            <StickyFooter
                className="flex items-center justify-between py-4 bg-white dark:bg-gray-800"
                stickyClass="-mx-4 sm:-mx-8 border-t border-gray-200 dark:border-gray-700 px-8"
            >
                <div className="flex items-center justify-between w-full px-4 sm:px-8">
                    <span className="flex items-center gap-2">
                        <span className="text-lg text-primary-600 dark:text-primary-400">
                            {' '}
                            <TbChecks />{' '}
                        </span>
                        <span className="font-semibold flex items-center gap-1 text-sm sm:text-base">
                            <span className="heading-text">
                                {selectedBrands.length}
                            </span>{' '}
                            {/* Use selectedBrands */}
                            <span>
                                Brand{selectedBrands.length > 1 ? 's' : ''}{' '}
                                selected
                            </span>{' '}
                            {/* Updated text */}
                        </span>
                    </span>
                    <div className="flex items-center gap-3">
                        <Button
                            size="sm"
                            variant="plain"
                            className="text-red-600 hover:text-red-500"
                            onClick={handleDeleteClick}
                        >
                            {' '}
                            Delete{' '}
                        </Button>
                    </div>
                </div>
            </StickyFooter>
            <ConfirmDialog
                isOpen={deleteConfirmationOpen}
                type="danger"
                title={`Delete ${selectedBrands.length} Brand${selectedBrands.length > 1 ? 's' : ''}`}
                onClose={handleCancelDelete}
                onRequestClose={handleCancelDelete}
                onCancel={handleCancelDelete}
                onConfirm={handleConfirmDelete}
                confirmButtonColor="red-600"
            >
                <p>
                    Are you sure you want to delete the selected brand
                    {selectedBrands.length > 1 ? 's' : ''}? This action cannot
                    be undone.
                </p>
            </ConfirmDialog>
        </>
    )
}
// --- End BrandSelected ---

// --- Main BrandListing Component ---
const Brands = () => {
    // Renamed Component
    const navigate = useNavigate()

    // --- Lifted State ---
    const [isLoading, setIsLoading] = useState(false)
    const [brands, setBrands] = useState<BrandItem[]>(initialDummyBrands) // Renamed state
    const [tableData, setTableData] = useState<TableQueries>({
        pageIndex: 1,
        pageSize: 10,
        sort: { order: '', key: '' },
        query: '',
    })
    const [selectedBrands, setSelectedBrands] = useState<BrandItem[]>([]) // Renamed state

    const [selectedForms, setSelectedForms] = useState<FormItem[]>([])
    // State for Filters (matching the provided filter component schema)
    const [filterData, setFilterData] = useState<BrandFilterFormSchema>({
        purchasedProducts: '',
        purchaseChannel: [],
    })
    // --- End Lifted State ---

    // --- Memoized Data Processing ---
    const { pageData, total } = useMemo(() => {
        let processedData = [...brands] // Use brands state

        // Apply Search
        if (tableData.query) {
            const query = tableData.query.toLowerCase()
            processedData = processedData.filter(
                (brand) =>
                    brand.id.toLowerCase().includes(query) ||
                    brand.name.toLowerCase().includes(query) ||
                    (brand.mobileNo?.toLowerCase().includes(query) ?? false) || // Search mobile safely
                    brand.status.toLowerCase().includes(query),
            )
        }

        // Apply Sorting
        const { order, key } = tableData.sort as OnSortParam
        if (order && key) {
            const sortedData = [...processedData]
            sortedData.sort((a, b) => {
                const aValue = a[key as keyof BrandItem] ?? ''
                const bValue = b[key as keyof BrandItem] ?? ''

                // Handle nulls for mobileNo sorting
                if (key === 'mobileNo') {
                    if (aValue === null && bValue === null) return 0
                    if (aValue === null) return order === 'asc' ? -1 : 1
                    if (bValue === null) return order === 'asc' ? 1 : -1
                }

                if (typeof aValue === 'string' && typeof bValue === 'string') {
                    return order === 'asc'
                        ? aValue.localeCompare(bValue)
                        : bValue.localeCompare(aValue)
                }
                return 0
            })
            processedData = sortedData
        }

        // Apply Pagination
        const pageIndex = tableData.pageIndex as number
        const pageSize = tableData.pageSize as number
        const dataTotal = processedData.length
        const startIndex = (pageIndex - 1) * pageSize
        const dataForPage = processedData.slice(
            startIndex,
            startIndex + pageSize,
        )

        return { pageData: dataForPage, total: dataTotal }
    }, [brands, tableData]) // Use brands state
    // --- End Memoized Data Processing ---

    // --- Lifted Handlers (Update parameter types and state setters) ---

    // Handler to update filter state (passed to filter component)
    const handleApplyFilter = useCallback((newFilterData: BrandFilterFormSchema) => {
        setFilterData(newFilterData)
        setTableData((prevTableData) => ({ ...prevTableData, pageIndex: 1 }))
        setSelectedForms([])
    }, []) // No dependencies needed as it only sets state

    const handleSetTableData = useCallback((data: TableQueries) => {
        setTableData(data)
    }, [])
    const handlePaginationChange = useCallback(
        (page: number) => {
            handleSetTableData({ ...tableData, pageIndex: page })
        },
        [tableData, handleSetTableData],
    )
    const handleSelectChange = useCallback(
        (value: number) => {
            handleSetTableData({
                ...tableData,
                pageSize: Number(value),
                pageIndex: 1,
            })
            setSelectedBrands([])
        },
        [tableData, handleSetTableData],
    )
    const handleSort = useCallback(
        (sort: OnSortParam) => {
            handleSetTableData({ ...tableData, sort: sort, pageIndex: 1 })
        },
        [tableData, handleSetTableData],
    )
    const handleSearchChange = useCallback(
        (query: string) => {
            handleSetTableData({ ...tableData, query: query, pageIndex: 1 })
        },
        [tableData, handleSetTableData],
    )

    const handleRowSelect = useCallback((checked: boolean, row: BrandItem) => {
        // Use new type
        setSelectedBrands((prev) => {
            // Use new state setter
            if (checked) {
                return prev.some((brand) => brand.id === row.id)
                    ? prev
                    : [...prev, row]
            } else {
                return prev.filter((brand) => brand.id !== row.id)
            }
        })
    }, []) // Add setSelectedBrands if linting complains

    const handleAllRowSelect = useCallback(
        (checked: boolean, rows: Row<BrandItem>[]) => {
            // Use new type
            const rowIds = new Set(rows.map((r) => r.original.id))
            if (checked) {
                const originalRows = rows.map((row) => row.original)
                setSelectedBrands((prev) => {
                    // Use new state setter
                    const existingIds = new Set(prev.map((brand) => brand.id))
                    const newSelection = originalRows.filter(
                        (brand) => !existingIds.has(brand.id),
                    )
                    return [...prev, ...newSelection]
                })
            } else {
                setSelectedBrands((prev) =>
                    prev.filter((brand) => !rowIds.has(brand.id)),
                ) // Use new state setter
            }
        },
        [],
    ) // Add setSelectedBrands if linting complains

    const handleEdit = useCallback(
        (brand: BrandItem) => {
            // Use new type
            console.log('Edit brand:', brand.id)
            // navigate(`/brands/edit/${brand.id}`);
        },
        [navigate],
    )

    const handleClone = useCallback((brandToClone: BrandItem) => {
        // Use new type
        console.log('Cloning brand:', brandToClone.id, brandToClone.name)
        const newId = `BRD${Math.floor(Math.random() * 9000) + 1000}`
        const clonedBrand: BrandItem = {
            ...brandToClone,
            id: newId,
            name: `${brandToClone.name} (Clone)`,
            status: 'inactive', // Cloned items often start inactive
        }
        setBrands((prev) => [clonedBrand, ...prev]) // Use new state setter
    }, []) // Add setBrands if linting complains

    const handleChangeStatus = useCallback((brand: BrandItem) => {
        // Use new type
        const newStatus = brand.status === 'active' ? 'inactive' : 'active'
        console.log(`Changing status of brand ${brand.id} to ${newStatus}`)
        setBrands(
            (
                currentBrands, // Use new state setter
            ) =>
                currentBrands.map((b) =>
                    b.id === brand.id ? { ...b, status: newStatus } : b,
                ),
        )
    }, []) // Add setBrands if linting complains

    const handleDelete = useCallback((brandToDelete: BrandItem) => {
        // Use new type
        console.log('Deleting brand:', brandToDelete.id, brandToDelete.name)
        setBrands(
            (
                currentBrands, // Use new state setter
            ) => currentBrands.filter((brand) => brand.id !== brandToDelete.id),
        )
        setSelectedBrands(
            (
                prevSelected, // Use new state setter
            ) => prevSelected.filter((brand) => brand.id !== brandToDelete.id),
        )
    }, []) // Add setBrands, setSelectedBrands if linting complains

    const handleDeleteSelected = useCallback(() => {
        console.log(
            'Deleting selected brands:',
            selectedBrands.map((brand) => brand.id),
        ) // Use new state
        const selectedIds = new Set(selectedBrands.map((brand) => brand.id))
        setBrands((currentBrands) =>
            currentBrands.filter((brand) => !selectedIds.has(brand.id)),
        ) // Use new state setter
        setSelectedBrands([]) // Use new state setter
    }, [selectedBrands]) // Add setBrands, setSelectedBrands if linting complains
    // --- End Lifted Handlers ---

    // --- Define Columns in Parent ---
    const columns: ColumnDef<BrandItem>[] = useMemo(
        () => [
            {
                header: 'ID',
                accessorKey: 'id',
                enableSorting: true,
                size: 30,
            },
            {
                header : "Brand",
                id: "brand",
                enableSorting: true,
                size: 200,
                cell: (props)=>{
                    const { icon, name } = props.row.original
                    return (
                        <div className='flex gap-2 items-center'>
                            <Avatar
                                size={40}
                                shape="circle"
                                src={icon}
                                icon={<TbBuildingStore />} // Placeholder icon
                            >
                                {!icon ? name.charAt(0).toUpperCase() : ''}
                            </Avatar>
                            <span>{name}</span>
                        </div>
                    )
                }
            },
            // {
            //     header: 'Icon',
            //     accessorKey: 'icon',
            //     enableSorting: false,
            //     cell: (props) => {
            //         const { icon, name } = props.row.original
            //         return (
            //             <Avatar
            //                 size={40}
            //                 shape="circle"
            //                 src={icon}
            //                 icon={<TbBuildingStore />} // Placeholder icon
            //             >
            //                 {!icon ? name.charAt(0).toUpperCase() : ''}
            //             </Avatar>
            //         )
            //     },
            // },
            
            // { header: 'Name', accessorKey: 'name', enableSorting: true },
            {
                header: 'Mobile No',
                accessorKey: 'mobileNo',
                enableSorting: true,
                cell: (props) => (
                    <span className='block min-w-[120px]'>{props.row.original.mobileNo ?? '-'}</span>
                ),
            },
            {
                header: 'Status',
                accessorKey: 'status',
                enableSorting: true,
                size: "20",
                cell: (props) => {
                    const { status } = props.row.original
                    return (
                        <Tag
                            className={`${statusColor[status]} capitalize`}
                            prefix={false}
                            // prefixClass={statusColor[status]} // Alt style
                        >
                            {status}
                        </Tag>
                    )
                },
            },
            {
                header: 'Action',
                id: 'action', // Actions column
                meta: {HeaderClass : "text-center", className : "justify-center"},
                cell: (props) => (
                    <ActionColumn
                        onClone={() => handleClone(props.row.original)}
                        onChangeStatus={() =>
                            handleChangeStatus(props.row.original)
                        }
                        onEdit={() => handleEdit(props.row.original)}
                        onDelete={() => handleDelete(props.row.original)}
                    />
                ),
            },
        ],
        // Update dependencies
        [handleClone, handleChangeStatus, handleEdit, handleDelete],
    )
    // --- End Define Columns ---

    // --- Render Main Component ---
    return (
        <Container className="h-full">
            <AdaptiveCard className="h-full" bodyClass="h-full flex flex-col">
                {/* Header Section */}
                <div className="lg:flex items-center justify-between mb-4">
                    <h5 className="mb-4 lg:mb-0">Brands</h5>{' '}
                    {/* Updated title */}
                    <BrandActionTools 
                        allBrands={brands} 
                    />{' '}
                    {/* Use updated component/prop */}
                </div>

                {/* Tools Section */}
                <div className="mb-4">
                    <BrandTableTools 
                        onSearchChange={handleSearchChange}  
                        filterData={filterData}
                        setFilterData={handleApplyFilter} // Pass the handler to update filter state
                        allBrands={brands} // Pass data for export
                    />{' '}
                    {/* Use updated component */}
                </div>

                {/* Table Section */}
                <div className="flex-grow overflow-auto">
                    <BrandTable // Use updated component
                        columns={columns}
                        data={pageData}
                        loading={isLoading}
                        pagingData={{
                            total,
                            pageIndex: tableData.pageIndex as number,
                            pageSize: tableData.pageSize as number,
                        }}
                        selectedBrands={selectedBrands} // Use updated prop
                        onPaginationChange={handlePaginationChange}
                        onSelectChange={handleSelectChange}
                        onSort={handleSort}
                        onRowSelect={handleRowSelect}
                        onAllRowSelect={handleAllRowSelect}
                    />
                </div>
            </AdaptiveCard>

            {/* Selected Actions Footer */}
            <BrandSelected // Use updated component
                selectedBrands={selectedBrands} // Use updated prop
                setSelectedBrands={setSelectedBrands} // Use updated prop
                onDeleteSelected={handleDeleteSelected}
            />
        </Container>
    )
}
// --- End Main Component ---

export default Brands // Updated export name

// Helper Function
function classNames(...classes: (string | boolean | undefined)[]) {
    return classes.filter(Boolean).join(' ')
}<|MERGE_RESOLUTION|>--- conflicted
+++ resolved
@@ -23,11 +23,7 @@
 import ConfirmDialog from '@/components/shared/ConfirmDialog'
 import StickyFooter from '@/components/shared/StickyFooter'
 import DebouceInput from '@/components/shared/DebouceInput'
-<<<<<<< HEAD
-import { TbBuildingStore } from 'react-icons/tb' // Placeholder icon for brand icon
-=======
 import { TbBuildingStore, TbPlus } from 'react-icons/tb' // Placeholder icon for brand icon
->>>>>>> db20e823
 import Checkbox from '@/components/ui/Checkbox' // Added for filter form
 import Input from '@/components/ui/Input' // Added for filter form
 import { Form, FormItem as UiFormItem } from '@/components/ui/Form' // Added for filter form & renamed FormItem

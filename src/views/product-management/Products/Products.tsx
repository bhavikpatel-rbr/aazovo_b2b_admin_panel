--- conflicted
+++ resolved
@@ -39,11 +39,7 @@
     TbCloudDownload,
     TbFilter,
     TbCloudUpload,
-<<<<<<< HEAD
-    TbCategoryPlus, // Using as placeholder for add product
-=======
     TbPlus, // Using as placeholder for add product
->>>>>>> db20e823
 } from 'react-icons/tb'
 
 // Types

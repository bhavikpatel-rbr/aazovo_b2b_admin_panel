// src/views/your-path/Continents.tsx

import React, { useState, useMemo, useCallback, Ref } from 'react'
import { Link, useNavigate } from 'react-router-dom'
import cloneDeep from 'lodash/cloneDeep'
import { useForm, Controller } from 'react-hook-form' // Added for filter form
import { zodResolver } from '@hookform/resolvers/zod' // Added for filter form
import { z } from 'zod' // Added for filter form
import type { ZodType } from 'zod' // Added for filter form

// UI Components
import AdaptiveCard from '@/components/shared/AdaptiveCard'
import Container from '@/components/shared/Container'
import DataTable from '@/components/shared/DataTable'
import Tooltip from '@/components/ui/Tooltip'
import Tag from '@/components/ui/Tag'
import Button from '@/components/ui/Button'
import Dialog from '@/components/ui/Dialog'
import Avatar from '@/components/ui/Avatar'
import Notification from '@/components/ui/Notification'
import toast from '@/components/ui/toast'
import RichTextEditor from '@/components/shared/RichTextEditor'
import ConfirmDialog from '@/components/shared/ConfirmDialog'
import StickyFooter from '@/components/shared/StickyFooter'
import DebouceInput from '@/components/shared/DebouceInput'
import Checkbox from '@/components/ui/Checkbox' // Added for filter form
import Input from '@/components/ui/Input' // Added for filter form
import { Form, FormItem as UiFormItem } from '@/components/ui/Form' // Added for filter form & renamed FormItem

// Icons
import {
    TbPencil,
    TbCopy,
    TbSwitchHorizontal,
    TbTrash,
    TbChecks,
    TbSearch,
    TbCloudDownload,
    TbPlus,
    TbFilter, // Added for filter button
} from 'react-icons/tb'

// Types
import type { OnSortParam, ColumnDef, Row } from '@/components/shared/DataTable'
import type { TableQueries } from '@/@types/common'

// --- Define FormItem Type (Table Row Data) ---
export type FormItem = {
    id: string
    name: string
    status: 'active' | 'inactive'
    // Add fields corresponding to filter schema
    purchasedProducts?: string // Optional product associated with form
    purchaseChannel?: string // Optional channel associated with form
}
// --- End FormItem Type Definition ---

// --- Define Filter Schema Type (Matches the provided filter component) ---
type FilterFormSchema = {
    purchasedProducts: string | any
    purchaseChannel: Array<string> | any
}
// --- End Filter Schema Type ---

// --- Constants ---
const statusColor: Record<FormItem['status'], string> = {
<<<<<<< HEAD
    active: 'bg-green-200 dark:bg-green-200 text-green-600 dark:text-green-600',
    inactive: 'bg-red-200 dark:bg-red-200 text-red-600 dark:text-red-600',
=======
    active: 'bg-green-200 dark:bg-green-200 text-green-900 dark:text-green-900',
    inactive: 'bg-red-200 dark:bg-red-200 text-red-900 dark:text-red-900',
>>>>>>> ec5b4421
}

const initialDummyForms: FormItem[] = [
    {
        id: 'F001',
        name: 'User Registration Form',
        status: 'active',
        purchasedProducts: 'Premium Plan',
        purchaseChannel: 'Online Retailers',
    },
    {
        id: 'F002',
        name: 'Contact Request',
        status: 'active',
        purchaseChannel: 'Direct Sales',
    },
    {
        id: 'F003',
        name: 'Product Feedback Survey',
        status: 'inactive',
        purchasedProducts: 'Basic Widget',
    },
    {
        id: 'F004',
        name: 'Support Ticket Submission',
        status: 'active',
        purchaseChannel: 'Mobile Apps',
    },
    {
        id: 'F005',
        name: 'Newsletter Subscription',
        status: 'active',
        purchaseChannel: 'Online Retailers',
    },
    { id: 'F006', name: 'Job Application Portal', status: 'inactive' },
    {
        id: 'F007',
        name: 'Event Registration',
        status: 'active',
        purchaseChannel: 'Resellers',
    },
    { id: 'F008', name: 'Password Recovery', status: 'active' },
    {
        id: 'F009',
        name: 'Feature Suggestion Box',
        status: 'inactive',
        purchasedProducts: 'Advanced Gadget',
    },
    {
        id: 'F010',
        name: 'Beta Program Application',
        status: 'active',
        purchaseChannel: 'Direct Sales',
    },
    { id: 'F011', name: 'Company Onboarding', status: 'active' },
    {
        id: 'F012',
        name: 'Satisfaction Poll',
        status: 'inactive',
        purchasedProducts: 'Premium Plan',
        purchaseChannel: 'Mobile Apps',
    },
]

// Filter specific constant from the provided filter component
const channelList = [
    'Retail Stores',
    'Online Retailers',
    'Resellers',
    'Mobile Apps',
    'Direct Sales',
]
// --- End Constants ---

// --- Reusable ActionColumn Component ---
const ActionColumn = ({
    onEdit,
    onClone,
    onChangeStatus,
    onDelete,
}: {
    onEdit: () => void
    onClone: () => void
    onChangeStatus: () => void
    onDelete: () => void
}) => {
    const iconButtonClass =
        'text-lg p-1.5 rounded-md transition-colors duration-150 ease-in-out cursor-pointer select-none'
    const hoverBgClass = 'hover:bg-gray-100 dark:hover:bg-gray-700'

    return (
        <div className="flex items-center justify-center">
            {/* <Tooltip title="Clone Form">
                <div
                    className={classNames(
                        iconButtonClass,
                        hoverBgClass,
                        'text-gray-500 dark:text-gray-400 hover:text-blue-600 dark:hover:text-blue-400',
                    )}
                    role="button"
                    onClick={onClone}
                >
                    <TbCopy />
                </div>
            </Tooltip> */}
            <Tooltip title="Change Status">
                <div
                    className={classNames(
                        iconButtonClass,
                        hoverBgClass,
                        'text-gray-500 dark:text-gray-400 hover:text-amber-600 dark:hover:text-amber-400',
                    )}
                    role="button"
                    onClick={onChangeStatus}
                >
                    <TbSwitchHorizontal />
                </div>
            </Tooltip>
            <Tooltip title="Edit">
                <div
                    className={classNames(
                        iconButtonClass,
                        hoverBgClass,
                        'text-gray-500 dark:text-gray-400 hover:text-emerald-600 dark:hover:text-emerald-400',
                    )}
                    role="button"
                    onClick={onEdit}
                >
                    <TbPencil />
                </div>
            </Tooltip>
            <Tooltip title="Delete">
                <div
                    className={classNames(
                        iconButtonClass,
                        hoverBgClass,
                        'text-gray-500 dark:text-gray-400 hover:text-red-600 dark:hover:text-red-400',
                    )}
                    role="button"
                    onClick={onDelete}
                >
                    <TbTrash />
                </div>
            </Tooltip>
        </div>
    )
}
// --- End ActionColumn ---

// --- FormListTable Component ---
const FormListTable = ({
    columns,
    data,
    loading,
    pagingData,
    selectedForms,
    onPaginationChange,
    onSelectChange,
    onSort,
    onRowSelect,
    onAllRowSelect,
}: {
    columns: ColumnDef<FormItem>[]
    data: FormItem[]
    loading: boolean
    pagingData: { total: number; pageIndex: number; pageSize: number }
    selectedForms: FormItem[]
    onPaginationChange: (page: number) => void
    onSelectChange: (value: number) => void
    onSort: (sort: OnSortParam) => void
    onRowSelect: (checked: boolean, row: FormItem) => void
    onAllRowSelect: (checked: boolean, rows: Row<FormItem>[]) => void
}) => {
    return (
        <DataTable
            selectable
            columns={columns}
            data={data}
            noData={!loading && data.length === 0}
            loading={loading}
            pagingData={pagingData}
            checkboxChecked={(row) =>
                selectedForms.some((selected) => selected.id === row.id)
            }
            onPaginationChange={onPaginationChange}
            onSelectChange={onSelectChange}
            onSort={onSort}
            onCheckBoxChange={onRowSelect}
            onIndeterminateCheckBoxChange={onAllRowSelect}
        />
    )
}
// --- End FormListTable ---

// --- FormListSearch Component ---
type FormListSearchProps = {
    onInputChange: (value: string) => void
    ref?: Ref<HTMLInputElement>
}
const FormListSearch = React.forwardRef<HTMLInputElement, FormListSearchProps>(
    ({ onInputChange }, ref) => {
        return (
            <DebouceInput
                ref={ref}
                className="w-full "
                placeholder="Quick search..."
                suffix={<TbSearch className="text-lg" />}
                onChange={(e) => onInputChange(e.target.value)}
            />
        )
    },
)
FormListSearch.displayName = 'FormListSearch'
// --- End FormListSearch ---

// --- FormListTableFilter Component (As provided by user, adapted for props) ---
const FormListTableFilter = ({
    // Mimic the data structure the original hook would provide
    filterData,
    setFilterData,
}: {
    filterData: FilterFormSchema
    setFilterData: (data: FilterFormSchema) => void
}) => {
    const [dialogIsOpen, setIsOpen] = useState(false)

    // Zod validation schema from the provided code
    const validationSchema: ZodType<FilterFormSchema> = z.object({
        purchasedProducts: z.string().optional().default(''), // Made optional for better reset
        purchaseChannel: z.array(z.string()).optional().default([]), // Made optional for better reset
    })

    const openDialog = () => {
        setIsOpen(true)
    }

    const onDialogClose = () => {
        setIsOpen(false)
    }

    const { handleSubmit, reset, control } = useForm<FilterFormSchema>({
        // Use the filterData passed from the parent as default values
        defaultValues: filterData,
        resolver: zodResolver(validationSchema),
    })

    // Watch for prop changes to reset the form if external state changes
    React.useEffect(() => {
        reset(filterData)
    }, [filterData, reset])

    const onSubmit = (values: FilterFormSchema) => {
        setFilterData(values) // Call the setter function passed from parent
        setIsOpen(false)
    }

    const handleReset = () => {
        // Reset form using react-hook-form's reset
        const defaultVals = validationSchema.parse({}) // Get default values from schema
        reset(defaultVals)
        // Optionally also immediately apply the reset filter state to the parent
        // setFilterData(defaultVals);
        // onDialogClose(); // Close after resetting if desired
    }

    return (
        <>
            <Button icon={<TbFilter />} onClick={openDialog}>
                Filter
            </Button>
            <Dialog
                isOpen={dialogIsOpen}
                onClose={onDialogClose}
                onRequestClose={onDialogClose}
            >
                <h4 className="mb-4">Filter Forms</h4>
                <Form onSubmit={handleSubmit(onSubmit)}>
                    {/* Input from the provided filter component */}
                    <UiFormItem label="Products">
                        <Controller
                            name="purchasedProducts"
                            control={control}
                            render={({ field }) => (
                                <Input
                                    type="text"
                                    autoComplete="off"
                                    placeholder="Search by purchased product"
                                    {...field}
                                />
                            )}
                        />
                    </UiFormItem>
                    {/* Checkboxes from the provided filter component */}
                    <UiFormItem label="Purchase Channel">
                        <Controller
                            name="purchaseChannel"
                            control={control}
                            render={({ field }) => (
                                <Checkbox.Group
                                    vertical
                                    value={field.value || []} // Ensure value is array
                                    onChange={field.onChange}
                                >
                                    {channelList.map((source, index) => (
                                        <Checkbox
                                            key={source + index}
                                            // name={field.name} // Not needed when using Controller value/onChange
                                            value={source}
                                            className="mb-1" // Use mb-1 for spacing
                                        >
                                            {source}
                                        </Checkbox>
                                    ))}
                                </Checkbox.Group>
                            )}
                        />
                    </UiFormItem>
                    <div className="flex justify-end items-center gap-2 mt-6">
                        <Button type="button" onClick={handleReset}>
                            Reset
                        </Button>
                        <Button type="submit" variant="solid">
                            Apply
                        </Button>
                    </div>
                </Form>
            </Dialog>
        </>
    )
}
// --- End FormListTableFilter ---

// --- FormListTableTools Component ---
// Passes filter state and setter down to FormListTableFilter
const FormListTableTools = ({
    onSearchChange,
    filterData,
    setFilterData, // Pass the setter down
}: {
    onSearchChange: (query: string) => void
    filterData: FilterFormSchema
    setFilterData: (data: FilterFormSchema) => void // Prop type for setter
}) => {
    return (
        <div className="flex flex-col md:flex-row md:items-center md:justify-between gap-2 w-full">
            <FormListSearch onInputChange={onSearchChange} />
            {/* Render the filter component, passing props */}
            <FormListTableFilter
                filterData={filterData}
                setFilterData={setFilterData}
            />
        </div>
    )
}
// --- End FormListTableTools ---

// --- FormListActionTools Component ---
const FormListActionTools = ({ allForms }: { allForms: FormItem[] }) => {
    const navigate = useNavigate()
    const csvHeaders = [
        { label: 'ID', key: 'id' },
        { label: 'Name', key: 'name' },
        { label: 'Status', key: 'status' },
        { label: 'Associated Product', key: 'purchasedProducts' },
        { label: 'Purchase Channel', key: 'purchaseChannel' },
    ]

    return (
        <div className="flex flex-col md:flex-row gap-3">
            {/* <CSVLink
                className="w-full"
                filename="formList.csv"
                data={allForms}
                headers={csvHeaders}
            >
                <Button icon={<TbCloudDownload />} className="w-full" block>
                    Download
                </Button>
            </CSVLink> */}
            <Button
                variant="solid"
                icon={<TbPlus />}
                onClick={() => console.log('Navigate to Add New Form page')}
                block
            >
                Add New
            </Button>
        </div>
    )
}
// --- End FormListActionTools ---

// --- FormListSelected Component ---
const FormListSelected = ({
    selectedForms,
    setSelectedForms,
    onDeleteSelected,
}: {
    selectedForms: FormItem[]
    setSelectedForms: React.Dispatch<React.SetStateAction<FormItem[]>>
    onDeleteSelected: () => void
}) => {
    const [deleteConfirmationOpen, setDeleteConfirmationOpen] = useState(false)

    const handleDeleteClick = () => setDeleteConfirmationOpen(true)
    const handleCancelDelete = () => setDeleteConfirmationOpen(false)
    const handleConfirmDelete = () => {
        onDeleteSelected()
        setDeleteConfirmationOpen(false)
    }

    if (selectedForms.length === 0) return null

    return (
        <>
            <StickyFooter
                className="flex items-center justify-between py-4 bg-white dark:bg-gray-800"
                stickyClass="-mx-4 sm:-mx-8 border-t border-gray-200 dark:border-gray-700 px-8"
            >
                <div className="flex items-center justify-between w-full px-4 sm:px-8">
                    <span className="flex items-center gap-2">
                        <span className="text-lg text-primary-600 dark:text-primary-400">
                            <TbChecks />
                        </span>
                        <span className="font-semibold flex items-center gap-1 text-sm sm:text-base">
                            <span className="heading-text">
                                {selectedForms.length}
                            </span>
                            <span>
                                Form{selectedForms.length > 1 ? 's' : ''}{' '}
                                selected
                            </span>
                        </span>
                    </span>
                    <div className="flex items-center gap-3">
                        <Button
                            size="sm"
                            variant="plain"
                            className="text-red-600 hover:text-red-500"
                            onClick={handleDeleteClick}
                        >
                            Delete
                        </Button>
                    </div>
                </div>
            </StickyFooter>
            <ConfirmDialog
                isOpen={deleteConfirmationOpen}
                type="danger"
                title={`Delete ${selectedForms.length} Form${selectedForms.length > 1 ? 's' : ''}`}
                onClose={handleCancelDelete}
                onRequestClose={handleCancelDelete}
                onCancel={handleCancelDelete}
                onConfirm={handleConfirmDelete}
            >
                <p>
                    Are you sure you want to delete the selected form
                    {selectedForms.length > 1 ? 's' : ''}? This action cannot be
                    undone.
                </p>
            </ConfirmDialog>
        </>
    )
}
// --- End FormListSelected ---

// --- Main Continents Component ---
const Documents = () => {
    const navigate = useNavigate()

    // --- Lifted State ---
    const [isLoading, setIsLoading] = useState(false)
    const [forms, setForms] = useState<FormItem[]>(initialDummyForms)
    const [tableData, setTableData] = useState<TableQueries>({
        pageIndex: 1,
        pageSize: 10,
        sort: { order: '', key: '' },
        query: '',
    })
    const [selectedForms, setSelectedForms] = useState<FormItem[]>([])
    // State for Filters (matching the provided filter component schema)
    const [filterData, setFilterData] = useState<FilterFormSchema>({
        purchasedProducts: '',
        purchaseChannel: [],
    })
    // --- End Lifted State ---

    // --- Memoized Data Processing ---
    const { pageData, total } = useMemo(() => {
        let processedData = [...forms]

        // --- Apply Filtering ---
        // Filter by Purchase Channel (multi-select)
        if (
            filterData.purchaseChannel &&
            filterData.purchaseChannel.length > 0
        ) {
            const channelSet = new Set(filterData.purchaseChannel)
            processedData = processedData.filter(
                (form) =>
                    form.purchaseChannel &&
                    channelSet.has(form.purchaseChannel),
            )
        }
        // Filter by Purchased Product (text search)
        if (filterData.purchasedProducts) {
            const productQuery = filterData.purchasedProducts.toLowerCase()
            processedData = processedData.filter((form) =>
                form.purchasedProducts?.toLowerCase().includes(productQuery),
            )
        }

        // --- Apply Search (on remaining fields) ---
        if (tableData.query) {
            const query = tableData.query.toLowerCase()
            processedData = processedData.filter(
                (form) =>
                    form.id.toLowerCase().includes(query) ||
                    form.name.toLowerCase().includes(query) ||
                    form.status.toLowerCase().includes(query),
            )
        }

        // --- Apply Sorting ---
        const { order, key } = tableData.sort as OnSortParam
        if (order && key) {
            const sortedData = [...processedData]
            sortedData.sort((a, b) => {
                const aValue = a[key as keyof FormItem] ?? ''
                const bValue = b[key as keyof FormItem] ?? ''
                if (typeof aValue === 'string' && typeof bValue === 'string') {
                    return order === 'asc'
                        ? aValue.localeCompare(bValue)
                        : bValue.localeCompare(aValue)
                }
                return 0
            })
            processedData = sortedData
        }

        // --- Apply Pagination ---
        const pageIndex = tableData.pageIndex as number
        const pageSize = tableData.pageSize as number
        const dataTotal = processedData.length
        const startIndex = (pageIndex - 1) * pageSize
        const dataForPage = processedData.slice(
            startIndex,
            startIndex + pageSize,
        )

        return { pageData: dataForPage, total: dataTotal }
    }, [forms, tableData, filterData]) // Added filterData dependency
    // --- End Memoized Data Processing ---

    // --- Lifted Handlers ---
    // Handler to update filter state (passed to filter component)
    const handleApplyFilter = useCallback((newFilterData: FilterFormSchema) => {
        setFilterData(newFilterData)
        setTableData((prevTableData) => ({ ...prevTableData, pageIndex: 1 }))
        setSelectedForms([])
    }, []) // No dependencies needed as it only sets state

    const handleSetTableData = useCallback((data: TableQueries) => {
        setTableData(data)
    }, [])

    const handlePaginationChange = useCallback(
        (page: number) => {
            handleSetTableData({ ...tableData, pageIndex: page })
        },
        [tableData, handleSetTableData],
    )

    const handleSelectChange = useCallback(
        (value: number) => {
            handleSetTableData({
                ...tableData,
                pageSize: Number(value),
                pageIndex: 1,
            })
            setSelectedForms([])
        },
        [tableData, handleSetTableData],
    )

    const handleSort = useCallback(
        (sort: OnSortParam) => {
            handleSetTableData({ ...tableData, sort: sort, pageIndex: 1 })
        },
        [tableData, handleSetTableData],
    )

    const handleSearchChange = useCallback(
        (query: string) => {
            handleSetTableData({ ...tableData, query: query, pageIndex: 1 })
        },
        [tableData, handleSetTableData], // Depend on tableData
    )

    const handleRowSelect = useCallback((checked: boolean, row: FormItem) => {
        setSelectedForms((prev) => {
            if (checked) {
                return prev.some((f) => f.id === row.id) ? prev : [...prev, row]
            } else {
                return prev.filter((f) => f.id !== row.id)
            }
        })
    }, [])

    const handleAllRowSelect = useCallback(
        (checked: boolean, rows: Row<FormItem>[]) => {
            const rowIds = new Set(rows.map((r) => r.original.id))
            if (checked) {
                const originalRows = rows.map((row) => row.original)
                setSelectedForms((prev) => {
                    const existingIds = new Set(prev.map((f) => f.id))
                    const newSelection = originalRows.filter(
                        (f) => !existingIds.has(f.id),
                    )
                    return [...prev, ...newSelection]
                })
            } else {
                setSelectedForms((prev) =>
                    prev.filter((f) => !rowIds.has(f.id)),
                )
            }
        },
        [],
    )

    const handleEdit = useCallback(
        (form: FormItem) => {
            console.log('Edit form:', form.id)
            // navigate(`/forms/edit/${form.id}`);
        },
        [navigate],
    )

    const handleCloneForm = useCallback((form: FormItem) => {
        console.log('Cloning form:', form.id, form.name)
        const newId = `F${Math.floor(Math.random() * 9000) + 1000}`
        const clonedForm: FormItem = {
            ...form,
            id: newId,
            name: `${form.name} (Clone)`,
            status: 'inactive',
        }
        setForms((prev) => [clonedForm, ...prev])
    }, [])

    const handleChangeStatus = useCallback((form: FormItem) => {
        const newStatus = form.status === 'active' ? 'inactive' : 'active'
        console.log(`Changing status of form ${form.id} to ${newStatus}`)
        setForms((currentForms) =>
            currentForms.map((f) =>
                f.id === form.id ? { ...f, status: newStatus } : f,
            ),
        )
    }, [])

    const handleDelete = useCallback((formToDelete: FormItem) => {
        console.log('Deleting form:', formToDelete.id, formToDelete.name)
        setForms((currentForms) =>
            currentForms.filter((form) => form.id !== formToDelete.id),
        )
        setSelectedForms((prevSelected) =>
            prevSelected.filter((form) => form.id !== formToDelete.id),
        )
    }, [])

    const handleDeleteSelected = useCallback(() => {
        console.log(
            'Deleting selected forms:',
            selectedForms.map((f) => f.id),
        )
        const selectedIds = new Set(selectedForms.map((f) => f.id))
        setForms((currentForms) =>
            currentForms.filter((f) => !selectedIds.has(f.id)),
        )
        setSelectedForms([])
    }, [selectedForms])
    // --- End Lifted Handlers ---

    // --- Define Columns in Parent ---
    const columns: ColumnDef<FormItem>[] = useMemo(
        () => [
            { header: 'ID', accessorKey: 'id', enableSorting: true, size:70 },
            { header: 'Documents Name', accessorKey: 'name', enableSorting: true, size:260 },
            // Example column using one of the new fields
            {
                header: 'Documents Type',
                accessorKey: 'purchaseChannel',
                enableSorting: true,
                size:160
            },
            {
                header: 'Status',
                accessorKey: 'status',
                enableSorting: true,
                cell: (props) => {
                    const { status } = props.row.original
                    return (
                        <div className="flex items-center">
                            <Tag className={statusColor[status]}>
                                <span className="capitalize">{status}</span>
                            </Tag>
                        </div>
                    )
                },
            },
            {
                header: 'Action',
                id: 'action',
                size: 100, // Adjust width for actions
                meta:{HeaderClass: "text-center"},
                cell: (props) => (
                    <ActionColumn
                        onClone={() => handleCloneForm(props.row.original)}
                        onChangeStatus={() =>
                            handleChangeStatus(props.row.original)
                        }
                        onEdit={() => handleEdit(props.row.original)}
                        onDelete={() => handleDelete(props.row.original)}
                    />
                ),
            },
        ],
        [handleCloneForm, handleChangeStatus, handleEdit, handleDelete],
    )
    // --- End Define Columns ---

    // --- Render Main Component ---
    return (
        <Container className="h-full">
            <AdaptiveCard className="h-full" bodyClass="h-full">
                <div className="lg:flex items-center justify-between mb-4">
                    <h5 className="mb-4 lg:mb-0">Document</h5>
                    <FormListActionTools allForms={forms} />
                </div>

                <div className="mb-4 w-full">
                    <FormListTableTools
                        onSearchChange={handleSearchChange}
                        filterData={filterData}
                        setFilterData={handleApplyFilter} // Pass the handler to update filter state
                    />
                </div>

                <FormListTable
                    columns={columns}
                    data={pageData}
                    loading={isLoading}
                    pagingData={{
                        total: total,
                        pageIndex: tableData.pageIndex as number,
                        pageSize: tableData.pageSize as number,
                    }}
                    selectedForms={selectedForms}
                    onPaginationChange={handlePaginationChange}
                    onSelectChange={handleSelectChange}
                    onSort={handleSort}
                    onRowSelect={handleRowSelect}
                    onAllRowSelect={handleAllRowSelect}
                />
            </AdaptiveCard>

            <FormListSelected
                selectedForms={selectedForms}
                setSelectedForms={setSelectedForms}
                onDeleteSelected={handleDeleteSelected}
            />
        </Container>
    )
}
// --- End Main Component ---

export default Documents

// Helper
function classNames(...classes: (string | boolean | undefined)[]) {
    return classes.filter(Boolean).join(' ')
}<|MERGE_RESOLUTION|>--- conflicted
+++ resolved
@@ -64,13 +64,8 @@
 
 // --- Constants ---
 const statusColor: Record<FormItem['status'], string> = {
-<<<<<<< HEAD
-    active: 'bg-green-200 dark:bg-green-200 text-green-600 dark:text-green-600',
-    inactive: 'bg-red-200 dark:bg-red-200 text-red-600 dark:text-red-600',
-=======
     active: 'bg-green-200 dark:bg-green-200 text-green-900 dark:text-green-900',
     inactive: 'bg-red-200 dark:bg-red-200 text-red-900 dark:text-red-900',
->>>>>>> ec5b4421
 }
 
 const initialDummyForms: FormItem[] = [

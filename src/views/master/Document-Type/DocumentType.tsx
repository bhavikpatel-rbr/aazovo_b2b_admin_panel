--- conflicted
+++ resolved
@@ -951,37 +951,6 @@
             </div>
           }
         >
-<<<<<<< HEAD
-          <FormItem
-            label="Document Type"
-            invalid={!!addFormMethods.formState.errors.name}
-            errorMessage={addFormMethods.formState.errors.name?.message}
-          >
-            <Controller
-              name="name"
-              control={addFormMethods.control}
-              render={({ field }) => (
-                <Input {...field} placeholder="Enter Document Type" />
-              )}
-            />
-          </FormItem>
-        </Form>
-      </Drawer>
-
-      {/* Edit Drawer */}
-      <Drawer
-        title="Edit Document Type"
-        isOpen={isEditDrawerOpen}
-        onClose={closeEditDrawer}
-        onRequestClose={closeEditDrawer}
-        footer={
-          <div className="text-right w-full">
-            <Button
-              size="sm"
-              className="mr-2"
-              onClick={closeEditDrawer}
-              disabled={isSubmitting}
-=======
           <Form
             id={drawerProps.formId}
             onSubmit={drawerProps.formMethods.handleSubmit(
@@ -997,7 +966,6 @@
                   | string
                   | undefined
               }
->>>>>>> 81ad4169
             >
               <Controller
                 name="name"
@@ -1016,46 +984,6 @@
                   | undefined
               }
             >
-<<<<<<< HEAD
-              {isSubmitting ? "Saving..." : "Save Changes"}
-            </Button>
-          </div>
-        }
-      >
-        <Form
-          id="editDocumentTypeForm"
-          onSubmit={editFormMethods.handleSubmit(onEditDocumentTypeSubmit)}
-          className="flex flex-col gap-4"
-        >
-          <FormItem
-            label="Document Type"
-            invalid={!!editFormMethods.formState.errors.name}
-            errorMessage={editFormMethods.formState.errors.name?.message}
-          >
-            <Controller
-              name="name"
-              control={editFormMethods.control}
-              render={({ field }) => (
-                <Input {...field} placeholder="Enter Document Type" />
-              )}
-            />
-          </FormItem>
-        </Form>
-        <div className="absolute bottom-[14%] w-[88%]">
-          <div className="flex justify-between gap-2 text-xs bg-gray-100 dark:bg-gray-700 p-2 rounded mt-3">
-            <div className="">
-              <b className="mt-3 mb-3 font-semibold text-primary">Latest Update:</b><br/>
-              <p className="text-sm font-semibold">Tushar Joshi</p>
-              <p>System Admin</p>
-            </div>
-            <div className="w-[210px]"><br/>
-              <span className="font-semibold">Created At:</span> <span>27 May, 2025, 2:00 PM</span><br/>
-              <span className="font-semibold">Updated At:</span> <span>27 May, 2025, 2:00 PM</span>
-            </div>
-          </div>
-        </div>
-      </Drawer>
-=======
               <Controller
                 name="status"
                 control={drawerProps.formMethods.control}
@@ -1130,7 +1058,6 @@
           )}
         </Drawer>
       ))}
->>>>>>> 81ad4169
 
       <Drawer
         title="Filters"
@@ -1159,14 +1086,14 @@
           onSubmit={filterFormMethods.handleSubmit(onApplyFiltersSubmit)}
           className="flex flex-col gap-4"
         >
-          <FormItem label="Document Type">
+          <FormItem label="Document Type Name">
             <Controller
               name="filterNames"
               control={filterFormMethods.control}
               render={({ field }) => (
                 <Select
                   isMulti
-                  placeholder="Select document types..."
+                  placeholder="Select document type names..."
                   options={documentTypeNameOptions}
                   value={field.value || []}
                   onChange={(selectedVal) => field.onChange(selectedVal || [])}

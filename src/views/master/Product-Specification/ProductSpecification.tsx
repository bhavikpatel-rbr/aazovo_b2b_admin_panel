--- conflicted
+++ resolved
@@ -1177,48 +1177,6 @@
         </AdaptiveCard>
       </Container>
 
-<<<<<<< HEAD
-      <ItemSelectedFooter
-        selectedItems={selectedItems}
-        onDeleteSelected={handleDeleteSelected}
-        disabled={isDeleting || masterLoadingStatus === "idle"}
-      />
-
-      {/* Add Drawer */}
-      <Drawer
-        title="Add Product Spec"
-        isOpen={isAddDrawerOpen}
-        onClose={closeAddDrawer}
-        onRequestClose={closeAddDrawer}
-        footer={
-          <div className="text-right w-full">
-            <Button
-              size="sm"
-              className="mr-2"
-              onClick={closeAddDrawer}
-              disabled={isSubmitting}
-              type="button"
-            >
-              Cancel
-            </Button>
-            <Button
-              size="sm"
-              variant="solid"
-              form="addProductSpecificationForm"
-              type="submit"
-              loading={isSubmitting}
-              disabled={!addFormMethods.formState.isValid || isSubmitting}
-            >
-              {isSubmitting ? "Adding..." : "Save"}
-            </Button>
-          </div>
-        }
-      >
-        <Form
-          id="addProductSpecificationForm"
-          onSubmit={addFormMethods.handleSubmit(onAddSubmit)}
-          className="flex flex-col gap-y-6"
-=======
       {/* <ItemSelectedFooter selectedItems={selectedItems} onDeleteSelected={handleDeleteSelected} disabled={isDeleting || masterLoadingStatus === "loading"}/> // Commented out */}
 
       {[
@@ -1285,53 +1243,12 @@
               </Button>
             </div>
           }
->>>>>>> 81ad4169
         >
           <Form
             id={drawerProps.formId}
             onSubmit={drawerProps.formMethods.handleSubmit(
               drawerProps.onSubmit as any
             )}
-<<<<<<< HEAD
-          </FormItem>
-          <FormItem
-            label="Spec Name"
-            invalid={!!addFormMethods.formState.errors.name}
-            errorMessage={addFormMethods.formState.errors.name?.message}
-            isRequired
-          >
-            <Controller
-              name="name"
-              control={addFormMethods.control}
-              render={({ field }) => (
-                <Input {...field} placeholder="Enter spec name" />
-              )}
-            />
-          </FormItem>
-          <FormItem
-            label="Country"
-            invalid={!!addFormMethods.formState.errors.country_id}
-            errorMessage={addFormMethods.formState.errors.country_id?.message}
-            isRequired
-          >
-            <Controller
-              name="country_id"
-              control={addFormMethods.control}
-              render={({ field }) => (
-                <Select
-                  placeholder="Select country"
-                  options={countryOptions}
-                  value={
-                    countryOptions.find((opt) => opt.value == field.value) ||
-                    null
-                  }
-                  onChange={(opt) => field.onChange(opt?.value)}
-                  isLoading={
-                    masterLoadingStatus === "idle" &&
-                    countryOptions.length === 0
-                  }
-                />
-=======
             className="flex flex-col gap-y-6 relative pb-28"
           >
             <FormItem
@@ -1371,7 +1288,6 @@
                     icon={<TbPhoto />}
                   />
                 </div>
->>>>>>> 81ad4169
               )}
               <Controller
                 name="flag_icon"
@@ -1554,18 +1470,11 @@
       ))}
 
       <Drawer
-<<<<<<< HEAD
-        title="Edit Product Spec"
-        isOpen={isEditDrawerOpen}
-        onClose={closeEditDrawer}
-        onRequestClose={closeEditDrawer}
-=======
         title="Filters"
         isOpen={isFilterDrawerOpen}
         onClose={closeFilterDrawer}
         onRequestClose={closeFilterDrawer}
         width={400}
->>>>>>> 81ad4169
         footer={
           <div className="text-right w-full">
             <Button
@@ -1582,171 +1491,12 @@
               form="filterProductSpecificationsForm"
               type="submit"
             >
-<<<<<<< HEAD
-              {isSubmitting ? "Saving..." : "Save"}
-=======
               Apply
->>>>>>> 81ad4169
             </Button>
           </div>
         }
       >
         <Form
-<<<<<<< HEAD
-          id="editProductSpecificationForm"
-          onSubmit={editFormMethods.handleSubmit(onEditSubmit)}
-          className="flex flex-col gap-y-6"
-        >
-           <FormItem
-            label="Flag Icon (Image File)"
-            invalid={!!editFormMethods.formState.errors.flag_icon}
-            errorMessage={editFormMethods.formState.errors.flag_icon?.message as string}
-          >
-            {!editFormFlagIconPreviewUrl && editingItem?.icon_full_path && (
-                <div className="mb-2">
-                    <p className="text-xs text-gray-500 dark:text-gray-400 mb-1">Current Icon:</p>
-                    <Avatar src={editingItem.icon_full_path} size={60} shape="circle" icon={<TbPhoto />} />
-                </div>
-            )}
-            {editFormFlagIconPreviewUrl && (
-              <div className="mt-2 mb-2">
-                <p className="text-xs text-gray-500 dark:text-gray-400 mb-1">New Icon Preview:</p>
-                <Avatar src={editFormFlagIconPreviewUrl} size={60} shape="circle" icon={<TbPhoto />} />
-              </div>
-            )}
-            <Controller
-              name="flag_icon"
-              control={editFormMethods.control}
-              render={({ field: { onChange: rhfOnChange, onBlur, name, ref: fieldRef } }) => ( 
-                <Input
-                  type="file"
-                  name={name}
-                  ref={fieldRef} 
-                  onBlur={onBlur}
-                  onChange={(e: React.ChangeEvent<HTMLInputElement>) => {
-                    const file = e.target.files && e.target.files.length > 0 ? e.target.files[0] : null;
-                    rhfOnChange(file); 
-                    if (editFormFlagIconPreviewUrl) URL.revokeObjectURL(editFormFlagIconPreviewUrl);
-                    setEditFormFlagIconPreviewUrl(file ? URL.createObjectURL(file) : null);
-                    // Manually trigger validation or dirty state if needed after file change
-                    if(file) editFormMethods.trigger('flag_icon'); // Or trigger for the whole form
-                  }}
-                  accept="image/png, image/jpeg, image/gif, image/svg+xml, image/webp"
-                />
-              )}
-            />
-            <p className="text-xs text-gray-500 dark:text-gray-400 mt-1">
-              {editingItem?.flag_icon ? "Leave blank to keep current icon, or select a new file to replace it." : "Upload an icon."}
-            </p>
-          </FormItem>
-          <FormItem
-            label="Spec Name"
-            invalid={!!editFormMethods.formState.errors.name}
-            errorMessage={editFormMethods.formState.errors.name?.message}
-            isRequired
-          >
-            <Controller
-              name="name"
-              control={editFormMethods.control}
-              render={({ field }) => (
-                <Input {...field} placeholder="Enter spec name" />
-              )}
-            />
-          </FormItem>
-          <FormItem
-            label="Country"
-            invalid={!!editFormMethods.formState.errors.country_id}
-            errorMessage={editFormMethods.formState.errors.country_id?.message}
-          >
-            <Controller
-              name="country_id"
-              control={editFormMethods.control}
-              render={({ field }) => (
-                <Select
-                  placeholder="Select country"
-                  options={countryOptions}
-                  value={
-                    countryOptions.find((opt) => opt.value == field.value) ||
-                    null
-                  }
-                  onChange={(option) =>
-                    field.onChange(option ? option.value : "")
-                  }
-                />
-                
-              )}
-            />
-          </FormItem>
-          <FormItem
-            label="Notes (Optional)"
-            invalid={!!editFormMethods.formState.errors.note_details}
-            errorMessage={
-              editFormMethods.formState.errors.note_details?.message
-            }
-          >
-            <Controller
-              name="note_details"
-              control={editFormMethods.control}
-              render={({ field }) => (
-                <Input
-                  textArea
-                  {...field}
-                  value={field.value ?? ""}
-                  placeholder="Enter any relevant notes"
-                  rows={3}
-                />
-              )}
-            />
-          </FormItem>
-        </Form>
-        <div className="relative w-full">
-            <div className="flex justify-between gap-2 text-xs bg-gray-100 dark:bg-gray-700 p-2 rounded mt-3">
-              <div className="">
-                <b className="mt-3 mb-3 font-semibold text-primary">Latest Update:</b><br />
-                <p className="text-sm font-semibold">Tushar Joshi</p>
-                <p>System Admin</p>
-              </div>
-              <div className="w-[210px]">
-                <br />
-                <span className="font-semibold">Created At:</span> <span>27 May, 2025, 2:00 PM</span><br />
-                <span className="font-semibold">Updated At:</span> <span>27 May, 2025, 2:00 PM</span>
-              </div>
-            </div>
-          </div>
-      </Drawer>
-
-      {/* Filter Drawer */}
-      <Drawer
-        title="Filters"
-        isOpen={isFilterDrawerOpen}
-        onClose={closeFilterDrawer}
-        onRequestClose={closeFilterDrawer}
-        footer={
-          <div className="text-right w-full">
-            <div>
-              <Button
-                size="sm"
-                className="mr-2"
-                onClick={onClearFilters}
-                type="button"
-              >
-                Clear
-              </Button>
-              <Button
-                size="sm"
-                variant="solid"
-                form="filterProductSpecificationsForm"
-                type="submit"
-              >
-                Apply
-              </Button>
-            </div>
-          </div>
-        }
-      >
-        <Form
-=======
->>>>>>> 81ad4169
           id="filterProductSpecificationsForm"
           onSubmit={filterFormMethods.handleSubmit(onApplyFiltersSubmit)}
           className="flex flex-col gap-y-6"
@@ -1800,22 +1550,6 @@
       </Drawer>
 
       <ConfirmDialog
-<<<<<<< HEAD
-        isOpen={singleDeleteConfirmOpen}
-        type="danger"
-        title="Delete Spec"
-        onClose={() => {
-          setSingleDeleteConfirmOpen(false);
-          setItemToDelete(null);
-        }}
-        onRequestClose={() => {
-          setSingleDeleteConfirmOpen(false);
-          setItemToDelete(null);
-        }}
-        onCancel={() => {
-          setSingleDeleteConfirmOpen(false);
-          setItemToDelete(null);
-=======
         isOpen={isExportReasonModalOpen}
         type="info"
         title="Reason for Export"
@@ -1834,15 +1568,8 @@
           disabled:
             !exportReasonFormMethods.formState.isValid ||
             isSubmittingExportReason,
->>>>>>> 81ad4169
         }}
       >
-<<<<<<< HEAD
-        <p>
-          Are you sure you want to delete the spec "
-          <strong>{itemToDelete?.name}</strong>"? This action cannot be undone.
-        </p>
-=======
         <Form
           id="exportReasonForm"
           onSubmit={(e) => {
@@ -1874,7 +1601,6 @@
             />
           </FormItem>
         </Form>
->>>>>>> 81ad4169
       </ConfirmDialog>
 
       {/* <ConfirmDialog // Commented out single delete confirm dialog

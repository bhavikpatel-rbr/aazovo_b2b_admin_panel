import Button from '@/components/ui/Button'
import { TbCloudDownload, TbUserPlus, TbPlus } from 'react-icons/tb'
import { useNavigate } from 'react-router-dom'
import useCustomerList from '@/views/concepts/customers/CustomerList/hooks/useCustomerList'
import { CSVLink } from 'react-csv'
<<<<<<< HEAD
import { useState } from 'react'
import { Drawer, Form, FormItem, Input, Radio } from '@/components/ui'
import { Controller, useForm } from 'react-hook-form'

const FormListActionTools = () => {
    const navigate = useNavigate()
=======
import * as Yup from 'yup'
import { Form } from 'formik'
import { ErrorMessage, Field, Formik } from 'formik'
import { useState } from 'react'
import { Dialog } from '@/components/ui'
import { useAppDispatch } from '@/reduxtool/store'
import { addUnitAction, editUnitAction } from '@/reduxtool/master/middleware'
import { unwrapResult } from '@reduxjs/toolkit'

type FormDataEdit = {
    isEdit?: boolean,
    editData?: any,
    isOpenEdit?: boolean
    handleCloseEdit?: () => void
}

const FormListActionTools = ({
    isOpenEdit = false,
    isEdit,
    editData,
    handleCloseEdit
}: FormDataEdit) => {
    const [isOpen, setIsOpen] = useState(false)
    const [isLoading, setIsLoading] = useState(false); // Add loading state, initially false
    const dispatch = useAppDispatch()
    const handleSubmit = async (values: { name: string; }) => {
        setIsLoading(true); // <-- Show loader
        try {
            if (!isEdit) {
                const actionResult = await dispatch(addUnitAction(values));
                unwrapResult(actionResult); // Check for success/failure
                console.log("Add Unit Action Successful");
                setIsOpen(false); // Close modal on success
            } else {
                const actionResult = await dispatch(editUnitAction({ name: values.name, id: editData?.id }));
                unwrapResult(actionResult); // Check for success/failure
                console.log("Edit Unit Action Successful");
                handleCloseEdit?.(); // Close edit modal on success
            }
        } catch (error) {
            // Action was rejected, error message handled in thunk
            console.error("Action Failed:", error);
            // Do NOT close the modal here
        } finally {
            setIsLoading(false); // <-- Hide loader regardless of success/failure
        }
    };
>>>>>>> 638b3442
    const { customerList } = useCustomerList()
    const [isAddDrawerOpen, setIsAddDrawerOpen] = useState(false)

    const { handleSubmit, control} = useForm<AddCurrencyFormSchema>({
        defaultValues: {
            symbol: '',
            code: '',
            status: '',
        },
    })

    const addCurrencySubmitHandler = (data: AddCurrencyFormSchema) =>{
        console.log("DAta is ", data)
    }

    type AddCurrencyFormSchema = {
        symbol: string,
        code: string
        status: string
    }

    const validationSchema = Yup.object({
        name: Yup.string().required('Name is required'),
    })

    return (
        <div className="flex flex-col md:flex-row gap-3">
            {!isEdit && <Button
                variant="solid"
                icon={<TbPlus className="text-lg" />}
<<<<<<< HEAD
                // onClick={() => navigate('/concepts/customers/customer-create')}
                onClick={()=>setIsAddDrawerOpen(true)}
            >
                Add New
            </Button>
            <Drawer
                title="Add Currency"
                isOpen={isAddDrawerOpen}
                onClose={()=>setIsAddDrawerOpen(false)}
                onRequestClose={()=>setIsAddDrawerOpen(false)}
                className=""
            >
                <Form size='sm' onSubmit={handleSubmit(addCurrencySubmitHandler)} containerClassName='flex flex-col'>
                    <FormItem label='Curreny Symbol'>
                        <Controller
                            control={control}
                            name='symbol'
                            render={({field})=>(
                                <Input
                                    type="text"
                                    placeholder="Enter Currency Symbol"
                                    {...field}
                                />
                            )}
                        />
                    </FormItem>
                    <FormItem label='Curreny Code'>
                        <Controller
                            control={control}
                            name='code'
                            render={({field})=>(
                                <Input
                                    type="text"
                                    placeholder="Enter Currency Code"
                                    {...field}
                                />
                            )}
                        />
                    </FormItem>
                    <FormItem label='Status'>
                        <Controller
                            control={control}
                            name='status'
                            render={({field})=>(
                            <Radio.Group
                                radioClass="text-green-500"
                                {...field}
                            >
                                <Radio radioClass='text-green-600' value="Active" name='status'>Active</Radio>
                                <Radio radioClass='text-red-600' value="Inactive" name='status'>Inactive</Radio>
                            </Radio.Group>
                            )}
                        />
                    </FormItem>

                    <div className="text-right w-full absolute bottom-4 right-6">
                        <Button size="sm" className="mr-2" type='button' onClick={() => setIsAddDrawerOpen(false)}>
                            Cancel
                        </Button>
                        <Button size="sm" variant="solid" type='submit' onClick={() => setIsAddDrawerOpen(false)}>
                            Save
                        </Button>
                    </div>
                </Form>
            </Drawer>
=======
                onClick={() => setIsOpen(true)}
            >
                Add Currency
            </Button>}
            <Dialog
                isOpen={isOpen || isOpenEdit}
                onClose={() => {
                    setIsOpen(false)
                    handleCloseEdit?.()
                }}
                closable
                width={400}
            >
                <h2 className="text-xl font-semibold mb-4">Add Currency</h2>

                <Formik
                    initialValues={{ name: editData?.name || '' }}
                    validationSchema={validationSchema}
                    onSubmit={handleSubmit}
                >
                    {({ isSubmitting, isValid }) => (
                        <Form className="flex flex-col gap-4">
                            <div>
                                <label className="block mb-1 font-medium" htmlFor="currencySymbol">
                                    Currency Symbol
                                </label>
                                <Field
                                    id="currencySymbol"
                                    name="currencySymbol"
                                    className="w-full border border-gray-300 rounded px-3 py-2"
                                    placeholder="Enter your Currency Symbol"
                                />
                                <ErrorMessage
                                    name="currencySymbol"
                                    component="div"
                                    className="text-red-500 text-sm mt-1"
                                />
                            </div>

                            

                            <div className="flex justify-end mt-4">
                                <button
                                    type="submit"
                                    className="bg-green-600 text-white px-4 py-2 rounded disabled:opacity-50"
                                    disabled={!isValid || isSubmitting}
                                >
                                    Submit
                                </button>
                                
                            </div>
                        </Form>
                    )}
                </Formik>
            </Dialog>
>>>>>>> 638b3442
        </div>
    )
}

export default FormListActionTools<|MERGE_RESOLUTION|>--- conflicted
+++ resolved
@@ -3,215 +3,21 @@
 import { useNavigate } from 'react-router-dom'
 import useCustomerList from '@/views/concepts/customers/CustomerList/hooks/useCustomerList'
 import { CSVLink } from 'react-csv'
-<<<<<<< HEAD
-import { useState } from 'react'
-import { Drawer, Form, FormItem, Input, Radio } from '@/components/ui'
-import { Controller, useForm } from 'react-hook-form'
 
 const FormListActionTools = () => {
     const navigate = useNavigate()
-=======
-import * as Yup from 'yup'
-import { Form } from 'formik'
-import { ErrorMessage, Field, Formik } from 'formik'
-import { useState } from 'react'
-import { Dialog } from '@/components/ui'
-import { useAppDispatch } from '@/reduxtool/store'
-import { addUnitAction, editUnitAction } from '@/reduxtool/master/middleware'
-import { unwrapResult } from '@reduxjs/toolkit'
 
-type FormDataEdit = {
-    isEdit?: boolean,
-    editData?: any,
-    isOpenEdit?: boolean
-    handleCloseEdit?: () => void
-}
-
-const FormListActionTools = ({
-    isOpenEdit = false,
-    isEdit,
-    editData,
-    handleCloseEdit
-}: FormDataEdit) => {
-    const [isOpen, setIsOpen] = useState(false)
-    const [isLoading, setIsLoading] = useState(false); // Add loading state, initially false
-    const dispatch = useAppDispatch()
-    const handleSubmit = async (values: { name: string; }) => {
-        setIsLoading(true); // <-- Show loader
-        try {
-            if (!isEdit) {
-                const actionResult = await dispatch(addUnitAction(values));
-                unwrapResult(actionResult); // Check for success/failure
-                console.log("Add Unit Action Successful");
-                setIsOpen(false); // Close modal on success
-            } else {
-                const actionResult = await dispatch(editUnitAction({ name: values.name, id: editData?.id }));
-                unwrapResult(actionResult); // Check for success/failure
-                console.log("Edit Unit Action Successful");
-                handleCloseEdit?.(); // Close edit modal on success
-            }
-        } catch (error) {
-            // Action was rejected, error message handled in thunk
-            console.error("Action Failed:", error);
-            // Do NOT close the modal here
-        } finally {
-            setIsLoading(false); // <-- Hide loader regardless of success/failure
-        }
-    };
->>>>>>> 638b3442
     const { customerList } = useCustomerList()
-    const [isAddDrawerOpen, setIsAddDrawerOpen] = useState(false)
-
-    const { handleSubmit, control} = useForm<AddCurrencyFormSchema>({
-        defaultValues: {
-            symbol: '',
-            code: '',
-            status: '',
-        },
-    })
-
-    const addCurrencySubmitHandler = (data: AddCurrencyFormSchema) =>{
-        console.log("DAta is ", data)
-    }
-
-    type AddCurrencyFormSchema = {
-        symbol: string,
-        code: string
-        status: string
-    }
-
-    const validationSchema = Yup.object({
-        name: Yup.string().required('Name is required'),
-    })
 
     return (
         <div className="flex flex-col md:flex-row gap-3">
             {!isEdit && <Button
                 variant="solid"
                 icon={<TbPlus className="text-lg" />}
-<<<<<<< HEAD
-                // onClick={() => navigate('/concepts/customers/customer-create')}
-                onClick={()=>setIsAddDrawerOpen(true)}
+                onClick={() => navigate('/concepts/customers/customer-create')}
             >
                 Add New
             </Button>
-            <Drawer
-                title="Add Currency"
-                isOpen={isAddDrawerOpen}
-                onClose={()=>setIsAddDrawerOpen(false)}
-                onRequestClose={()=>setIsAddDrawerOpen(false)}
-                className=""
-            >
-                <Form size='sm' onSubmit={handleSubmit(addCurrencySubmitHandler)} containerClassName='flex flex-col'>
-                    <FormItem label='Curreny Symbol'>
-                        <Controller
-                            control={control}
-                            name='symbol'
-                            render={({field})=>(
-                                <Input
-                                    type="text"
-                                    placeholder="Enter Currency Symbol"
-                                    {...field}
-                                />
-                            )}
-                        />
-                    </FormItem>
-                    <FormItem label='Curreny Code'>
-                        <Controller
-                            control={control}
-                            name='code'
-                            render={({field})=>(
-                                <Input
-                                    type="text"
-                                    placeholder="Enter Currency Code"
-                                    {...field}
-                                />
-                            )}
-                        />
-                    </FormItem>
-                    <FormItem label='Status'>
-                        <Controller
-                            control={control}
-                            name='status'
-                            render={({field})=>(
-                            <Radio.Group
-                                radioClass="text-green-500"
-                                {...field}
-                            >
-                                <Radio radioClass='text-green-600' value="Active" name='status'>Active</Radio>
-                                <Radio radioClass='text-red-600' value="Inactive" name='status'>Inactive</Radio>
-                            </Radio.Group>
-                            )}
-                        />
-                    </FormItem>
-
-                    <div className="text-right w-full absolute bottom-4 right-6">
-                        <Button size="sm" className="mr-2" type='button' onClick={() => setIsAddDrawerOpen(false)}>
-                            Cancel
-                        </Button>
-                        <Button size="sm" variant="solid" type='submit' onClick={() => setIsAddDrawerOpen(false)}>
-                            Save
-                        </Button>
-                    </div>
-                </Form>
-            </Drawer>
-=======
-                onClick={() => setIsOpen(true)}
-            >
-                Add Currency
-            </Button>}
-            <Dialog
-                isOpen={isOpen || isOpenEdit}
-                onClose={() => {
-                    setIsOpen(false)
-                    handleCloseEdit?.()
-                }}
-                closable
-                width={400}
-            >
-                <h2 className="text-xl font-semibold mb-4">Add Currency</h2>
-
-                <Formik
-                    initialValues={{ name: editData?.name || '' }}
-                    validationSchema={validationSchema}
-                    onSubmit={handleSubmit}
-                >
-                    {({ isSubmitting, isValid }) => (
-                        <Form className="flex flex-col gap-4">
-                            <div>
-                                <label className="block mb-1 font-medium" htmlFor="currencySymbol">
-                                    Currency Symbol
-                                </label>
-                                <Field
-                                    id="currencySymbol"
-                                    name="currencySymbol"
-                                    className="w-full border border-gray-300 rounded px-3 py-2"
-                                    placeholder="Enter your Currency Symbol"
-                                />
-                                <ErrorMessage
-                                    name="currencySymbol"
-                                    component="div"
-                                    className="text-red-500 text-sm mt-1"
-                                />
-                            </div>
-
-                            
-
-                            <div className="flex justify-end mt-4">
-                                <button
-                                    type="submit"
-                                    className="bg-green-600 text-white px-4 py-2 rounded disabled:opacity-50"
-                                    disabled={!isValid || isSubmitting}
-                                >
-                                    Submit
-                                </button>
-                                
-                            </div>
-                        </Form>
-                    )}
-                </Formik>
-            </Dialog>
->>>>>>> 638b3442
         </div>
     )
 }

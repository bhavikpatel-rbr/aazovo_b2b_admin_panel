--- conflicted
+++ resolved
@@ -1087,69 +1087,6 @@
                   ?.message as string | undefined
               }
             >
-<<<<<<< HEAD
-              {isSubmitting ? "Saving..." : "Save"}
-            </Button>
-          </div>
-        }
-      >
-        <Form
-          id="editCurrencyForm"
-          onSubmit={editFormMethods.handleSubmit(onEditCurrencySubmit)}
-          className="flex flex-col gap-4"
-        >
-          <FormItem
-            label="Currency Code"
-            invalid={!!editFormMethods.formState.errors.currency_code}
-            errorMessage={
-              editFormMethods.formState.errors.currency_code?.message
-            }
-          >
-            <Controller
-              name="currency_code"
-              control={editFormMethods.control}
-              render={({ field }) => (
-                <Input
-                  {...field}
-                  placeholder="Enter Currency Code (e.g., USD)"
-                />
-              )}
-            />
-          </FormItem>
-          <FormItem
-            label="Currency Symbol"
-            invalid={!!editFormMethods.formState.errors.currency_symbol}
-            errorMessage={
-              editFormMethods.formState.errors.currency_symbol?.message
-            }
-          >
-            <Controller
-              name="currency_symbol"
-              control={editFormMethods.control}
-              render={({ field }) => (
-                <Input
-                  {...field}
-                  placeholder="Enter Currency Symbol (e.g., $)"
-                />
-              )}
-            />
-          </FormItem>
-        </Form>
-        <div className="absolute bottom-[14%] w-[88%]">
-          <div className="flex justify-between gap-2 text-xs bg-gray-100 dark:bg-gray-700 p-2 rounded mt-3">
-            <div className="">
-              <b className="mt-3 mb-3 font-semibold text-primary">Latest Update:</b><br/>
-              <p className="text-sm font-semibold">Tushar Joshi</p>
-              <p>System Admin</p>
-            </div>
-            <div className="w-[210px]"><br/>
-              <span className="font-semibold">Created At:</span> <span>27 May, 2025, 2:00 PM</span><br/>
-              <span className="font-semibold">Updated At:</span> <span>27 May, 2025, 2:00 PM</span>
-            </div>
-          </div>
-        </div>
-      </Drawer>
-=======
               <Controller
                 name="currency_symbol"
                 control={drawerProps.formMethods.control}
@@ -1244,7 +1181,6 @@
           )}
         </Drawer>
       ))}
->>>>>>> 81ad4169
 
       <Drawer
         title="Filters"

// src/views/your-path/Units.tsx

import React, { useState, useMemo, useCallback, Ref, useEffect } from "react";
import cloneDeep from "lodash/cloneDeep";
import { useForm, Controller } from "react-hook-form";
import { zodResolver } from "@hookform/resolvers/zod";
import { z } from "zod";
import classNames from "classnames";

// UI Components
import AdaptiveCard from "@/components/shared/AdaptiveCard";
import Container from "@/components/shared/Container";
import DataTable from "@/components/shared/DataTable";
import Tooltip from "@/components/ui/Tooltip";
import Button from "@/components/ui/Button";
import Notification from "@/components/ui/Notification";
import toast from "@/components/ui/toast";
import ConfirmDialog from "@/components/shared/ConfirmDialog"; // Kept for export reason modal
import DebouceInput from "@/components/shared/DebouceInput";
import Select from "@/components/ui/Select";
import { Drawer, Form, FormItem, Input, Tag } from "@/components/ui"; // Added Tag

// Icons
import {
  TbPencil,
  // TbTrash, // Commented out
  // TbChecks, // Commented out
  TbSearch,
  TbFilter,
  TbPlus,
  TbCloudUpload,
  TbReload,
} from "react-icons/tb";

// Types
import type {
  OnSortParam,
  ColumnDef,
  // Row, // Commented out
} from "@/components/shared/DataTable";
import type { TableQueries } from "@/@types/common";
import { useAppDispatch } from "@/reduxtool/store";
import {
  getUnitAction,
  addUnitAction,
  editUnitAction,
  // deleteUnitAction, // Commented out
  // deleteAllUnitAction, // Commented out
  submitExportReasonAction, // Placeholder for future action
} from "@/reduxtool/master/middleware";
import { useSelector } from "react-redux";
import { masterSelector } from "@/reduxtool/master/masterSlice";

// Type for Select options
type SelectOption = {
  value: string | number;
  label: string;
};

// --- Define Unit Type ---
export type UnitItem = {
  id: string | number;
  name: string;
  status: 'Active' | 'Inactive'; // Added status field
  created_at?: string;
  updated_at?: string;
  updated_by_name?: string;
  updated_by_role?: string;
};

// --- Status Options ---
const statusOptions: SelectOption[] = [
  { value: 'Active', label: 'Active' },
  { value: 'Inactive', label: 'Inactive' },
];

// --- Zod Schema for Add/Edit Unit Form ---
const unitFormSchema = z.object({
  name: z
    .string()
    .min(1, "Unit name is required.")
    .max(100, "Name cannot exceed 100 characters."),
  status: z.enum(['Active', 'Inactive'], { required_error: "Status is required." }), // Added status
});
type UnitFormData = z.infer<typeof unitFormSchema>;

// --- Zod Schema for Filter Form ---
const filterFormSchema = z.object({
  filterNames: z
    .array(z.object({ value: z.string(), label: z.string() }))
    .optional(),
  filterStatus: z // Added status filter
    .array(z.object({ value: z.string(), label: z.string() }))
    .optional(),
});
type FilterFormData = z.infer<typeof filterFormSchema>;

// --- Zod Schema for Export Reason Form ---
const exportReasonSchema = z.object({
  reason: z.string().min(1, "Reason for export is required.").max(255, "Reason cannot exceed 255 characters."),
});
type ExportReasonFormData = z.infer<typeof exportReasonSchema>;

// --- CSV Exporter Utility ---
const CSV_HEADERS = ["ID", "Unit Name", "Status", "Updated By", "Updated Role", "Updated At"];
type UnitExportItem = Omit<UnitItem, "created_at" | "updated_at"> & {
    status: 'Active' | 'Inactive'; // Ensure status is part of export
    updated_at_formatted?: string;
};
const CSV_KEYS_EXPORT: (keyof UnitExportItem)[] = [
    "id", 
    "name",
    "status", // Added status
    "updated_by_name",
    "updated_by_role",
    "updated_at_formatted"
];


function exportToCsv(filename: string, rows: UnitItem[]) {
  if (!rows || !rows.length) {
    toast.push(
      <Notification title="No Data" type="info">
        Nothing to export.
      </Notification>
    );
    return false;
  }
   const transformedRows: UnitExportItem[] = rows.map((row) => ({
    id: row.id,
    name: row.name,
    status: row.status, // Added status
    updated_by_name: row.updated_by_name || "N/A",
    updated_by_role: row.updated_by_role || "N/A",
    updated_at_formatted: row.updated_at ? new Date(row.updated_at).toLocaleString() : "N/A",
  }));

  const separator = ",";
  const csvContent =
    CSV_HEADERS.join(separator) +
    "\n" +
    transformedRows
      .map((row) => {
        return CSV_KEYS_EXPORT.map((k) => {
          let cell = row[k as keyof UnitExportItem];
          if (cell === null || cell === undefined) {
            cell = "";
          } else {
            cell = String(cell).replace(/"/g, '""');
          }
          if (String(cell).search(/("|,|\n)/g) >= 0) {
            cell = `"${cell}"`;
          }
          return cell;
        }).join(separator);
      })
      .join("\n");

  const blob = new Blob(["\ufeff" + csvContent], {
    type: "text/csv;charset=utf-8;",
  });
  const link = document.createElement("a");
  if (link.download !== undefined) {
    const url = URL.createObjectURL(blob);
    link.setAttribute("href", url);
    link.setAttribute("download", filename);
    link.style.visibility = "hidden";
    document.body.appendChild(link);
    link.click();
    document.body.removeChild(link);
    URL.revokeObjectURL(url);
    toast.push(
        <Notification title="Export Successful" type="success">
          Data exported to {filename}.
        </Notification>
      );
    return true;
  }
  toast.push(
    <Notification title="Export Failed" type="danger">
      Browser does not support this feature.
    </Notification>
  );
  return false;
}

// --- ActionColumn Component ---
const ActionColumn = ({
  onEdit,
}: {
  onEdit: () => void;
}) => {
  const iconButtonClass =
    "text-lg p-1.5 rounded-md transition-colors duration-150 ease-in-out cursor-pointer select-none";
  const hoverBgClass = "hover:bg-gray-100 dark:hover:bg-gray-700";
  return (
    <div className="flex items-center justify-center">
      <Tooltip title="Edit">
        <div
          className={classNames(
            iconButtonClass,
            hoverBgClass,
            "text-gray-500 dark:text-gray-400 hover:text-emerald-600 dark:hover:text-emerald-400"
          )}
          role="button"
          onClick={onEdit}
        >
          <TbPencil />
        </div>
      </Tooltip>
    </div>
  );
};

// --- UnitsSearch Component ---
type UnitsSearchProps = {
  onInputChange: (value: string) => void;
  ref?: Ref<HTMLInputElement>;
};
const UnitsSearch = React.forwardRef<HTMLInputElement, UnitsSearchProps>(
  ({ onInputChange }, ref) => {
    return (
      <DebouceInput
        ref={ref}
        className="w-full"
        placeholder="Quick Search..."
        suffix={<TbSearch className="text-lg" />}
        onChange={(e) => onInputChange(e.target.value)}
      />
    );
  }
);
UnitsSearch.displayName = "UnitsSearch";

// --- UnitsTableTools Component ---
const UnitsTableTools = ({
  onSearchChange,
  onFilter,
  onExport,
  onClearFilters,
}: {
  onSearchChange: (query: string) => void;
  onFilter: () => void;
  onExport: () => void;
  onClearFilters: ()=> void
}) => {
  return (
    <div className="flex flex-col sm:flex-row sm:items-center sm:justify-between gap-1.5 w-full">
      <div className="flex-grow">
        <UnitsSearch onInputChange={onSearchChange} />
      </div>
      <div className="flex flex-col sm:flex-row gap-1 w-full sm:w-auto">
        <Button title="Clear Filters" icon={<TbReload/>} onClick={()=>onClearFilters()}></Button>
        <Button
          icon={<TbFilter />}
          onClick={onFilter}
          className="w-full sm:w-auto"
        >
          Filter
        </Button>
        <Button
          icon={<TbCloudUpload />}
          onClick={onExport} // This will now open the reason modal
          className="w-full sm:w-auto"
        >
          Export
        </Button>
      </div>
    </div>
  );
};

// --- UnitsTable Component ---
type UnitsTableProps = {
  columns: ColumnDef<UnitItem>[];
  data: UnitItem[];
  loading: boolean;
  pagingData: { total: number; pageIndex: number; pageSize: number };
  onPaginationChange: (page: number) => void;
  onSelectChange: (value: number) => void;
  onSort: (sort: OnSortParam) => void;
};
const UnitsTable = ({
  columns,
  data,
  loading,
  pagingData,
  onPaginationChange,
  onSelectChange,
  onSort,
}: UnitsTableProps) => {
  return (
    <DataTable
      columns={columns}
      data={data}
      noData={!loading && data.length === 0}
      loading={loading}
      pagingData={pagingData}
      onPaginationChange={onPaginationChange}
      onSelectChange={onSelectChange}
      onSort={onSort}
    />
  );
};

// --- Main Units Component ---
const Units = () => {
  const dispatch = useAppDispatch();

  const [isAddDrawerOpen, setIsAddDrawerOpen] = useState(false);
  const [isEditDrawerOpen, setIsEditDrawerOpen] = useState(false);
  const [editingUnit, setEditingUnit] = useState<UnitItem | null>(null);
  const [isFilterDrawerOpen, setIsFilterDrawerOpen] = useState(false);
  const [isSubmitting, setIsSubmitting] = useState(false);
  
  // State for export reason modal
  const [isExportReasonModalOpen, setIsExportReasonModalOpen] = useState(false);
  const [isSubmittingExportReason, setIsSubmittingExportReason] = useState(false);
  
  const [filterCriteria, setFilterCriteria] = useState<FilterFormData>({
    filterNames: [],
    filterStatus: [], // Added
  });

  const { unitData = [], status: masterLoadingStatus = "idle" } =
    useSelector(masterSelector);

  const defaultFormValues: UnitFormData = useMemo(() => ({ 
    name: "",
    status: 'Active', // Default status
  }), []);

  useEffect(() => {
    dispatch(getUnitAction());
  }, [dispatch]);

  const addFormMethods = useForm<UnitFormData>({
    resolver: zodResolver(unitFormSchema),
    defaultValues: defaultFormValues,
    mode: "onChange",
  });
  const editFormMethods = useForm<UnitFormData>({
    resolver: zodResolver(unitFormSchema),
    defaultValues: defaultFormValues,
    mode: "onChange",
  });
  const filterFormMethods = useForm<FilterFormData>({
    resolver: zodResolver(filterFormSchema),
    defaultValues: filterCriteria,
  });
  const exportReasonFormMethods = useForm<ExportReasonFormData>({
    resolver: zodResolver(exportReasonSchema),
    defaultValues: { reason: "" },
    mode: "onChange",
  });

  const openAddDrawer = () => {
    addFormMethods.reset(defaultFormValues);
    setIsAddDrawerOpen(true);
  };
  const closeAddDrawer = () => {
    addFormMethods.reset(defaultFormValues);
    setIsAddDrawerOpen(false);
  };
  const onAddUnitSubmit = async (data: UnitFormData) => {
    setIsSubmitting(true);
    try {
      // API expected to handle audit fields, only send name and status
      await dispatch(addUnitAction({ name: data.name, status: data.status })).unwrap();
      toast.push(
        <Notification title="Unit Added" type="success" duration={2000}>
          Unit "{data.name}" added.
        </Notification>
      );
      closeAddDrawer();
      dispatch(getUnitAction());
    } catch (error: any) {
      toast.push(
        <Notification title="Failed to Add" type="danger" duration={3000}>
          {error.message || "Could not add unit."}
        </Notification>
      );
    } finally {
      setIsSubmitting(false);
    }
  };

  const openEditDrawer = useCallback((unit: UnitItem) => {
    setEditingUnit(unit);
    editFormMethods.reset({ 
        name: unit.name,
        status: unit.status || 'Active', // Set status, default to Active
    });
    setIsEditDrawerOpen(true);
  },[editFormMethods]);

  const closeEditDrawer = () => {
    setEditingUnit(null);
    editFormMethods.reset(defaultFormValues);
    setIsEditDrawerOpen(false);
  };
  const onEditUnitSubmit = async (data: UnitFormData) => {
    if (!editingUnit?.id) return;
    setIsSubmitting(true);
    try {
      // API expected to handle audit fields, only send id, name and status
      await dispatch(
        editUnitAction({ id: editingUnit.id, name: data.name, status: data.status })
      ).unwrap();
      toast.push(
        <Notification title="Unit Updated" type="success" duration={2000}>
          Unit "{data.name}" updated.
        </Notification>
      );
      closeEditDrawer();
      dispatch(getUnitAction());
    } catch (error: any) {
      toast.push(
        <Notification title="Failed to Update" type="danger" duration={3000}>
          {error.message || "Could not update unit."}
        </Notification>
      );
    } finally {
      setIsSubmitting(false);
    }
  };

  const openFilterDrawer = () => {
    filterFormMethods.reset(filterCriteria);
    setIsFilterDrawerOpen(true);
  };
  const closeFilterDrawerCb = useCallback(() => setIsFilterDrawerOpen(false), []);
  const onApplyFiltersSubmit = (data: FilterFormData) => {
    setFilterCriteria({ 
        filterNames: data.filterNames || [],
        filterStatus: data.filterStatus || [], // Added
    });
    handleSetTableData({ pageIndex: 1 });
    closeFilterDrawerCb();
  };
  const onClearFilters = () => {
    const defaultFilters = { 
        filterNames: [],
        filterStatus: [], // Added
    };
    filterFormMethods.reset(defaultFilters);
    setFilterCriteria(defaultFilters);
    handleSetTableData({ pageIndex: 1 });
  };

  const [tableData, setTableData] = useState<TableQueries>({
    pageIndex: 1,
    pageSize: 10,
    sort: { order: "", key: "" },
    query: "",
  });

  const unitNameOptions = useMemo(() => {
    if (!Array.isArray(unitData)) return [];
    const uniqueNames = new Set(unitData.map((unit) => unit.name));
    return Array.from(uniqueNames).map((name) => ({
      value: name,
      label: name,
    }));
  }, [unitData]);

  const { pageData, total, allFilteredAndSortedData } = useMemo(() => {
    const sourceData: UnitItem[] = Array.isArray(unitData) 
      ? unitData.map(item => ({
          ...item,
          status: item.status || 'Inactive' // Ensure status has a default
      }))
      : [];
    let processedData: UnitItem[] = cloneDeep(sourceData);

    if (filterCriteria.filterNames?.length) {
      const selectedFilterNames = filterCriteria.filterNames.map((opt) =>
        opt.value.toLowerCase()
      );
      processedData = processedData.filter((item) =>
        selectedFilterNames.includes(item.name?.trim().toLowerCase() ?? "")
      );
    }
    if (filterCriteria.filterStatus?.length) { // Added status filter
        const statuses = filterCriteria.filterStatus.map(opt => opt.value);
        processedData = processedData.filter(item => statuses.includes(item.status));
    }

    if (tableData.query) {
      const query = tableData.query.toLowerCase().trim();
      processedData = processedData.filter((item) =>
        (item.name?.trim().toLowerCase() ?? "").includes(query) ||
        (item.status?.trim().toLowerCase() ?? "").includes(query) || // Search by status
        (item.updated_by_name?.trim().toLowerCase() ?? "").includes(query) ||
        String(item.id ?? "").trim().toLowerCase().includes(query)
      );
    }
    const { order, key } = tableData.sort as OnSortParam;
    if (
      order && key &&
      ["id", "name", "status", "updated_at", "updated_by_name"].includes(key) && // Added status to sortable keys
      processedData.length > 0
    ) {
      processedData.sort((a, b) => {
        let aValue: any, bValue: any;
        if (key === "updated_at") {
            const dateA = a.updated_at ? new Date(a.updated_at).getTime() : 0;
            const dateB = b.updated_at ? new Date(b.updated_at).getTime() : 0;
            return order === 'asc' ? dateA - dateB : dateB - dateA;
        }
        else if (key === "status") { // Added status sorting
            aValue = a.status ?? "";
            bValue = b.status ?? "";
        }
        else { aValue = a[key as keyof UnitItem] ?? ""; bValue = b[key as keyof UnitItem] ?? "";}
        
        return order === "asc"
          ? String(aValue).localeCompare(String(bValue))
          : String(bValue).localeCompare(String(aValue));
      });
    }

    const currentTotal = processedData.length;
    const pageIndex = tableData.pageIndex as number;
    const pageSize = tableData.pageSize as number;
    const startIndex = (pageIndex - 1) * pageSize;
    return {
      pageData: processedData.slice(startIndex, startIndex + pageSize),
      total: currentTotal,
      allFilteredAndSortedData: processedData,
    };
  }, [unitData, tableData, filterCriteria]);

  const handleOpenExportReasonModal = () => {
    if (!allFilteredAndSortedData || !allFilteredAndSortedData.length) {
        toast.push(
          <Notification title="No Data" type="info">
            Nothing to export.
          </Notification>
        );
        return;
    }
    exportReasonFormMethods.reset({ reason: "" });
    setIsExportReasonModalOpen(true);
  };

  const handleConfirmExportWithReason = async (data: ExportReasonFormData) => {
    setIsSubmittingExportReason(true);
    const moduleName = "Units";
    try {
      await dispatch(submitExportReasonAction({
        reason: data.reason,
        module: moduleName,
      })).unwrap();
      toast.push(<Notification title="Export Reason Submitted" type="success" />);

      // Proceed with export
      exportToCsv("units_export.csv", allFilteredAndSortedData);
      setIsExportReasonModalOpen(false);
    } catch (error: any) {
      toast.push(<Notification title="Failed to Submit Reason" type="danger" message={error.message} />);
    } finally {
      setIsSubmittingExportReason(false);
    }
  };

  const handleSetTableData = useCallback((data: Partial<TableQueries>) => {
    setTableData((prev) => ({ ...prev, ...data }));
  }, []);
  const handlePaginationChange = useCallback(
    (page: number) => handleSetTableData({ pageIndex: page }),
    [handleSetTableData]
  );
  const handleSelectPageSizeChange = useCallback(
    (value: number) => {
      handleSetTableData({ pageSize: Number(value), pageIndex: 1 });
    },
    [handleSetTableData]
  );
  const handleSort = useCallback(
    (sort: OnSortParam) => {
      handleSetTableData({ sort: sort, pageIndex: 1 });
    },
    [handleSetTableData]
  );
  const handleSearchChange = useCallback(
    (query: string) => handleSetTableData({ query: query, pageIndex: 1 }),
    [handleSetTableData]
  );

  const columns: ColumnDef<UnitItem>[] = useMemo(
    () => [
      { header: "ID", accessorKey: "id", enableSorting: true, size: 100 },
      { header: "Unit Name", accessorKey: "name", enableSorting: true },
      {
        header: "Updated Info",
        accessorKey: "updated_at",
        enableSorting: true,
        meta: { HeaderClass: "text-red-500" },
        size: 170,
        cell: (props) => {
          const { updated_at, updated_by_name, updated_by_role } = props.row.original;
          const formattedDate = updated_at
            ? `${new Date(updated_at).getDate()} ${new Date(
                updated_at
              ).toLocaleString("en-US", { month: "long" })} ${new Date(updated_at).getFullYear()}, ${new Date(
                updated_at
              ).toLocaleTimeString("en-US", { hour: "numeric", minute: "2-digit", hour12: true })}`
            : "N/A";
          return (
            <div className="text-xs">
              <span>
                {updated_by_name || "N/A"}
                {updated_by_role && <><br /><b>{updated_by_role}</b></>}
              </span>
              <br />
              <span>{formattedDate}</span>
            </div>
          );
        },
      },
      { // Added Status Column
        header: "Status",
        accessorKey: "status",
        enableSorting: true,
        size: 100,
        cell: (props) => {
          const status = props.row.original.status;
          return (
            <Tag
              className={classNames(
                "capitalize font-semibold whitespace-nowrap",
                {
                  "bg-emerald-100 text-emerald-600 dark:bg-emerald-500/20 dark:text-emerald-100 border-emerald-300 dark:border-emerald-500": status === 'Active',
                  "bg-red-100 text-red-600 dark:bg-red-500/20 dark:text-red-100 border-red-300 dark:border-red-500": status === 'Inactive',
                }
              )}
            >
              {status}
            </Tag>
          );
        },
      },
      {
        header: "Actions",
        id: "action",
        meta: { HeaderClass: "text-center", cellClass: "text-center" },
        size: 120,
        cell: (props) => (
          <ActionColumn
            onEdit={() => openEditDrawer(props.row.original)}
          />
        ),
      },
    ],
    [openEditDrawer]
  );

  return (
    <>
      <Container className="h-auto">
        <AdaptiveCard className="h-full" bodyClass="h-full">
          <div className="flex flex-col sm:flex-row sm:items-center sm:justify-between mb-4">
            <h5 className="mb-2 sm:mb-0">Units</h5>
            <Button variant="solid" icon={<TbPlus />} onClick={openAddDrawer}>
              Add New
            </Button>
          </div>
          <UnitsTableTools
            onSearchChange={handleSearchChange}
            onFilter={openFilterDrawer}
            onExport={handleOpenExportReasonModal} // Changed to open reason modal
            onClearFilters={onClearFilters}
          />
          <div className="mt-4">
            <UnitsTable
              columns={columns}
              data={pageData}
              loading={masterLoadingStatus === "loading" || isSubmitting}
              pagingData={{
                total: total,
                pageIndex: tableData.pageIndex as number,
                pageSize: tableData.pageSize as number,
              }}
              onPaginationChange={handlePaginationChange}
              onSelectChange={handleSelectPageSizeChange}
              onSort={handleSort}
            />
          </div>
        </AdaptiveCard>
      </Container>

      {[
        { formMethods: addFormMethods, onSubmit: onAddUnitSubmit, isOpen: isAddDrawerOpen, closeFn: closeAddDrawer, title: "Add Unit", formId: "addUnitForm", submitText: "Adding...", saveText: "Save", isEdit: false },
        { formMethods: editFormMethods, onSubmit: onEditUnitSubmit, isOpen: isEditDrawerOpen, closeFn: closeEditDrawer, title: "Edit Unit", formId: "editUnitForm", submitText: "Saving...", saveText: "Save", isEdit: true }
      ].map(drawerProps => (
        <Drawer
            key={drawerProps.formId}
            title={drawerProps.title}
            isOpen={drawerProps.isOpen}
            onClose={drawerProps.closeFn}
            onRequestClose={drawerProps.closeFn}
            width={600}
            footer={
                <div className="text-right w-full">
                <Button size="sm" className="mr-2" onClick={drawerProps.closeFn} disabled={isSubmitting}>Cancel</Button>
                <Button size="sm" variant="solid" form={drawerProps.formId} type="submit" loading={isSubmitting} disabled={!drawerProps.formMethods.formState.isValid || isSubmitting}>
                    {isSubmitting ? drawerProps.submitText : drawerProps.saveText}
                </Button>
                </div>
            }
            >
            <Form
                id={drawerProps.formId}
                onSubmit={drawerProps.formMethods.handleSubmit(drawerProps.onSubmit as any)}
                className="flex flex-col gap-4 relative pb-28"
            >
<<<<<<< HEAD
              {" "}
              {isSubmitting ? "Adding..." : "Save"}{" "}
            </Button>{" "}
          </div>
        }
      >
        <Form
          id="addUnitForm"
          onSubmit={addFormMethods.handleSubmit(onAddUnitSubmit)}
          className="flex flex-col gap-4"
        >
          <FormItem
            label="Unit Name"
            invalid={!!addFormMethods.formState.errors.name}
            errorMessage={addFormMethods.formState.errors.name?.message}
          >
            <Controller
              name="name"
              control={addFormMethods.control}
              render={({ field }) => (
                <Input {...field} placeholder="Enter Unit Name" />
              )}
            />
          </FormItem>
        </Form>
      </Drawer>

      <Drawer
        title="Edit Unit"
        isOpen={isEditDrawerOpen}
        onClose={closeEditDrawer}
        onRequestClose={closeEditDrawer}
        footer={
          <div className="text-right w-full">
            {" "}
            <Button
              size="sm"
              className="mr-2"
              onClick={closeEditDrawer}
              disabled={isSubmitting}
            >
              {" "}
              Cancel{" "}
            </Button>{" "}
            <Button
              size="sm"
              variant="solid"
              form="editUnitForm"
              type="submit"
              loading={isSubmitting}
              disabled={!editFormMethods.formState.isValid || isSubmitting}
            >
              {" "}
              {isSubmitting ? "Saving..." : "Save"}{" "}
            </Button>{" "}
          </div>
        }
      >
        <Form
          id="editUnitForm"
          onSubmit={editFormMethods.handleSubmit(onEditUnitSubmit)}
          className="flex flex-col gap-4"
        >
          <FormItem
            label="Unit Name"
            invalid={!!editFormMethods.formState.errors.name}
            errorMessage={editFormMethods.formState.errors.name?.message}
          >
            <Controller
              name="name"
              control={editFormMethods.control}
              render={({ field }) => (
                <Input {...field} placeholder="Enter Unit Name" />
              )}
            />
          </FormItem>
        </Form>
        <div className="absolute bottom-[14%] w-[88%]">
          <div className="flex justify-between gap-2 text-xs bg-gray-100 dark:bg-gray-700 p-2 rounded mt-3">
            <div className="">
              <b className="mt-3 mb-3 font-semibold text-primary">Latest Update:</b><br/>
              <p className="text-sm font-semibold">Tushar Joshi</p>
              <p>System Admin</p>
            </div>
            <div className="w-[210px]"><br/>
              <span className="font-semibold">Created At:</span> <span>27 May, 2025, 2:00 PM</span><br/>
              <span className="font-semibold">Updated At:</span> <span>27 May, 2025, 2:00 PM</span>
            </div>
          </div>
        </div>
      </Drawer>
=======
                <FormItem
                    label="Unit Name"
                    invalid={!!drawerProps.formMethods.formState.errors.name}
                    errorMessage={drawerProps.formMethods.formState.errors.name?.message as string | undefined}
                >
                    <Controller name="name" control={drawerProps.formMethods.control} render={({ field }) => (<Input {...field} placeholder="Enter Unit Name" />)} />
                </FormItem>
                <FormItem // Added Status Field
                    label="Status"
                    invalid={!!drawerProps.formMethods.formState.errors.status}
                    errorMessage={drawerProps.formMethods.formState.errors.status?.message as string | undefined}
                >
                    <Controller
                    name="status"
                    control={drawerProps.formMethods.control}
                    render={({ field }) => (
                        <Select
                            placeholder="Select Status"
                            options={statusOptions}
                            value={
                                statusOptions.find(
                                (option) => option.value === field.value
                                ) || null
                            }
                            onChange={(option) =>
                                field.onChange(option ? option.value : "")
                            }
                        />
                    )}
                    />
                </FormItem>
            </Form>
              {drawerProps.isEdit && editingUnit && (
                <div className="absolute bottom-[14%] w-[92%]">
                  <div className="grid grid-cols-2 text-xs bg-gray-100 dark:bg-gray-700 p-2 rounded mt-3">
                    <div>
                      <b className="mt-3 mb-3 font-semibold text-primary">Latest Update By:</b>
                      <br />
                      <p className="text-sm font-semibold">{editingUnit.updated_by_name || "N/A"}</p>
                      <p>{editingUnit.updated_by_role || "N/A"}</p>
                    </div>
                    <div>
                      <br />
                      <span className="font-semibold">Created At:</span>{" "}
                      <span>
                        {editingUnit.created_at
                          ? new Date(editingUnit.created_at).toLocaleString("en-US", {
                              day: "2-digit",
                              month: "short",
                              year: "numeric",
                              hour: "numeric",
                              minute: "2-digit",
                              hour12: true,
                            })
                          : "N/A"}
                      </span>
                      <br />
                      <span className="font-semibold">Updated At:</span>{" "}
                      <span>
                        {editingUnit.updated_at
                          ? new Date(editingUnit.updated_at).toLocaleString("en-US", {
                              day: "2-digit",
                              month: "short",
                              year: "numeric",
                              hour: "numeric",
                              minute: "2-digit",
                              hour12: true,
                            })
                          : "N/A"}
                      </span>
                    </div>
                  </div>
                </div>
              )}
        </Drawer>
      ))}
>>>>>>> 81ad4169

      <Drawer
        title="Filters"
        isOpen={isFilterDrawerOpen}
        onClose={closeFilterDrawerCb}
        onRequestClose={closeFilterDrawerCb}
        width={400}
        footer={
          <div className="text-right w-full">
            <Button size="sm" className="mr-2" onClick={onClearFilters}>Clear</Button>
            <Button size="sm" variant="solid" form="filterUnitForm" type="submit">Apply</Button>
          </div>
        }
      >
        <Form
          id="filterUnitForm"
          onSubmit={filterFormMethods.handleSubmit(onApplyFiltersSubmit)}
          className="flex flex-col gap-4"
        >
          <FormItem label="Unit Name">
            <Controller
              name="filterNames"
              control={filterFormMethods.control}
              render={({ field }) => (
                <Select
                  isMulti
                  placeholder="Select unit names..."
                  options={unitNameOptions}
                  value={field.value || []}
                  onChange={(selectedVal) => field.onChange(selectedVal || [])}
                />
              )}
            />
          </FormItem>
          <FormItem label="Status"> {/* Added Status Filter */}
            <Controller
              name="filterStatus"
              control={filterFormMethods.control}
              render={({ field }) => (
                <Select
                  isMulti
                  placeholder="Select status..."
                  options={statusOptions}
                  value={field.value || []}
                  onChange={(selectedVal) => field.onChange(selectedVal || [])}
                />
              )}
            />
          </FormItem>
        </Form>
      </Drawer>

      <ConfirmDialog
        isOpen={isExportReasonModalOpen}
        type="info"
        title="Reason for Export"
        onClose={() => setIsExportReasonModalOpen(false)}
        onRequestClose={() => setIsExportReasonModalOpen(false)}
        onCancel={() => setIsExportReasonModalOpen(false)}
        onConfirm={exportReasonFormMethods.handleSubmit(handleConfirmExportWithReason)}
        loading={isSubmittingExportReason}
        confirmText={isSubmittingExportReason ? "Submitting..." : "Submit & Export"}
        cancelText="Cancel"
        confirmButtonProps={{
            disabled: !exportReasonFormMethods.formState.isValid || isSubmittingExportReason
        }}
      >
        <Form
          id="exportReasonForm"
          onSubmit={(e) => { 
            e.preventDefault(); 
            exportReasonFormMethods.handleSubmit(handleConfirmExportWithReason)(); 
          }} 
          className="flex flex-col gap-4 mt-2"
        >
          <FormItem
            label="Please provide a reason for exporting this data:"
            invalid={!!exportReasonFormMethods.formState.errors.reason}
            errorMessage={exportReasonFormMethods.formState.errors.reason?.message}
          >
            <Controller
              name="reason"
              control={exportReasonFormMethods.control}
              render={({ field }) => (
                <Input textArea {...field} placeholder="Enter reason..." rows={3} />
              )}
            />
          </FormItem>
        </Form>
      </ConfirmDialog>

      {/* Individual delete ConfirmDialog remains commented out as per template */}
    </>
  );
};

export default Units;<|MERGE_RESOLUTION|>--- conflicted
+++ resolved
@@ -715,99 +715,6 @@
                 onSubmit={drawerProps.formMethods.handleSubmit(drawerProps.onSubmit as any)}
                 className="flex flex-col gap-4 relative pb-28"
             >
-<<<<<<< HEAD
-              {" "}
-              {isSubmitting ? "Adding..." : "Save"}{" "}
-            </Button>{" "}
-          </div>
-        }
-      >
-        <Form
-          id="addUnitForm"
-          onSubmit={addFormMethods.handleSubmit(onAddUnitSubmit)}
-          className="flex flex-col gap-4"
-        >
-          <FormItem
-            label="Unit Name"
-            invalid={!!addFormMethods.formState.errors.name}
-            errorMessage={addFormMethods.formState.errors.name?.message}
-          >
-            <Controller
-              name="name"
-              control={addFormMethods.control}
-              render={({ field }) => (
-                <Input {...field} placeholder="Enter Unit Name" />
-              )}
-            />
-          </FormItem>
-        </Form>
-      </Drawer>
-
-      <Drawer
-        title="Edit Unit"
-        isOpen={isEditDrawerOpen}
-        onClose={closeEditDrawer}
-        onRequestClose={closeEditDrawer}
-        footer={
-          <div className="text-right w-full">
-            {" "}
-            <Button
-              size="sm"
-              className="mr-2"
-              onClick={closeEditDrawer}
-              disabled={isSubmitting}
-            >
-              {" "}
-              Cancel{" "}
-            </Button>{" "}
-            <Button
-              size="sm"
-              variant="solid"
-              form="editUnitForm"
-              type="submit"
-              loading={isSubmitting}
-              disabled={!editFormMethods.formState.isValid || isSubmitting}
-            >
-              {" "}
-              {isSubmitting ? "Saving..." : "Save"}{" "}
-            </Button>{" "}
-          </div>
-        }
-      >
-        <Form
-          id="editUnitForm"
-          onSubmit={editFormMethods.handleSubmit(onEditUnitSubmit)}
-          className="flex flex-col gap-4"
-        >
-          <FormItem
-            label="Unit Name"
-            invalid={!!editFormMethods.formState.errors.name}
-            errorMessage={editFormMethods.formState.errors.name?.message}
-          >
-            <Controller
-              name="name"
-              control={editFormMethods.control}
-              render={({ field }) => (
-                <Input {...field} placeholder="Enter Unit Name" />
-              )}
-            />
-          </FormItem>
-        </Form>
-        <div className="absolute bottom-[14%] w-[88%]">
-          <div className="flex justify-between gap-2 text-xs bg-gray-100 dark:bg-gray-700 p-2 rounded mt-3">
-            <div className="">
-              <b className="mt-3 mb-3 font-semibold text-primary">Latest Update:</b><br/>
-              <p className="text-sm font-semibold">Tushar Joshi</p>
-              <p>System Admin</p>
-            </div>
-            <div className="w-[210px]"><br/>
-              <span className="font-semibold">Created At:</span> <span>27 May, 2025, 2:00 PM</span><br/>
-              <span className="font-semibold">Updated At:</span> <span>27 May, 2025, 2:00 PM</span>
-            </div>
-          </div>
-        </div>
-      </Drawer>
-=======
                 <FormItem
                     label="Unit Name"
                     invalid={!!drawerProps.formMethods.formState.errors.name}
@@ -884,7 +791,6 @@
               )}
         </Drawer>
       ))}
->>>>>>> 81ad4169
 
       <Drawer
         title="Filters"

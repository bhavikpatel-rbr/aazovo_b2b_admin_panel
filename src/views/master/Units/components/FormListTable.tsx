--- conflicted
+++ resolved
@@ -25,19 +25,11 @@
 };
 // --- End Form Type Definition ---
 
-<<<<<<< HEAD
-// --- Updated Status Colors ---
-const statusColor: Record<FormItem['status'], string> = {
-    active: 'bg-green-200 dark:bg-green-200 text-green-600 dark:text-green-600',
-    inactive: 'bg-red-200 dark:bg-red-200 text-red-600 dark:text-red-600', // Example color for inactive
-}
-=======
 // Optional: If you re-add the status column
 // const statusColor: Record<string, string> = {
 //     active: 'bg-emerald-200 dark:bg-emerald-200 text-gray-900 dark:text-gray-900',
 //     inactive: 'bg-amber-200 dark:bg-amber-200 text-gray-900 dark:text-gray-900',
 // }
->>>>>>> 4b663912
 
 // --- ActionColumn Component (Simplified - Remove unused props) ---
 const ActionColumn = ({
@@ -48,8 +40,7 @@
     onDelete: () => void;
 }) => {
     return (
-<<<<<<< HEAD
-        <div className="flex items-center justify-center gap-1">
+        <div className="flex items-center justify-end gap-3">
             {' '}
             {/* Align actions to end */}
             {/* <Tooltip title="Clone Form">
@@ -70,9 +61,6 @@
                     <TbSwitchHorizontal />
                 </div>
             </Tooltip> */}
-=======
-        <div className="flex items-center justify-end gap-3">
->>>>>>> 4b663912
             <Tooltip title="Edit">
                 <div
                     className={`text-xl cursor-pointer select-none font-semibold text-gray-600 dark:text-gray-300 hover:text-primary-600 dark:hover:text-primary-400`}
@@ -261,11 +249,7 @@
             //     cell: (props) => { ... } // Add cell renderer if needed
             // },
             {
-<<<<<<< HEAD
-                header: 'Action', // Keep header empty for actions
-=======
-                header: '', // Actions
->>>>>>> 4b663912
+                header: '', // Keep header empty for actions
                 id: 'action',
                 meta: { HeaderClass : "text-center" } ,
                 cell: (props) => (

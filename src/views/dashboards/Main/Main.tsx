--- conflicted
+++ resolved
@@ -11,48 +11,6 @@
 
 const Main = () => {
 
-<<<<<<< HEAD
-      const { data, isLoading } = useSWR(
-            ['/api/dashboard/ecommerce'],
-            () => apiGetEcommerceDashboard<GetEcommerceDashboardResponse>(),
-            {
-                revalidateOnFocus: false,
-                revalidateIfStale: false,
-                revalidateOnReconnect: false,
-            },
-        )
-    
-        return (
-            <Loading loading={isLoading}>
-                {data && (
-                    <div>
-                        <div className="flex flex-col gap-4 max-w-full overflow-x-hidden">
-                            <div className=''>
-                                <Overview data={data.statisticData} />
-                            </div>
-
-                            <div className="flex flex-col xl:flex-row gap-4">
-                                <div className="flex flex-col gap-4 flex-1 xl:col-span-3">
-                                    <CustomerDemographic
-                                        data={data.customerDemographic}
-                                    />
-                                </div>
-                                <div className="flex flex-col gap-4 2xl:min-w-[360px]">
-                                    <SalesTarget data={data.salesTarget} />
-                                    <TopProduct data={data.topProduct} />
-                                    <RevenueByChannel
-                                        data={data.revenueByChannel}
-                                    />
-                                </div>
-                            </div>
-    
-                            <RecentOrder data={data.recentOrders} />
-                        </div>
-                    </div>
-                )}
-            </Loading>
-        )
-=======
     const { data, isLoading } = useSWR(
         ['/api/dashboard/ecommerce'],
         () => apiGetEcommerceDashboard<GetEcommerceDashboardResponse>(),
@@ -76,7 +34,6 @@
             )}
         </Loading>
     )
->>>>>>> 95d0f475
 }
 
 export default Main
import { zodResolver } from "@hookform/resolvers/zod";
import classNames from "classnames";
import dayjs from "dayjs";
import React, {
  createContext,
  useCallback,
  useContext,
  useEffect,
  useMemo,
  useState,
} from "react";
import { Controller, useFieldArray, useForm } from "react-hook-form";
import { Link, useNavigate } from "react-router-dom";
import { z } from "zod";

// UI Components
import AdaptiveCard from "@/components/shared/AdaptiveCard";
import ConfirmDialog from "@/components/shared/ConfirmDialog";
import Container from "@/components/shared/Container";
import DataTable from "@/components/shared/DataTable";
import DebouceInput from "@/components/shared/DebouceInput";
import RichTextEditor from "@/components/shared/RichTextEditor";
import StickyFooter from "@/components/shared/StickyFooter";
import {
  Button,
  Card,
  Checkbox,
  DatePicker,
  Dialog,
  Drawer,
  Dropdown,
  Form,
  FormItem,
  Input,
  Spinner,
  Tag,
  Form as UiForm,
  FormItem as UiFormItem,
  Select as UiSelect,
} from "@/components/ui";
import Avatar from "@/components/ui/Avatar";
import Notification from "@/components/ui/Notification";
import toast from "@/components/ui/toast";
import Tooltip from "@/components/ui/Tooltip";

// Icons
import { BsThreeDotsVertical } from "react-icons/bs";
import { MdCancel, MdCheckCircle } from "react-icons/md";
import {
  TbAlarm,
  TbBell,
  TbBellRinging,
  TbBrandWhatsapp,
  TbBuilding,
  TbBuildingBank,
  TbCalendarEvent,
  TbCalendarTime,
  TbCancel,
  TbCheck,
  TbChecks,
  TbChevronLeft,
  TbChevronRight,
  TbCircleCheck,
  TbCircleX,
  TbCloudUpload,
  TbColumns,
  TbDownload,
  TbEye,
  TbFile,
  TbFileDescription,
  TbFileTypePdf,
  TbFilter,
  TbMail,
  TbMessageCircle,
  TbNotesOff,
  TbPencil,
  TbPencilPlus,
  TbPlus,
  TbReceipt,
  TbReload,
  TbSearch,
  TbShieldCheck,
  TbShieldX,
  TbTagStarred,
  TbTrash,
  TbUser,
  TbUserCircle,
  TbUsersGroup,
  TbX,
} from "react-icons/tb";

// Types
import type { TableQueries } from "@/@types/common";
import type {
  ColumnDef,
  OnSortParam,
  Row,
} from "@/components/shared/DataTable";
import { masterSelector } from "@/reduxtool/master/masterSlice";
import {
  addAllActionAction,
  addAllAlertsAction,
  addNotificationAction,
  addScheduleAction,
  addTaskAction,
  deleteAllcompanyAction,
  getAlertsAction,
  getAllUsersAction,
  getCompanyAction,
  getContinentsAction,
  getCountriesAction,
  getDocumentTypeAction,
  getPendingBillAction,
  setenablebillingAction,
  setsavedocAction,
  submitExportReasonAction,
} from "@/reduxtool/master/middleware";
import { useAppDispatch } from "@/reduxtool/store";
import { encryptStorage } from "@/utils/secureLocalStorage";
import { config } from "localforage";
import { BiNotification } from "react-icons/bi";
import { useSelector } from "react-redux";
import { getMenuRights } from "@/utils/getMenuRights";

// --- START: Detailed Type Definitions ---
interface UserReference {
  id: number;
  name: string;
  profile_pic_path: string | null;
}
interface ContinentReference {
  id: number;
  name: string;
}
interface CountryReference {
  id: number;
  name: string;
}
interface CompanyCertificate {
  id: number;
  company_id: number;
  certificate_id: number;
  certificate_name: string;
  upload_certificate: string | null;
  upload_certificate_path: string;
}
interface CompanyBankDetail {
  id: number;
  company_id: number;
  type: string | null;
  bank_account_number: string;
  bank_name: string;
  ifsc_code: string;
  swift_code: string | null;
  verification_photo: string | null;
}
interface CompanyReference {
  id: number;
  person_name: string;
  company_id: number;
  number: string;
  remark: string;
}
interface OfficeInfo {
  id: number;
  company_id: number;
  office_type: string;
  office_name: string;
  country_id: number;
  state: string;
  city: string;
  zip_code: string;
  gst_number: string;
  address: string;
}
interface CompanySpotVerification {
  id: number;
  company_id: number;
  verified_by_name: string;
  verified: boolean;
  remark: string;
  photo_upload: string | null;
  photo_upload_path: string;
}
interface BillingDocument {
  id: number;
  company_id: number;
  document_name: string;
  document: string | null;
}
interface CompanyMemberManagement {
  id: number;
  company_id: number;
  member_id: number;
  designation: string;
  person_name: string;
  number: string;
}
interface TeamMember {
  id: number;
  company_id: number;
  team_name: string;
  designation: string;
  person_name: string;
  number: string;
}

// START: Alert Note Type Definition
interface AlertNote {
  id: number;
  note: string; // HTML content from RichTextEditor
  created_by: string;
  created_at: string; // ISO date string
}
// END: Alert Note Type Definition

// START: Transaction Type Definitions (from reference)
interface FilledForm {
  id: number;
  accountdoc_id: number;
  created_at: string;
  form_data?: { uploads_doc_s?: { [key: string]: string | undefined } };
}
interface TransactionDoc {
  id: number;
  company_document: string;
  invoice_number: string;
  status: string;
  created_at: string;
  filled_form?: FilledForm;
}
// END: Transaction Type Definitions

export type CompanyItem = {
  id: number;
  company_code: string | null;
  company_name: string;
  status:
  | "Verified"
  | "Non Verified"
  | "Active"
  | "Pending"
  | "Inactive"
  | "active"
  | "inactive";
  primary_email_id: string;
  primary_contact_number: string;
  primary_contact_number_code: string;
  alternate_contact_number: string | null;
  alternate_contact_number_code: string | null;
  alternate_email_id: string | null;
  general_contact_number: string | null;
  general_contact_number_code: string | null;
  ownership_type: string;
  owner_name: string;
  company_address: string;
  continent_id: number;
  country_id: number;
  state: string;
  city: string;
  zip_code: string;
  gst_number: string | null;
  pan_number: string | null;
  trn_number: string | null;
  tan_number: string | null;
  establishment_year: string | null;
  no_of_employees: number | null;
  company_website: string | null;
  primary_business_type: string | null;
  support_email: string | null;
  general_mobile: string | null;
  notification_email: string | null;
  kyc_verified: boolean;
  enable_billing: boolean;
  need_enable?: boolean; // Field to control the new dropdown option
  facebook_url: string | null;
  instagram_url: string | null;
  linkedIn_url: string | null;
  youtube_url: string | null;
  twitter_url: string | null;
  company_logo: string | null;
  created_at: string;
  updated_at: string;
  created_by: number;
  updated_by: number;
  deleted_at: string | null;
  members_count: number;
  teams_count: number;
  due_after_3_months_date: string;
  created_by_user: UserReference | null;
  updated_by_user: UserReference | null;
  continent: ContinentReference;
  country: CountryReference;
  company_certificate: CompanyCertificate[];
  company_bank_details: CompanyBankDetail[];
  company_references: CompanyReference[];
  office_info: OfficeInfo[];
  company_spot_verification: CompanySpotVerification[];
  billing_documents: BillingDocument[];
  company_member_management: CompanyMemberManagement[];
  company_team_members: TeamMember[];
  transaction_docs?: TransactionDoc[]; // ADDED FOR TRANSACTIONS
  profile_completion: number;
  "206AB_file": string | null;
  "206AB_remark": string | null;
  "206AB_verified": boolean | number;
  ABCQ_file: string | null;
  ABCQ_remark: string | null;
  ABCQ_verified: boolean | number;
  office_photo_file: string | null;
  office_photo_remark: string | null;
  office_photo_verified: boolean | number;
  gst_certificate_file: string | null;
  gst_certificate_remark: string | null;
  gst_certificate_verified: boolean | number;
  authority_letter_file: string | null;
  authority_letter_remark: string | null;
  authority_letter_verified: boolean | number;
  visiting_card_file: string | null;
  visiting_card_remark: string | null;
  visiting_card_verified: boolean | number;
  cancel_cheque_file: string | null;
  cancel_cheque_remark: string | null;
  cancel_cheque_verified: boolean | number;
  aadhar_card_file: string | null;
  aadhar_card_remark: string | null;
  aadhar_card_verified: boolean | number;
  pan_card_file: string | null;
  pan_card_remark: string | null;
  pan_card_verified: boolean | number;
  other_document_file: string | null;
  other_document_remark: string | null;
  other_document_verified: boolean | number;
  wall: { buy: number; sell: number; total: number };
  opportunities: { offers: number; demands: number; total: number };
  leads: { total: number };
};
// --- END: Detailed Type Definitions ---

// --- Zod Schemas ---
const companyFilterFormSchema = z.object({
  filterStatus: z
    .array(z.object({ value: z.string(), label: z.string() }))
    .optional(),
  filterCompanyType: z
    .array(z.object({ value: z.string(), label: z.string() }))
    .optional(),
  filterContinent: z
    .array(z.object({ value: z.string(), label: z.string() }))
    .optional(),
  filterCountry: z
    .array(z.object({ value: z.string(), label: z.string() }))
    .optional(),
  filterState: z
    .array(z.object({ value: z.string(), label: z.string() }))
    .optional(),
  filterCity: z
    .array(z.object({ value: z.string(), label: z.string() }))
    .optional(),
  filterKycVerified: z
    .array(z.object({ value: z.string(), label: z.string() }))
    .optional(),
  filterEnableBilling: z
    .array(z.object({ value: z.string(), label: z.string() }))
    .optional(),
  filterCreatedDate: z
    .array(z.date().nullable())
    .optional()
    .default([null, null]),
});
type CompanyFilterFormData = z.infer<typeof companyFilterFormSchema>;
const exportReasonSchema = z.object({
  reason: z
    .string()
    .min(10, "Reason for export is required minimum 10 characters.")
    .max(255, "Reason cannot exceed 255 characters."),
});
type ExportReasonFormData = z.infer<typeof exportReasonSchema>;
const scheduleSchema = z.object({
  event_title: z.string().min(3, "Title must be at least 3 characters."),
  event_type: z
    .string({ required_error: "Event type is required." })
    .min(1, "Event type is required."),
  date_time: z.date({ required_error: "Event date & time is required." }),
  remind_from: z.date().nullable().optional(),
  notes: z.string().optional(),
});
type ScheduleFormData = z.infer<typeof scheduleSchema>;
const taskValidationSchema = z.object({
  task_title: z.string().min(3, "Task title must be at least 3 characters."),
  assign_to: z.array(z.number()).min(1, "At least one assignee is required."),
  priority: z.string().min(1, "Please select a priority."),
  due_date: z.date().nullable().optional(),
  description: z.string().optional(),
});
type TaskFormData = z.infer<typeof taskValidationSchema>;
type NotificationFormData = {
  notification_title: string;
  send_users: number[];
  message: string;
}; // Added for notification form
// START: Zod Schema for Alert Note
const alertNoteSchema = z.object({
  newNote: z.string().min(10, "Note must contain at least 10 characters."),
});
type AlertNoteFormData = z.infer<typeof alertNoteSchema>;
// END: Zod Schema for Alert Note
const taskPriorityOptions: SelectOption[] = [
  { value: "Low", label: "Low" },
  { value: "Medium", label: "Medium" },
  { value: "High", label: "High" },
];

// --- Utility Functions & Constants ---
function exportToCsv(filename: string, rows: CompanyItem[]) {
  if (!rows || !rows.length) {
    toast.push(
      <Notification title="No Data" type="info">
        Nothing to export.
      </Notification>
    );
    return false;
  }
  const CSV_HEADERS = [
    "ID",
    "Company Code",
    "Company Name",
    "Owner Name",
    "Ownership Type",
    "Status",
    "Contact",
    "Email",
    "Country",
    "State",
    "City",
    "KYC Verified",
    "gst_number",
    "pan_number",
    "Created Date",
  ];
  const preparedRows = rows.map((row) => ({
    id: row.id,
    company_code: row.company_code,
    company_name: row.company_name,
    owner_name: row.owner_name,
    ownership_type: row.ownership_type,
    status: row.status,
    primary_contact_number: `${row.primary_contact_number_code} ${row.primary_contact_number}`,
    primary_email_id: row.primary_email_id,
    country: row.country?.name || "N/A",
    state: row.state,
    city: row.city,
    kyc_verified: row.kyc_verified ? "Yes" : "No",
    gst_number: row.gst_number,
    pan_number: row.pan_number,
    created_at: row.created_at
      ? dayjs(row.created_at).format("DD MMM YYYY")
      : "N/A",
  }));
  const csvContent = [
    CSV_HEADERS.join(","),
    ...preparedRows.map((row) =>
      CSV_HEADERS.map((header) =>
        JSON.stringify(
          row[header.toLowerCase().replace(/ /g, "_") as keyof typeof row] ??
          "",
          (key, value) => (value === null ? "" : value)
        )
      ).join(",")
    ),
  ].join("\n");
  const blob = new Blob([`\ufeff${csvContent}`], {
    type: "text/csv;charset=utf-8;",
  });
  const link = document.createElement("a");
  if (link.download !== undefined) {
    const url = URL.createObjectURL(blob);
    link.setAttribute("href", url);
    link.setAttribute("download", filename);
    link.style.visibility = "hidden";
    document.body.appendChild(link);
    link.click();
    document.body.removeChild(link);
    URL.revokeObjectURL(url);
    toast.push(
      <Notification title="Export Successful" type="success">
        Data exported to {filename}.
      </Notification>
    );
    return true;
  }
  toast.push(
    <Notification title="Export Failed" type="danger">
      Browser does not support this feature.
    </Notification>
  );
  return false;
}

export const getCompanyStatusClass = (
  statusValue?: CompanyItem["status"]
): string => {
  if (!statusValue) return "bg-gray-200 text-gray-600";
  const lowerCaseStatus = statusValue.toLowerCase();
  const companyStatusColors: Record<string, string> = {
    active:
      "border border-green-300 bg-green-100 text-green-600 dark:bg-green-500/20 dark:text-green-300",
    verified:
      "border border-green-300 bg-green-100 text-green-600 dark:bg-green-500/20 dark:text-green-300",
    pending:
      "border border-orange-300 bg-orange-100 text-orange-600 dark:bg-orange-500/20 dark:text-orange-300",
    inactive:
      "border border-red-300 bg-red-100 text-red-600 dark:bg-red-500/20 dark:text-red-300",
    "non verified":
      "border border-yellow-300 bg-yellow-100 text-yellow-600 dark:bg-yellow-500/20 dark:text-yellow-300",
  };
  return companyStatusColors[lowerCaseStatus] || "bg-gray-200 text-gray-600";
};

// --- START: DOCUMENT VIEWER COMPONENTS AND HELPERS ---

interface DocumentRecord {
  name: string;
  type: "image" | "pdf" | "other";
  url: string;
  verified?: boolean;
}

const getFileType = (url: string | null): "image" | "pdf" | "other" => {
  if (!url) return "other";
  const extension = url.split(".").pop()?.toLowerCase();
  if (["jpg", "jpeg", "png", "gif", "webp"].includes(extension || ""))
    return "image";
  if (extension === "pdf") return "pdf";
  return "other";
};

const DocumentViewer: React.FC<{
  isOpen: boolean;
  onClose: () => void;
  documents: DocumentRecord[];
  currentIndex: number;
  onNext: () => void;
  onPrev: () => void;
}> = ({ isOpen, onClose, documents, currentIndex, onNext, onPrev }) => {
  const [isContentLoaded, setIsContentLoaded] = useState(false);
  const document = documents[currentIndex];

  useEffect(() => {
    setIsContentLoaded(false);
  }, [currentIndex]);

  useEffect(() => {
    if (!isOpen) return;
    const handleKeyDown = (e: KeyboardEvent) => {
      if (e.key === "ArrowRight") onNext();
      if (e.key === "ArrowLeft") onPrev();
      if (e.key === "Escape") onClose();
    };
    window.addEventListener("keydown", handleKeyDown);
    return () => window.removeEventListener("keydown", handleKeyDown);
  }, [isOpen, onNext, onPrev, onClose]);

  if (!document) return null;

  const renderContent = () => {
    switch (document.type) {
      case "image":
        return (
          <img
            src={document.url}
            alt={document.name}
            className={`max-h-full max-w-full object-contain transition-opacity duration-300 ${isContentLoaded ? "opacity-100" : "opacity-0"
              }`}
            onLoad={() => setIsContentLoaded(true)}
          />
        );
      case "pdf":
        return (
          <iframe
            src={document.url}
            title={document.name}
            className={`w-full h-full border-0 transition-opacity duration-300 ${isContentLoaded ? "opacity-100" : "opacity-0"
              }`}
            onLoad={() => setIsContentLoaded(true)}
          ></iframe>
        );
      default:
        if (!isContentLoaded) setIsContentLoaded(true);
        return (
          <div className="w-full h-full flex flex-col items-center justify-center text-center p-10 bg-gray-100 dark:bg-gray-800 rounded-lg">
            <TbFile size={60} className="mx-auto mb-4 text-gray-500" />
            <h5 className="mb-2">{document.name}</h5>
            <p className="mb-4 text-gray-600 dark:text-gray-300">
              Preview is not available for this file type.
            </p>
            <a
              href={document.url}
              download
              target="_blank"
              rel="noopener noreferrer"
            >
              <Button variant="solid" icon={<TbDownload />}>
                Download File
              </Button>
            </a>
          </div>
        );
    }
  };

  return (
    <Dialog
      isOpen={isOpen}
      onClose={onClose}
      width="auto"
      height="85vh"
      closable={false}
      contentClassName="top-0 p-0 bg-transparent"
    >
      <div className="w-full h-full bg-black/80 backdrop-blur-sm flex flex-col">
        <header className="flex-shrink-0 h-16 bg-gray-800/50 text-white flex items-center justify-between px-4">
          <div className="flex items-center gap-4">
            <h6 className="font-semibold truncate" title={document.name}>
              {document.name}
            </h6>
            <span className="text-sm text-gray-400">
              {currentIndex + 1} / {documents.length}
            </span>
          </div>
          <div className="flex items-center gap-2">
            <a
              href={document.url}
              download
              target="_blank"
              rel="noopener noreferrer"
            >
              <Button
                shape="circle"
                variant="subtle"
                size="sm"
                icon={<TbDownload />}
              />
            </a>
            <Button
              shape="circle"
              variant="subtle"
              size="sm"
              icon={<TbX />}
              onClick={onClose}
            />
          </div>
        </header>
        <main className="relative flex-grow flex items-center justify-center ">
          {!isContentLoaded && <Spinner size={40} className="absolute" />}
          {renderContent()}
        </main>
        {documents.length > 1 && (
          <>
            <Button
              shape="circle"
              size="lg"
              icon={<TbChevronLeft />}
              className="!absolute left-4 top-1/2 -translate-y-1/2"
              onClick={onPrev}
              disabled={currentIndex === 0}
            />
            <Button
              shape="circle"
              size="lg"
              icon={<TbChevronRight />}
              className="!absolute right-4 top-1/2 -translate-y-1/2"
              onClick={onNext}
              disabled={currentIndex === documents.length - 1}
            />
          </>
        )}
      </div>
    </Dialog>
  );
};
// --- END: DOCUMENT VIEWER COMPONENTS AND HELPERS ---

// --- START: MODALS SECTION ---
export type SelectOption = { value: any; label: string };
export type ModalType =
  | "email"
  | "whatsapp"
  | "notification"
  | "task"
  | "schedule"
  | "members"
  | "alert"
  | "activity"
  | "transaction"
  | "document"
  | "viewDetail";
export interface ModalState {
  isOpen: boolean;
  type: ModalType | null;
  data: CompanyItem | null;
}
interface CompanyModalsProps {
  modalState: ModalState;
  onClose: () => void;
  getAllUserDataOptions: SelectOption[];
}

const CompanyAlertModal: React.FC<{
  company: CompanyItem;
  onClose: () => void;
}> = ({ company, onClose }) => {
  // --- State and Hooks (no changes needed) ---
  const [alerts, setAlerts] = useState<AlertNote[]>([]);
  const [isFetching, setIsFetching] = useState(false);
  const [isSubmitting, setIsSubmitting] = useState(false);
  const dispatch = useAppDispatch();
  const {
    control,
    handleSubmit,
    formState: { errors, isValid },
    reset,
  } = useForm<AlertNoteFormData>({
    resolver: zodResolver(alertNoteSchema),
    defaultValues: { newNote: "" },
    mode: "onChange",
  });

  // --- Helper functions and API calls (no changes needed) ---
  const stringToColor = (str: string) => {
    let hash = 0;
    if (!str) return "#cccccc";
    for (let i = 0; i < str.length; i++) {
      hash = str.charCodeAt(i) + ((hash << 5) - hash);
    }
    let color = "#";
    for (let i = 0; i < 3; i++) {
      const value = (hash >> (i * 8)) & 0xff;
      color += ("00" + value.toString(16)).substr(-2);
    }
    return color;
  };

  useEffect(() => {
    setIsFetching(true);
    dispatch(getAlertsAction({ module_id: company.id, module_name: "Company" }))
      .unwrap()
      .then((data) => setAlerts(data.data || []))
      .catch(() =>
        toast.push(
          <Notification type="danger" title="Failed to fetch alerts." />
        )
      )
      .finally(() => setIsFetching(false));
    reset({ newNote: "" });
  }, [company.id, dispatch]);

  const onAddNote = async (data: AlertNoteFormData) => {
    setIsSubmitting(true);
    try {
      await dispatch(
        addAllAlertsAction({
          note: data.newNote,
          module_id: company.id,
          module_name: "Company",
        })
      ).unwrap();
      toast.push(<Notification type="success" title="Alert Note Added" />);
      reset({ newNote: "" });
      dispatch(
        getAlertsAction({ module_id: company.id, module_name: "Company" })
      )
        .unwrap()
        .then((data) => setAlerts(data.data || []));
    } catch (error: any) {
      toast.push(
        <Notification
          type="danger"
          title="Failed to Add Note"
          children={error?.message}
        />
      );
    } finally {
      setIsSubmitting(false);
    }
  };

  return (
    <Dialog
      isOpen={true}
      onClose={onClose}
      onRequestClose={onClose}
      width={1200}
      contentClassName="p-0 flex flex-col max-h-[90vh] h-full bg-gray-50 dark:bg-gray-900 rounded-lg"
    >
      {/* --- Header --- */}
      <header className="px-4 sm:px-6 py-4 bg-gradient-to-r from-blue-500 to-indigo-600 flex-shrink-0 rounded-t-lg">
        <div className="flex items-center justify-between">
          <div className="flex items-center gap-3">
            <TbBellRinging className="text-2xl text-white" />
            <h5 className="mb-0 text-white font-bold text-base sm:text-xl">
              {company.company_name}
            </h5>
          </div>
          <button
            onClick={onClose}
            className="text-white hover:bg-white/20 rounded-full p-1"
          >
            <svg
              xmlns="http://www.w3.org/2000/svg"
              className="h-6 w-6"
              fill="none"
              viewBox="0 0 24 24"
              stroke="currentColor"
            >
              <path
                strokeLinecap="round"
                strokeLinejoin="round"
                strokeWidth={2}
                d="M6 18L18 6M6 6l12 12"
              />
            </svg>
          </button>
        </div>
      </header>

      {/* --- Main Content: Grid for two columns --- */}
      <main className="flex-grow min-h-0 p-4 sm:p-6 lg:grid lg:grid-cols-2 lg:gap-x-8 overflow-hidden">
        {/* --- Left Column: Activity Timeline (This column scrolls internally) --- */}
        <div className="relative flex flex-col h-full overflow-hidden">
          <h6 className="mb-4 text-lg font-semibold text-gray-700 dark:text-gray-200 flex-shrink-0">
            Activity Timeline
          </h6>

          {/* The scrollable container for the timeline */}
          <div className="flex-grow overflow-y-auto lg:pr-4 lg:-mr-4">
            {isFetching ? (
              <div className="flex justify-center items-center h-full">
                <Spinner size="lg" />
              </div>
            ) : alerts.length > 0 ? (
              <div className="space-y-8">
                {alerts.map((alert, index) => {
                  const userName = alert?.created_by_user?.name || "N/A";
                  const userInitial = userName.charAt(0).toUpperCase();
                  return (
                    <div
                      key={`${alert.id}-${index}`}
                      className="relative flex items-start gap-4 pl-12"
                    >
                      <div className="absolute left-0 top-0 z-10 flex flex-col items-center h-full">
                        <Avatar
                          shape="circle"
                          size="md"
                          style={{ backgroundColor: stringToColor(userName) }}
                        >
                          {userInitial}
                        </Avatar>
                        {index < alerts.length - 1 && (
                          <div className="mt-2 flex-grow w-0.5 bg-gray-200 dark:bg-gray-700"></div>
                        )}
                      </div>
                      <Card className="flex-grow shadow-md border border-gray-200 dark:border-gray-700 bg-white dark:bg-gray-800">
                        <div className="p-4">
                          <header className="flex justify-between items-center mb-2">
                            <p className="font-bold text-gray-800 dark:text-gray-100">
                              {userName}
                            </p>
                            <div className="flex items-center gap-2 text-xs text-gray-500 dark:text-gray-400">
                              <TbCalendarTime />
                              <span>
                                {dayjs(alert.created_at).format(
                                  "DD MMM YYYY, h:mm A"
                                )}
                              </span>
                            </div>
                          </header>
                          <div
                            className="prose dark:prose-invert max-w-none text-sm text-gray-600 dark:text-gray-300"
                            dangerouslySetInnerHTML={{ __html: alert.note }}
                          />
                        </div>
                      </Card>
                    </div>
                  );
                })}
              </div>
            ) : (
              <div className="flex flex-col justify-center items-center h-full text-center py-10 bg-white dark:bg-gray-800/50 rounded-lg">
                <TbNotesOff className="text-6xl text-gray-300 dark:text-gray-500 mb-4" />
                <p className="text-xl font-semibold text-gray-600 dark:text-gray-300">
                  No Activity Yet
                </p>
                <p className="text-sm text-gray-500 dark:text-gray-400">
                  Be the first to add a note.
                </p>
              </div>
            )}
          </div>
        </div>

        {/* --- Right Column: Add New Note (Stays in place) --- */}
        <div className="flex flex-col mt-8 lg:mt-0 h-full">
          <Card className="shadow-lg border border-gray-200 dark:border-gray-700 bg-white dark:bg-gray-800 flex flex-col h-full">
            <header className="p-4 bg-gray-100 dark:bg-gray-700/50 rounded-t-lg border-b dark:border-gray-700 flex-shrink-0">
              <div className="flex items-center gap-2">
                <TbPencilPlus className="text-xl text-blue-600 dark:text-blue-400" />
                <h6 className="font-semibold text-gray-800 dark:text-gray-200 mb-0">
                  Add New Note
                </h6>
              </div>
            </header>
            <Form
              onSubmit={handleSubmit(onAddNote)}
              className="p-4 flex-grow flex flex-col"
            >
              <FormItem
                invalid={!!errors.newNote}
                errorMessage={errors.newNote?.message}
                className="flex-grow flex flex-col"
              >
                <Controller
                  name="newNote"
                  control={control}
                  render={({ field }) => (
                    <div className="border dark:border-gray-700 rounded-md flex-grow flex flex-col">
                      <RichTextEditor
                        {...field}
                        onChange={(val) => field.onChange(val.html)}
                        className="flex-grow min-h-[150px] sm:min-h-[200px]"
                      />
                    </div>
                  )}
                />
              </FormItem>
              <footer className="flex items-center justify-end mt-4 pt-4 border-t dark:border-gray-700 flex-shrink-0">
                <Button
                  type="button"
                  className="mr-3"
                  onClick={onClose}
                  disabled={isSubmitting}
                >
                  Cancel
                </Button>
                <Button
                  variant="solid"
                  color="blue"
                  type="submit"
                  loading={isSubmitting}
                  disabled={!isValid || isSubmitting}
                >
                  Submit Note
                </Button>
              </footer>
            </Form>
          </Card>
        </div>
      </main>
    </Dialog>
  );
};

const ViewCompanyDetailDialog: React.FC<{
  company: CompanyItem;
  onClose: () => void;
}> = ({ company, onClose }) => {
  const renderDetailItem = (label: string, value: any, isLink = false) => {
    if (value === null || value === undefined || value === "") return null;
    return (
      <div className="mb-3">
        {" "}
        <span className="font-semibold text-gray-700 dark:text-gray-200">
          {label}:{" "}
        </span>{" "}
        {isLink ? (
          <a
            href={String(value)}
            target="_blank"
            rel="noopener noreferrer"
            className="text-blue-500 hover:underline"
          >
            {String(value)}
          </a>
        ) : (
          <span className="text-gray-600 dark:text-gray-400">
            {String(value)}
          </span>
        )}{" "}
      </div>
    );
  };
  const renderVerificationStatus = (
    label: string,
    verified: boolean | number,
    remark?: string | null,
    file?: string | null
  ) => {
    return (
      <div className="mb-3 p-2 border rounded-md dark:border-gray-600">
        {" "}
        <div className="flex items-center justify-between">
          {" "}
          <div>
            {" "}
            <span className="font-semibold">{label}: </span>{" "}
            {verified ? (
              <Tag prefix prefixClass="bg-emerald-500">
                Verified
              </Tag>
            ) : (
              <Tag prefix prefixClass="bg-red-500">
                Not Verified
              </Tag>
            )}{" "}
          </div>{" "}
          {file && (
            <a
              href={file}
              target="_blank"
              rel="noopener noreferrer"
              className="text-sm text-blue-500 hover:underline"
            >
              View File
            </a>
          )}{" "}
        </div>{" "}
        {remark && (
          <p className="text-xs text-gray-500 mt-1">Remark: {remark}</p>
        )}{" "}
      </div>
    );
  };

  return (
    <Dialog
      isOpen={true}
      onClose={onClose}
      onRequestClose={onClose}
      width={800}
    >
      <div className="max-h-[80vh] overflow-y-auto pr-4">
        <h4 className="mb-6">Company Details: {company.company_name}</h4>
        <Card className="mb-4" bordered>
          {" "}
          <h5 className="mb-2">Basic Information</h5>{" "}
          <div className="grid grid-cols-1 md:grid-cols-2 gap-x-4">
            {" "}
            {renderDetailItem("Company Code", company.company_code)}{" "}
            {renderDetailItem("Ownership Type", company.ownership_type)}{" "}
            {renderDetailItem("Owner Name", company.owner_name)}{" "}
            <div className="mb-3">
              {" "}
              <span className="font-semibold text-gray-700 dark:text-gray-200">
                Status:{" "}
              </span>{" "}
              <span className="text-gray-600 dark:text-gray-400">
                <Tag
                  className={`${getCompanyStatusClass(
                    company.status
                  )} capitalize`}
                >
                  {company.status}
                </Tag>
              </span>{" "}
            </div>{" "}
            {renderDetailItem("Establishment Year", company.establishment_year)}{" "}
            {renderDetailItem("No. of Employees", company.no_of_employees)}{" "}
            {renderDetailItem(
              "Primary Business Type",
              company.primary_business_type
            )}{" "}
            {renderDetailItem(
              "Profile Completion",
              `${company.profile_completion}%`
            )}{" "}
          </div>{" "}
        </Card>
        <Card className="mb-4" bordered>
          {" "}
          <h5 className="mb-2">Contact Information</h5>{" "}
          <div className="grid grid-cols-1 md:grid-cols-2 gap-x-4">
            {" "}
            {renderDetailItem("Primary Email", company.primary_email_id)}{" "}
            {renderDetailItem(
              "Primary Contact",
              `${company.primary_contact_number_code} ${company.primary_contact_number}`
            )}{" "}
            {renderDetailItem("Alternate Email", company.alternate_email_id)}{" "}
            {renderDetailItem(
              "Alternate Contact",
              company.alternate_contact_number
                ? `${company.alternate_contact_number_code} ${company.alternate_contact_number}`
                : "N/A"
            )}{" "}
            {renderDetailItem("Website", company.company_website, true)}{" "}
          </div>{" "}
        </Card>
        <Card className="mb-4" bordered>
          {" "}
          <h5 className="mb-2">Legal & Financial</h5>{" "}
          <div className="grid grid-cols-1 md:grid-cols-2 gap-x-4">
            {" "}
            {renderDetailItem("GST Number", company.gst_number)}{" "}
            {renderDetailItem("PAN Number", company.pan_number)}{" "}
            {renderDetailItem("TRN Number", company.trn_number)}{" "}
            {renderDetailItem("TAN Number", company.tan_number)}{" "}
            <div className="mb-3">
              <span className="font-semibold text-gray-700 dark:text-gray-200">
                KYC Verified:{" "}
              </span>
              <span className="text-gray-600 dark:text-gray-400">
                {company.kyc_verified ? (
                  <MdCheckCircle className="text-green-500 text-xl inline-block" />
                ) : (
                  <MdCancel className="text-red-500 text-xl inline-block" />
                )}
              </span>
            </div>{" "}
            <div className="mb-3">
              <span className="font-semibold text-gray-700 dark:text-gray-200">
                Billing Enabled:{" "}
              </span>
              <span className="text-gray-600 dark:text-gray-400">
                {company.enable_billing ? (
                  <MdCheckCircle className="text-green-500 text-xl inline-block" />
                ) : (
                  <MdCancel className="text-red-500 text-xl inline-block" />
                )}
              </span>
            </div>{" "}
            {renderDetailItem(
              "Billing Due Date",
              company.due_after_3_months_date
                ? dayjs(company.due_after_3_months_date).format("D MMM YYYY")
                : "N/A"
            )}{" "}
          </div>{" "}
        </Card>
        {company.company_bank_details?.length > 0 && (
          <Card className="mb-4" bordered>
            {" "}
            <h5 className="mb-2">Bank Details</h5>{" "}
            {company.company_bank_details.map((bank) => (
              <div
                key={bank.id}
                className="mb-3 p-2 border rounded-md dark:border-gray-600"
              >
                {" "}
                {renderDetailItem("Bank Name", bank.bank_name)}{" "}
                {renderDetailItem("Account Number", bank.bank_account_number)}{" "}
                {renderDetailItem("IFSC Code", bank.ifsc_code)}{" "}
                {renderDetailItem("SWIFT Code", bank.swift_code)}{" "}
                {renderDetailItem("Type", bank.type || "N/A")}{" "}
                {bank.verification_photo &&
                  renderDetailItem(
                    "Verification Photo",
                    <a
                      href={bank.verification_photo}
                      target="_blank"
                      rel="noopener noreferrer"
                      className="text-sm text-blue-500 hover:underline"
                    >
                      View Photo
                    </a>
                  )}{" "}
              </div>
            ))}{" "}
          </Card>
        )}
        <Card className="mb-4" bordered>
          {" "}
          <h5 className="mb-2">Document Verification Status</h5>{" "}
          <div className="grid grid-cols-1 md:grid-cols-2 gap-x-4">
            {" "}
            {renderVerificationStatus(
              "Office Photo",
              company.office_photo_verified,
              company.office_photo_remark,
              company.office_photo_file
            )}{" "}
            {renderVerificationStatus(
              "GST Certificate",
              company.gst_certificate_verified,
              company.gst_certificate_remark,
              company.gst_certificate_file
            )}{" "}
            {renderVerificationStatus(
              "Authority Letter",
              company.authority_letter_verified,
              company.authority_letter_remark,
              company.authority_letter_file
            )}{" "}
            {renderVerificationStatus(
              "Visiting Card",
              company.visiting_card_verified,
              company.visiting_card_remark,
              company.visiting_card_file
            )}{" "}
            {renderVerificationStatus(
              "Cancel Cheque",
              company.cancel_cheque_verified,
              company.cancel_cheque_remark,
              company.cancel_cheque_file
            )}{" "}
            {renderVerificationStatus(
              "Aadhar Card",
              company.aadhar_card_verified,
              company.aadhar_card_remark,
              company.aadhar_card_file
            )}{" "}
            {renderVerificationStatus(
              "PAN Card",
              company.pan_card_verified,
              company.pan_card_remark,
              company.pan_card_file
            )}{" "}
          </div>{" "}
        </Card>
        {company.office_info?.length > 0 && (
          <Card className="mb-4" bordered>
            {" "}
            <h5 className="mb-2">Office Information</h5>{" "}
            {company.office_info.map((office) => (
              <div
                key={office.id}
                className="mb-3 p-2 border rounded-md dark:border-gray-600"
              >
                {" "}
                {renderDetailItem("Office Name", office.office_name)}{" "}
                {renderDetailItem("Office Type", office.office_type)}{" "}
                {renderDetailItem("Address", office.address)}{" "}
                {renderDetailItem("City", office.city)}{" "}
                {renderDetailItem("State", office.state)}{" "}
                {renderDetailItem("Zip Code", office.zip_code)}{" "}
                {renderDetailItem("GST Number", office.gst_number)}{" "}
              </div>
            ))}{" "}
          </Card>
        )}
        {company.company_certificate?.length > 0 && (
          <Card className="mb-4" bordered>
            {" "}
            <h5 className="mb-2">Certificates</h5>{" "}
            {company.company_certificate.map((cert) => (
              <div
                key={cert.id}
                className="mb-2 flex justify-between items-center"
              >
                {" "}
                <span>
                  {" "}
                  {cert.certificate_name} ({cert.certificate_id}){" "}
                </span>{" "}
                {cert.upload_certificate_path && (
                  <a
                    href={cert.upload_certificate_path}
                    target="_blank"
                    rel="noopener noreferrer"
                    className="text-sm text-blue-500 hover:underline"
                  >
                    {" "}
                    View Certificate{" "}
                  </a>
                )}{" "}
              </div>
            ))}{" "}
          </Card>
        )}
      </div>
      <div className="text-right mt-6">
        <Button variant="solid" onClick={onClose}>
          {" "}
          Close{" "}
        </Button>
      </div>
    </Dialog>
  );
};
const AddCompanyNotificationDialog: React.FC<{
  company: CompanyItem;
  onClose: () => void;
  getAllUserDataOptions: SelectOption[];
}> = ({ company, onClose, getAllUserDataOptions }) => {
  const dispatch = useAppDispatch();
  const [isLoading, setIsLoading] = useState(false);
  const {
    control,
    handleSubmit,
    formState: { errors, isValid },
  } = useForm<NotificationFormData>({
    resolver: zodResolver(
      z.object({
        notification_title: z.string().min(3),
        send_users: z.array(z.number()).min(1),
        message: z.string().min(10),
      })
    ),
    defaultValues: {
      notification_title: `Regarding Company: ${company.company_name}`,
      send_users: [],
      message: `This is a notification for company "${company.company_name}" (${company.company_code}). Please review the details.`,
    },
    mode: "onChange",
  });
  const onSend = async (formData: any) => {
    setIsLoading(true);
    const payload = {
      ...formData,
      module_id: String(company.id),
      module_name: "Company",
    };
    try {
      await dispatch(addNotificationAction(payload)).unwrap();
      toast.push(<Notification type="success" title="Notification Sent!" />);
      onClose();
    } catch (error: any) {
      toast.push(
        <Notification type="danger" title="Failed" children={error?.message} />
      );
    } finally {
      setIsLoading(false);
    }
  };
  return (
    <Dialog isOpen={true} onClose={onClose}>
      {" "}
      <h5 className="mb-4">Notify User about: {company.company_name}</h5>{" "}
      <UiForm onSubmit={handleSubmit(onSend)}>
        {" "}
        <UiFormItem
          label="Title"
          invalid={!!errors.notification_title}
          errorMessage={errors.notification_title?.message}
        >
          <Controller
            name="notification_title"
            control={control}
            render={({ field }) => <Input {...field} />}
          />
        </UiFormItem>{" "}
        <UiFormItem
          label="Send To"
          invalid={!!errors.send_users}
          errorMessage={errors.send_users?.message}
        >
          <Controller
            name="send_users"
            control={control}
            render={({ field }) => (
              <UiSelect
                isMulti
                placeholder="Select User(s)"
                options={getAllUserDataOptions}
                value={getAllUserDataOptions.filter((o) =>
                  field.value?.includes(o.value)
                )}
                onChange={(options) =>
                  field.onChange(options?.map((o) => o.value) || [])
                }
              />
            )}
          />
        </UiFormItem>{" "}
        <UiFormItem
          label="Message"
          invalid={!!errors.message}
          errorMessage={errors.message?.message}
        >
          <Controller
            name="message"
            control={control}
            render={({ field }) => <Input textArea {...field} rows={4} />}
          />
        </UiFormItem>{" "}
        <div className="text-right mt-6">
          <Button type="button" onClick={onClose} disabled={isLoading}>
            Cancel
          </Button>
          <Button
            variant="solid"
            type="submit"
            loading={isLoading}
            disabled={!isValid}
          >
            Send
          </Button>
        </div>{" "}
      </UiForm>{" "}
    </Dialog>
  );
};

const AddCompanyScheduleDialog: React.FC<{
  company: CompanyItem;
  onClose: () => void;
  onSubmit: (data: ScheduleFormData) => void;
  isLoading: boolean;
}> = ({ company, onClose, onSubmit, isLoading }) => {
  const {
    control,
    handleSubmit,
    formState: { errors, isValid },
  } = useForm<ScheduleFormData>({
    resolver: zodResolver(scheduleSchema),
    defaultValues: {
      event_title: `Meeting with ${company.company_name}`,
      date_time: null as any,
      notes: `Regarding company ${company.company_name} (${company.company_code}).`,
      remind_from: null,
      event_type: undefined,
    },
    mode: "onChange",
  });

  return (
    <Dialog isOpen={true} onClose={onClose}>
      <h5 className="mb-4">Add Schedule for {company.company_name}</h5>
      <UiForm onSubmit={handleSubmit(onSubmit)}>
        <UiFormItem
          label="Event Title"
          invalid={!!errors.event_title}
          errorMessage={errors.event_title?.message}
        >
          <Controller
            name="event_title"
            control={control}
            render={({ field }) => <Input {...field} autoFocus />}
          />
        </UiFormItem>
        <div className="grid grid-cols-1 md:grid-cols-2 gap-4">
          <UiFormItem
            label="Event Type"
            invalid={!!errors.event_type}
            errorMessage={errors.event_type?.message}
          >
            <Controller
              name="event_type"
              control={control}
              render={({ field }) => (
                <UiSelect
                  placeholder="Select Type"
                  options={eventTypeOptions}
                  value={eventTypeOptions.find((o) => o.value === field.value)}
                  onChange={(opt: any) => field.onChange(opt?.value)}
                />
              )}
            />
          </UiFormItem>
          <UiFormItem
            label="Event Date & Time"
            invalid={!!errors.date_time}
            errorMessage={errors.date_time?.message}
          >
            <Controller
              name="date_time"
              control={control}
              render={({ field }) => (
                <DatePicker.DateTimepicker
                  placeholder="Select date & time"
                  value={field.value}
                  onChange={field.onChange}
                />
              )}
            />
          </UiFormItem>
        </div>
        <UiFormItem
          label="Reminder Date & Time (Optional)"
          invalid={!!errors.remind_from}
          errorMessage={errors.remind_from?.message}
        >
          <Controller
            name="remind_from"
            control={control}
            render={({ field }) => (
              <DatePicker.DateTimepicker
                placeholder="Select reminder date & time"
                value={field.value}
                onChange={field.onChange}
              />
            )}
          />
        </UiFormItem>
        <UiFormItem
          label="Notes"
          invalid={!!errors.notes}
          errorMessage={errors.notes?.message}
        >
          <Controller
            name="notes"
            control={control}
            render={({ field }) => (
              <Input textArea {...field} value={field.value ?? ""} />
            )}
          />
        </UiFormItem>
        <div className="text-right mt-6">
          <Button type="button" onClick={onClose} disabled={isLoading}>
            Cancel
          </Button>
          <Button
            variant="solid"
            type="submit"
            loading={isLoading}
            disabled={!isValid}
          >
            Save Event
          </Button>
        </div>
      </UiForm>
    </Dialog>
  );
};
const eventTypeOptions = [
  { value: "Meeting", label: "Meeting" },
  { value: "FollowUpCall", label: "Follow-up Call" },
  { value: "Other", label: "Other" },
  { value: "IntroCall", label: "Introductory Call" },
  { value: "QBR", label: "Quarterly Business Review (QBR)" },
  { value: "CheckIn", label: "Customer Check-in" },
  { value: "OnboardingSession", label: "Onboarding Session" },
];

const AssignCompanyTaskDialog: React.FC<{
  company: CompanyItem;
  onClose: () => void;
  userOptions: SelectOption[];
}> = ({ company, onClose, userOptions }) => {
  const dispatch = useAppDispatch();
  const [isLoading, setIsLoading] = useState(false);
  const {
    control,
    handleSubmit,
    formState: { errors, isValid },
  } = useForm<TaskFormData>({
    resolver: zodResolver(taskValidationSchema),
    defaultValues: {
      task_title: `Follow up with ${company.company_name}`,
      assign_to: [],
      priority: "Medium",
    },
    mode: "onChange",
  });
  const onAssignTask = async (data: TaskFormData) => {
    setIsLoading(true);
    const payload = {
      ...data,
      due_date: data.due_date
        ? dayjs(data.due_date).format("YYYY-MM-DD")
        : undefined,
      module_id: String(company.id),
      module_name: "Company",
    };
    try {
      await dispatch(addTaskAction(payload)).unwrap();
      toast.push(<Notification type="success" title="Task Assigned!" />);
      onClose();
    } catch (error: any) {
      toast.push(
        <Notification
          type="danger"
          title="Failed to Assign Task"
          children={error?.message}
        />
      );
    } finally {
      setIsLoading(false);
    }
  };
  return (
    <Dialog isOpen={true} onClose={onClose}>
      {" "}
      <h5 className="mb-4">Assign Task for {company.company_name}</h5>{" "}
      <UiForm onSubmit={handleSubmit(onAssignTask)}>
        {" "}
        <UiFormItem
          label="Task Title"
          invalid={!!errors.task_title}
          errorMessage={errors.task_title?.message}
        >
          <Controller
            name="task_title"
            control={control}
            render={({ field }) => <Input {...field} autoFocus />}
          />
        </UiFormItem>{" "}
        <div className="grid grid-cols-1 md:grid-cols-2 gap-4">
          {" "}
          <UiFormItem
            label="Assign To"
            invalid={!!errors.assign_to}
            errorMessage={errors.assign_to?.message}
          >
            <Controller
              name="assign_to"
              control={control}
              render={({ field }) => (
                <UiSelect
                  isMulti
                  placeholder="Select User(s)"
                  options={userOptions}
                  value={userOptions.filter((o) =>
                    field.value?.includes(o.value)
                  )}
                  onChange={(opts) =>
                    field.onChange(opts?.map((o) => o.value) || [])
                  }
                />
              )}
            />
          </UiFormItem>{" "}
          <UiFormItem
            label="Priority"
            invalid={!!errors.priority}
            errorMessage={errors.priority?.message}
          >
            <Controller
              name="priority"
              control={control}
              render={({ field }) => (
                <UiSelect
                  placeholder="Select Priority"
                  options={taskPriorityOptions}
                  value={taskPriorityOptions.find(
                    (p) => p.value === field.value
                  )}
                  onChange={(opt) => field.onChange(opt?.value)}
                />
              )}
            />
          </UiFormItem>{" "}
        </div>{" "}
        <UiFormItem
          label="Due Date (Optional)"
          invalid={!!errors.due_date}
          errorMessage={errors.due_date?.message}
        >
          <Controller
            name="due_date"
            control={control}
            render={({ field }) => (
              <DatePicker
                placeholder="Select date"
                value={field.value}
                onChange={field.onChange}
              />
            )}
          />
        </UiFormItem>{" "}
        <UiFormItem
          label="Description"
          invalid={!!errors.description}
          errorMessage={errors.description?.message}
        >
          <Controller
            name="description"
            control={control}
            render={({ field }) => <Input textArea {...field} rows={4} />}
          />
        </UiFormItem>{" "}
        <div className="text-right mt-6">
          <Button type="button" onClick={onClose} disabled={isLoading}>
            Cancel
          </Button>
          <Button
            variant="solid"
            type="submit"
            loading={isLoading}
            disabled={!isValid}
          >
            Assign Task
          </Button>
        </div>{" "}
      </UiForm>{" "}
    </Dialog>
  );
};
const ViewCompanyMembersDialog: React.FC<{
  company: CompanyItem;
  onClose: () => void;
}> = ({ company, onClose }) => (
  <Dialog isOpen={true} onClose={onClose} width={600}>
    {" "}
    <h5 className="mb-4">Members of {company.company_name}</h5>{" "}
    <div className="max-h-96 overflow-y-auto">
      {" "}
      {company.company_member_management?.length > 0 ? (
        <div className="space-y-3">
          {company.company_member_management.map((member) => (
            <div
              key={member.id}
              className="p-3 border rounded-md dark:border-gray-600"
            >
              <p className="font-semibold">{member.person_name}</p>
              <p className="text-sm text-gray-600 dark:text-gray-300">
                {member.designation}
              </p>
              <p className="text-xs text-gray-500">{member.number}</p>
            </div>
          ))}
        </div>
      ) : (
        <p>No members found.</p>
      )}{" "}
    </div>{" "}
    <div className="text-right mt-6">
      <Button variant="solid" onClick={onClose}>
        Close
      </Button>
    </div>{" "}
  </Dialog>
);

const NoDataMessage = ({ message }: { message: string }) => (
  <div className="text-center py-8 text-gray-500">{message}</div>
);

// --- START: Document and Transaction Modal Components ---

// A small card to represent a single document in a grid
const DocumentCard: React.FC<{
  document: DocumentRecord;
  onPreview: () => void;
}> = ({ document, onPreview }) => {
  const renderPreviewIcon = () => {
    switch (document.type) {
      case "image":
        return (
          <img
            src={document.url}
            alt={document.name}
            className="w-full h-full object-cover"
          />
        );
      case "pdf":
        return <TbFileTypePdf className="w-10 h-10 text-red-500" />;
      default:
        return <TbFile className="w-10 h-10 text-gray-500" />;
    }
  };
  return (
    <Card
      bodyClass="p-0"
      className="hover:shadow-lg transition-shadow flex flex-col"
    >
      <div
        className="w-full h-32 bg-gray-100 dark:bg-gray-700 flex items-center justify-center cursor-pointer"
        onClick={onPreview}
      >
        {renderPreviewIcon()}
      </div>
      <div className="p-3 flex flex-col flex-grow">
        <p className="font-semibold truncate flex-grow text-sm" title={document.name}>
          {document.name}
        </p>
        <div className="flex justify-between items-center mt-2">
          {document.verified ? (
            <Tag className="bg-emerald-100 text-emerald-700 text-xs">
              <TbCheck className="mr-1" />
              Verified
            </Tag>
          ) : (
            <Tag className="bg-red-100 text-red-700 text-xs">
              <TbX className="mr-1" />
              Not Verified
            </Tag>
          )}
          <div className="flex gap-2">
            <Tooltip title="Preview">
              <Button shape="circle" size="xs" icon={<TbEye />} onClick={onPreview} />
            </Tooltip>
            <Tooltip title="Download">
              <a href={document.url} download target="_blank" rel="noopener noreferrer">
                <Button shape="circle" size="xs" icon={<TbDownload />} />
              </a>
            </Tooltip>
          </div>
        </div>
      </div>
    </Card>
  );
};

// Tab content for KYC Documents
const KycDocumentsTab: React.FC<{ company: CompanyItem }> = ({ company }) => {
  const [viewerState, setViewerState] = useState({ isOpen: false, index: 0 });

  const kycDocs = useMemo((): DocumentRecord[] => {
    const docs: DocumentRecord[] = [];
    const addDoc = (name: string, url: string | null | undefined, verified?: boolean | number) => {
      if (url) {
        docs.push({ name, url, type: getFileType(url), verified: !!verified });
      }
    };
    addDoc("Aadhar Card", company.aadhar_card_file, company.aadhar_card_verified);
    addDoc("PAN Card", company.pan_card_file, company.pan_card_verified);
    addDoc("GST Certificate", company.gst_certificate_file, company.gst_certificate_verified);
    addDoc("Office Photo", company.office_photo_file, company.office_photo_verified);
    addDoc("Cancel Cheque", company.cancel_cheque_file, company.cancel_cheque_verified);
    addDoc("Visiting Card", company.visiting_card_file, company.visiting_card_verified);
    addDoc("Authority Letter", company.authority_letter_file, company.authority_letter_verified);
    addDoc("194Q Declaration", company.ABCQ_file, company.ABCQ_verified);
    addDoc("Other Document", company.other_document_file, company.other_document_verified);
    company.company_certificate?.forEach((cert) => addDoc(cert.certificate_name, cert.upload_certificate_path, true));
    return docs;
  }, [company]);

  const handlePreview = (index: number) => setViewerState({ isOpen: true, index });
  const handleCloseViewer = () => setViewerState({ isOpen: false, index: 0 });
  const handleNext = () => setViewerState((prev) => ({ ...prev, index: Math.min(prev.index + 1, kycDocs.length - 1) }));
  const handlePrev = () => setViewerState((prev) => ({ ...prev, index: Math.max(prev.index - 1, 0) }));

  if (kycDocs.length === 0) {
    return <NoDataMessage message="No KYC or company certificates are available." />;
  }

  return (
    <>
      <div className="grid grid-cols-1 sm:grid-cols-2 md:grid-cols-3 lg:grid-cols-4 xl:grid-cols-5 gap-4">
        {kycDocs.map((doc, index) => (
          <DocumentCard key={index} document={doc} onPreview={() => handlePreview(index)} />
        ))}
      </div>
      <DocumentViewer
        isOpen={viewerState.isOpen}
        onClose={handleCloseViewer}
        documents={kycDocs}
        currentIndex={viewerState.index}
        onNext={handleNext}
        onPrev={handlePrev}
      />
    </>
  );
};

// Tab content for Transaction Documents
const TransactionsTab: React.FC<{ company: CompanyItem }> = ({ company }) => {
  const allTransactions = useMemo(() => company.transaction_docs || [], [company]);
  const [viewerState, setViewerState] = useState<{ isOpen: boolean; docs: DocumentRecord[]; index: number }>({ isOpen: false, docs: [], index: 0 });
  const [dateRange, setDateRange] = useState<[Date | null, Date | null]>([null, null]);

  const filteredTransactions = useMemo(() => {
    const [startDate, endDate] = dateRange;
    if (!startDate || !endDate) return allTransactions;
    return allTransactions.filter((transaction) => {
      const transactionDate = dayjs(transaction.created_at);
      return transactionDate.isAfter(dayjs(startDate).startOf('day')) && transactionDate.isBefore(dayjs(endDate).endOf('day'));
    });
  }, [allTransactions, dateRange]);

  const handleResetFilter = () => setDateRange([null, null]);
  const formatDocTitle = (key: string) => {
    const customTitles: Record<string, string> = { pi_upload: "PO", imei_excel_sheet_miracle: "IMEI Sheet", invoice_upload: "Purchase Invoice", e_way_bill: "E-Way Bill" };
    return customTitles[key] || key.replace(/_/g, ' ').replace(/\b\w/g, (l) => l.toUpperCase());
  };
  const formatTransactionId = (id: number | undefined | null): string => {
    if (id === null || id === undefined) return "N/A";
    return String(id).padStart(5, '0');
  };

  const handlePreview = (docs: DocumentRecord[], index: number) => setViewerState({ isOpen: true, docs, index });
  const handleCloseViewer = () => setViewerState({ isOpen: false, docs: [], index: 0 });
  const handleNext = () => setViewerState((prev) => ({ ...prev, index: Math.min(prev.index + 1, prev.docs.length - 1) }));
  const handlePrev = () => setViewerState((prev) => ({ ...prev, index: Math.max(prev.index - 1, 0) }));

  if (allTransactions.length === 0) {
    return <NoDataMessage message="No transaction documents found." />;
  }

  return (
    <div className="space-y-6">
      <Card>
        <div className="flex flex-col md:flex-row md:items-center md:justify-between gap-4">
          <div className="flex items-center gap-2">
            <label className="font-semibold">Filter by Date:</label>
            <DatePicker.DatePickerRange value={dateRange} onChange={setDateRange} placeholder="Pick date range" />
          </div>
          <Button onClick={handleResetFilter}>Reset</Button>
        </div>
      </Card>
      {filteredTransactions.length > 0 ? (
        filteredTransactions.map((transaction) => {
          const uploadedDocs = transaction.filled_form?.form_data?.uploads_doc_s;
          if (!transaction.filled_form || !uploadedDocs) return null;

          const transactionDocs: DocumentRecord[] = Object.entries(uploadedDocs)
            .filter(([, url]) => !!url)
            .map(([docKey, docUrl]) => ({ name: formatDocTitle(docKey), url: docUrl as string, type: getFileType(docUrl), verified: true }));

          if (transactionDocs.length === 0) return null;

          return (
            <Card key={transaction.id} bodyClass="p-0">
              <div className="flex justify-between items-center bg-gray-50 dark:bg-gray-700/60 p-3 rounded-t-lg">
                <h6 className="font-semibold">Form ID: #{formatTransactionId(transaction.filled_form?.accountdoc_id)}</h6>
                <span className="text-sm text-gray-500">{dayjs(transaction.filled_form.created_at).format("DD MMM YYYY, hh:mm A")}</span>
              </div>
              <div className="p-4">
                <div className="grid grid-cols-1 sm:grid-cols-2 md:grid-cols-3 lg:grid-cols-4 gap-4">
                  {transactionDocs.map((doc, index) => (
                    <DocumentCard key={doc.url} document={doc} onPreview={() => handlePreview(transactionDocs, index)} />
                  ))}
                </div>
              </div>
            </Card>
          );
        })
      ) : (
        <NoDataMessage message="No transactions found for the selected date range." />
      )}
      <DocumentViewer isOpen={viewerState.isOpen} onClose={handleCloseViewer} documents={viewerState.docs} currentIndex={viewerState.index} onNext={handleNext} onPrev={handlePrev} />
    </div>
  );
};


// The main modal that combines KYC and Transaction tabs
const CompanyDocumentsModal: React.FC<{
  company: CompanyItem;
  onClose: () => void;
  initialTab?: 'kyc' | 'transactions';
}> = ({ company, onClose, initialTab = 'kyc' }) => {
  const [activeTab, setActiveTab] = useState(initialTab);
  const hasTransactions = (company.transaction_docs || []).length > 0;

  useEffect(() => {
    // If the initial tab is 'transactions' but there are none, default to 'kyc'
    if (initialTab === 'transactions' && !hasTransactions) {
      setActiveTab('kyc');
    }
  }, [initialTab, hasTransactions]);


  const tabButtonClass = (tabName: string) => classNames(
    "px-4 py-2 text-sm font-medium rounded-t-md border-b-2",
    {
      "border-indigo-500 text-indigo-600 dark:text-indigo-300": activeTab === tabName,
      "border-transparent text-gray-500 hover:text-gray-700 hover:border-gray-300 dark:text-gray-400 dark:hover:text-gray-200": activeTab !== tabName,
    }
  );

  return (
    <Dialog isOpen={true} onClose={onClose} width={1200} contentClassName="flex flex-col h-[90vh]">
      <h5 className="mb-4">Documents for {company.company_name}</h5>
      <div className="border-b border-gray-200 dark:border-gray-700">
        <nav className="-mb-px flex space-x-4" aria-label="Tabs">
          <button onClick={() => setActiveTab('kyc')} className={tabButtonClass('kyc')}>
            KYC Documents
          </button>
          {hasTransactions && (
            <button onClick={() => setActiveTab('transactions')} className={tabButtonClass('transactions')}>
              Transaction Documents
            </button>
          )}
        </nav>
      </div>
      <div className="mt-6 flex-grow overflow-y-auto pr-2">
        {activeTab === 'kyc' && <KycDocumentsTab company={company} />}
        {activeTab === 'transactions' && hasTransactions && <TransactionsTab company={company} />}
      </div>
      <div className="text-right mt-6 pt-4 border-t dark:border-gray-700">
        <Button variant="solid" onClick={onClose}>Close</Button>
      </div>
    </Dialog>
  );
};

// --- END: Document and Transaction Modal Components ---

const activitySchema = z.object({
  item: z
    .string()
    .min(3, "Activity item is required and must be at least 3 characters."),
  notes: z.string().optional(),
});
type ActivityFormData = z.infer<typeof activitySchema>;

const AddActivityDialog: React.FC<{
  company: CompanyItem;
  onClose: () => void;
  user: any;
}> = ({ company, onClose, user }) => {
  const dispatch = useAppDispatch();
  const [isLoading, setIsLoading] = useState(false);
  const {
    control,
    handleSubmit,
    formState: { errors, isValid },
  } = useForm<ActivityFormData>({
    resolver: zodResolver(activitySchema),
    defaultValues: { item: `Follow up on ${company.company_name}`, notes: "" },
    mode: "onChange",
  });

  const onAddActivity = async (data: ActivityFormData) => {
    setIsLoading(true);
    const payload = {
      item: data.item,
      notes: data.notes || "",
      module_id: String(company.id),
      module_name: "Company",
      user_id: user.id,
    };
    try {
      await dispatch(addAllActionAction(payload)).unwrap();
      toast.push(<Notification type="success" title="Activity Added" />);
      onClose();
    } catch (error: any) {
      toast.push(
        <Notification
          type="danger"
          title="Failed to Add Activity"
          children={error?.message || "An unknown error occurred."}
        />
      );
    } finally {
      setIsLoading(false);
    }
  };

  return (
    <Dialog isOpen={true} onClose={onClose} onRequestClose={onClose}>
      <h5 className="mb-4">Add Activity Log for "{company.company_name}"</h5>
      <Form onSubmit={handleSubmit(onAddActivity)}>
        <FormItem
          label="Activity"
          invalid={!!errors.item}
          errorMessage={errors.item?.message}
        >
          <Controller
            name="item"
            control={control}
            render={({ field }) => (
              <Input {...field} placeholder="e.g., Followed up with member" />
            )}
          />
        </FormItem>
        <FormItem
          label="Notes (Optional)"
          invalid={!!errors.notes}
          errorMessage={errors.notes?.message}
        >
          <Controller
            name="notes"
            control={control}
            render={({ field }) => (
              <Input
                textArea
                {...field}
                placeholder="Add relevant details..."
              />
            )}
          />
        </FormItem>
        <div className="text-right mt-6">
          <Button
            type="button"
            className="mr-2"
            onClick={onClose}
            disabled={isLoading}
          >
            Cancel
          </Button>
          <Button
            variant="solid"
            type="submit"
            loading={isLoading}
            disabled={!isValid || isLoading}
            icon={<TbCheck />}
          >
            Save Activity
          </Button>
        </div>
      </Form>
    </Dialog>
  );
};
const SendEmailAction: React.FC<{
  company: CompanyItem;
  onClose: () => void;
}> = ({ company, onClose }) => {
  useEffect(() => {
    if (!company.primary_email_id) {
      toast.push(
        <Notification
          type="warning"
          title="Missing Email"
          children="Primary email is not available."
        />
      );
      onClose();
      return;
    }
    const subject = `Regarding Company: ${company.company_name}`;
    const body = `Hello ${company.owner_name || company.company_name
      },\n\nThis is regarding your company profile (ID: ${company.id}).`;
    window.open(
      `mailto:${company.primary_email_id}?subject=${encodeURIComponent(
        subject
      )}&body=${encodeURIComponent(body)}`
    );
    onClose();
  }, [company, onClose]);
  return null;
};
const SendWhatsAppAction: React.FC<{
  company: CompanyItem;
  onClose: () => void;
}> = ({ company, onClose }) => {
  useEffect(() => {
    const phone = company.primary_contact_number?.replace(/\D/g, "");
    const countryCode = company.primary_contact_number_code?.replace(/\D/g, "");
    if (!phone || !countryCode) {
      toast.push(
        <Notification
          type="warning"
          title="Missing Number"
          children="Primary contact number is not available."
        />
      );
      onClose();
      return;
    }
    const fullPhoneNumber = `${countryCode}${phone}`;
    const message = `Hello ${company.owner_name || company.company_name
      },\n\nThis is regarding your company profile with us.`;
    window.open(
      `https://wa.me/${fullPhoneNumber}?text=${encodeURIComponent(message)}`,
      "_blank"
    );
    onClose();
  }, [company, onClose]);
  return null;
};

const CompanyModals: React.FC<CompanyModalsProps> = ({
  modalState,
  onClose,
  getAllUserDataOptions,
}) => {
  const { type, data: company, isOpen } = modalState;
  const dispatch = useAppDispatch();
  const [userData, setUserData] = useState<any>(null);

  useEffect(() => {
    const { useEncryptApplicationStorage } = config;
    try {
      setUserData(
        encryptStorage.getItem("UserData", !useEncryptApplicationStorage)
      );
    } catch (error) {
      console.error("Error getting UserData:", error);
    }
  }, []);
  const [isSubmitting, setIsSubmitting] = useState(false);

  const handleConfirmSchedule = async (data: ScheduleFormData) => {
    if (!company) return;
    setIsSubmitting(true);
    const payload = {
      module_id: Number(company.id),
      module_name: "Member",
      event_title: data.event_title,
      event_type: data.event_type,
      date_time: dayjs(data.date_time).format("YYYY-MM-DDTHH:mm:ss"),
      ...(data.remind_from && {
        remind_from: dayjs(data.remind_from).format("YYYY-MM-DDTHH:mm:ss"),
      }),
      notes: data.notes || "",
    };
    try {
      await dispatch(addScheduleAction(payload)).unwrap();
      toast.push(<Notification type="success" title="Event Scheduled" />);
      onClose();
    } catch (error: any) {
      toast.push(
        <Notification
          type="danger"
          title="Scheduling Failed"
          children={error?.message}
        />
      );
    } finally {
      setIsSubmitting(false);
    }
  };

  if (!isOpen || !company) return null;
  switch (type) {
    case "email":
      return <SendEmailAction company={company} onClose={onClose} />;
    case "whatsapp":
      return <SendWhatsAppAction company={company} onClose={onClose} />;
    case "viewDetail":
      return <ViewCompanyDetailDialog company={company} onClose={onClose} />;
    case "notification":
      return (
        <AddCompanyNotificationDialog
          company={company}
          onClose={onClose}
          getAllUserDataOptions={getAllUserDataOptions}
        />
      );
    case "schedule":
      return (
        <AddCompanyScheduleDialog
          company={company}
          onClose={onClose}
          onSubmit={handleConfirmSchedule}
          isLoading={isSubmitting}
        />
      );
    case "task":
      return (
        <AssignCompanyTaskDialog
          company={company}
          onClose={onClose}
          userOptions={getAllUserDataOptions}
        />
      );
    case "members":
      return <ViewCompanyMembersDialog company={company} onClose={onClose} />;
    case "alert":
      return (
        <CompanyAlertModal
          company={company}
          onClose={onClose}
        />
      );
    case "activity":
      return (
        <AddActivityDialog
          company={company}
          onClose={onClose}
          user={userData}
        />
      );
    case "transaction":
      return (
        <CompanyDocumentsModal
          company={company}
          onClose={onClose}
          initialTab="transactions"
        />
      );
    case "document":
      return (
        <CompanyDocumentsModal
          company={company}
          onClose={onClose}
          initialTab="kyc"
        />
      );
    default:
      return null;
  }
};

// --- Child Components ---
const CompanyListContext = createContext<
  | {
    companyList: CompanyItem[];
    setSelectedCompanies: React.Dispatch<React.SetStateAction<CompanyItem[]>>;
    companyCount: any;
    ContinentsData: any[];
    CountriesData: any[];
    getAllUserData: SelectOption[];
    selectedCompanies: CompanyItem[];
  }
  | undefined
>(undefined);
const useCompanyList = () => {
  const context = useContext(CompanyListContext);
  if (!context)
    throw new Error("useCompanyList must be used within a CompanyListProvider");
  return context;
};
const CompanyListProvider: React.FC<{ children: React.ReactNode }> = ({
  children,
}) => {
  const {
    CompanyData,
    CountriesData,
    ContinentsData,
    getAllUserData = [],
  } = useSelector(masterSelector);
  const [selectedCompanies, setSelectedCompanies] = useState<CompanyItem[]>([]);
  const getAllUserDataOptions = useMemo(
    () =>
      Array.isArray(getAllUserData)
        ? getAllUserData.map((b) => ({ value: b.id, label: b.name }))
        : [],
    [getAllUserData]
  );
  const dispatch = useAppDispatch();
  useEffect(() => {
    dispatch(getPendingBillAction());
    dispatch(getCompanyAction());
    dispatch(getCountriesAction());
    dispatch(getContinentsAction());
    dispatch(getAllUsersAction());
    dispatch(getDocumentTypeAction());
  }, [dispatch]);
  return (
    <CompanyListContext.Provider
      value={{
        companyList: CompanyData?.data ?? [],
        setSelectedCompanies,
        companyCount: CompanyData?.counts ?? {},
        selectedCompanies,
        ContinentsData: Array.isArray(ContinentsData) ? ContinentsData : [],
        CountriesData: Array.isArray(CountriesData) ? CountriesData : [],
        getAllUserData: getAllUserDataOptions,
      }}
    >
      {children}
    </CompanyListContext.Provider>
  );
};

// --- EnableBillingDialog Component ---
const DocumentPlaceholder = ({ file }: { file: File }) => (
  <div className="w-full h-full p-2 flex flex-col items-center justify-center text-center bg-gray-100 dark:bg-gray-700/50 rounded-md">
    <TbFileTypePdf className="text-red-500" size={32} />
    <p className="text-xs text-gray-600 dark:text-gray-300 mt-2 break-all line-clamp-2">
      {file.name}
    </p>
  </div>
);

const ImageViewer: React.FC<{ images: { src: string; alt: string }[]; startIndex: number; onClose: () => void; }> = ({ images, startIndex, onClose }) => {
  const [currentIndex, setCurrentIndex] = useState(startIndex);

  const handleNext = useCallback(() => setCurrentIndex((prev) => (prev + 1) % images.length), [images.length]);
  const handlePrev = useCallback(() => setCurrentIndex((prev) => (prev - 1 + images.length) % images.length), [images.length]);

  useEffect(() => {
    const handleKeyDown = (e: KeyboardEvent) => {
      if (e.key === 'ArrowRight') handleNext();
      if (e.key === 'ArrowLeft') handlePrev();
      if (e.key === 'Escape') onClose();
    };
    window.addEventListener('keydown', handleKeyDown);
    return () => window.removeEventListener('keydown', handleKeyDown);
  }, [handleNext, handlePrev, onClose]);

  const currentImage = images[currentIndex];

  return (
    <div className="fixed inset-0 bg-black/90 flex flex-col items-center z-[9999] p-4" onClick={onClose}>
      <Button icon={<TbX />} className="absolute top-4 right-4 z-10 !p-2 !rounded-full bg-black/50 hover:bg-black/80 text-white" onClick={onClose} />
      <div className="w-full h-full flex flex-col items-center" onClick={(e) => e.stopPropagation()}>
        <div className="relative flex-grow flex items-center justify-center w-full max-w-7xl overflow-hidden">
          {images.length > 1 && <Button icon={<TbChevronLeft />} className="absolute left-2 md:left-4 !p-3 !rounded-full bg-black/50 hover:bg-black/80 text-white" onClick={handlePrev} />}
          <div className="flex flex-col items-center justify-center h-full">
            <img src={currentImage.src} alt={currentImage.alt} className="max-h-[calc(100vh-10rem)] max-w-[calc(100vw-8rem)] object-contain select-none" />
            <div className="absolute bottom-2 left-1/2 -translate-x-1/2 bg-black/60 text-white text-sm px-3 py-1.5 rounded-md">{currentImage.alt} ({currentIndex + 1} / {images.length})</div>
          </div>
          {images.length > 1 && <Button icon={<TbChevronRight />} className="absolute right-2 md:right-4 !p-3 !rounded-full bg-black/50 hover:bg-black/80 text-white" onClick={handleNext} />}
        </div>
        {images.length > 1 && (
          <div className="w-full max-w-5xl flex-shrink-0 mt-4"><div className="flex justify-center p-2"><div className="flex gap-3 overflow-x-auto pb-2">
            {images.map((image, index) => (
              <button key={index} onClick={() => setCurrentIndex(index)} className={classNames("w-24 h-16 flex-shrink-0 rounded-md border-2 transition-all", { 'border-white opacity-100 scale-105': currentIndex === index, 'border-transparent opacity-60 hover:opacity-100': currentIndex !== index })}>
                <img src={image.src} alt={image.alt} className="w-full h-full object-cover rounded-sm" />
              </button>
            ))}
          </div></div></div>
        )}
      </div>
    </div>
  );
};

const GenericFileViewer = ({ file, onClose }: { file: File; onClose: () => void; }) => {
  const fileUrl = useMemo(() => URL.createObjectURL(file), [file]);
  useEffect(() => {
    return () => URL.revokeObjectURL(fileUrl); // Clean up when this viewer closes
  }, [fileUrl]);
  return (
    <div className="fixed inset-0 bg-black/90 flex flex-col items-center justify-center z-[9999] p-4" onClick={onClose}>
      <Button icon={<TbX />} className="absolute top-4 right-4 z-10 !p-2 !rounded-full bg-black/50 hover:bg-black/80 text-white" onClick={onClose} />
      <div className="w-full h-full" onClick={(e) => e.stopPropagation()}>
        <iframe src={fileUrl} title={file.name} className="w-full h-full border-none rounded-lg bg-white" />
      </div>
    </div>
  );
};
// =========================================================================
// END: HELPER COMPONENTS
// =========================================================================


// --- Main Component ---
const enableBillingSchema = z.object({
  enable_billing_documents: z
    .array(
      z.object({
        document_name: z.object(
          { value: z.string(), label: z.string() },
          { required_error: "Document type is required" }
        ),
        document: z
          .any()
          .refine((file) => file instanceof File, "File is required."),
        // Add helper fields for the UI
        previewUrl: z.string().optional(),
        fileType: z.enum(['image', 'pdf', 'other']).optional(),
      })
    )
    .min(1, "At least one document is required.")
    .max(4, "You can upload a maximum of 4 documents."),
});
type EnableBillingFormData = z.infer<typeof enableBillingSchema>;

interface EnableBillingDialogProps {
  company: { company_name: string };
  onClose: () => void;
  onSubmit: (data: EnableBillingFormData) => void;
  isSubmitting: boolean;
  documentTypeOptions: { value: string, label: string }[];
}

const EnableBillingDialog: React.FC<EnableBillingDialogProps> = ({
  company, onClose, onSubmit, isSubmitting, documentTypeOptions
}) => {
  // --- STATE FOR VIEWERS ---
  const [imageViewer, setImageViewer] = useState({ isOpen: false, startIndex: 0 });
  const [genericViewer, setGenericViewer] = useState<{ isOpen: boolean; file: File | null }>({ isOpen: false, file: null });

  const formMethods = useForm<EnableBillingFormData>({
    resolver: zodResolver(enableBillingSchema),
    defaultValues: { enable_billing_documents: [{ document: null, document_name: undefined, previewUrl: undefined }] },
    mode: 'onTouched',
  });
  const { control, handleSubmit, formState: { errors }, setValue, watch, getValues } = formMethods;

  const { fields, append, remove } = useFieldArray({
    control,
    name: "enable_billing_documents",
  });

  const watchedDocuments = watch("enable_billing_documents");

  // --- MEMORY MANAGEMENT ---
  useEffect(() => {
    return () => {
      getValues("enable_billing_documents").forEach(doc => {
        if (doc.previewUrl) URL.revokeObjectURL(doc.previewUrl);
      });
    };
  }, [getValues]);


  // --- CENTRALIZED PREVIEW LOGIC ---
  const allImagesInForm = useMemo(() => {
    return watchedDocuments
      .map((doc, index) => ({ doc, index }))
      .filter(({ doc }) => doc.fileType === 'image' && doc.previewUrl)
      .map(({ doc }) => ({
        src: doc.previewUrl as string,
        alt: doc.document_name?.label || `Document ${doc.index + 1}`
      }));
  }, [watchedDocuments]);

  const handlePreviewClick = useCallback((clickedDocIndex: number) => {
    const doc = watchedDocuments[clickedDocIndex];
    if (!doc || !doc.previewUrl) return;

    if (doc.fileType === 'image') {
      const imageIndex = allImagesInForm.findIndex(img => img.src === doc.previewUrl);
      if (imageIndex !== -1) {
        setImageViewer({ isOpen: true, startIndex: imageIndex });
      }
    } else if (doc.document instanceof File) {
      setGenericViewer({ isOpen: true, file: doc.document });
    }
  }, [watchedDocuments, allImagesInForm]);


  return (
    <>
      <Dialog isOpen={true} onClose={onClose} width={700}>
        <h5 className="text-xl font-bold mb-4">
          Enable Billing Documents for: {company.company_name}
        </h5>
        <UiForm id="enableBillingForm" onSubmit={handleSubmit(onSubmit)}>
          <div className="max-h-[60vh] overflow-y-auto pr-4 -mr-4">
            <div className="space-y-4">
              {fields.map((field, index) => {
                const currentDoc = watchedDocuments[index];
                return (
                  <Card key={field.id} className="p-4 relative">
                    <div className="grid grid-cols-1 sm:grid-cols-2 gap-6 items-start">
                      <FormItem
                        label={`Document Type ${index + 1}`}
                        invalid={!!errors.enable_billing_documents?.[index]?.document_name}
                        errorMessage={errors.enable_billing_documents?.[index]?.document_name?.message as string}
                      >
                        <Controller
                          name={`enable_billing_documents.${index}.document_name`}
                          control={control}
                          render={({ field }) => (
                            <UiSelect
                              placeholder="Select type..."
                              options={documentTypeOptions}
                              value={documentTypeOptions.find(opt => opt.value === field.value?.value)}
                              onChange={opt => field.onChange(opt)}
                            />
                          )}
                        />
                      </FormItem>

                      <div className="flex flex-col space-y-2">
                        <FormItem
                          label={`Upload File ${index + 1}`}
                          invalid={!!errors.enable_billing_documents?.[index]?.document}
                          errorMessage={errors.enable_billing_documents?.[index]?.document?.message as string}
                        >
                          <Controller
                            name={`enable_billing_documents.${index}.document`}
                            control={control}
                            render={({ field: { onChange } }) => (
                              <Input
                                type="file"
                                accept="image/png, image/jpeg, image/gif, application/pdf"
                                onChange={(e) => {
                                  const file = e.target.files?.[0] ?? null;
                                  const oldUrl = getValues(`enable_billing_documents.${index}.previewUrl`);
                                  if (oldUrl) URL.revokeObjectURL(oldUrl);

                                  if (file) {
                                    const fileType = file.type.startsWith('image/') ? 'image' : (file.type === 'application/pdf' ? 'pdf' : 'other');
                                    setValue(`enable_billing_documents.${index}.previewUrl`, URL.createObjectURL(file));
                                    setValue(`enable_billing_documents.${index}.fileType`, fileType);
                                  } else {
                                    setValue(`enable_billing_documents.${index}.previewUrl`, undefined);
                                    setValue(`enable_billing_documents.${index}.fileType`, undefined);
                                  }
                                  onChange(file); // This updates the 'document' field for validation
                                }}
                              />
                            )}
                          />
                        </FormItem>

                        {currentDoc?.previewUrl && (
                          <button
                            type="button"
                            onClick={() => handlePreviewClick(index)}
                            className="w-32 h-24 border-2 border-dashed border-gray-300 dark:border-gray-600 rounded-lg flex items-center justify-center cursor-pointer hover:border-blue-500 dark:hover:border-blue-500 focus:outline-none focus:ring-2 focus:ring-blue-500 transition-colors"
                          >
                            {currentDoc.fileType === 'image' ? (
                              <img
                                src={currentDoc.previewUrl}
                                alt={`Preview ${index + 1}`}
                                className="w-full h-full object-cover rounded-md"
                              />
                            ) : (
                              <DocumentPlaceholder file={currentDoc.document as File} />
                            )}
                          </button>
                        )}
                      </div>
                    </div>
                    {fields.length > 1 && (
                      <button
                        type="button"
                        aria-label="Remove document"
                        className="absolute top-2 right-2 text-red-500 hover:text-red-700 dark:hover:text-red-400 p-1 rounded-full transition-colors"
                        onClick={() => {
                          const urlToRevoke = getValues(`enable_billing_documents.${index}.previewUrl`);
                          if (urlToRevoke) URL.revokeObjectURL(urlToRevoke);
                          remove(index);
                        }}
                      ><TbTrash size={20} /></button>
                    )}
                  </Card>
                )
              })}
            </div>
            {errors.enable_billing_documents?.root && (
              <p className="text-red-500 text-sm mt-3">{errors.enable_billing_documents.root.message}</p>
            )}
          </div>

          {fields.length < 4 && (
            <Button
              type="button"
              icon={<TbPlus />}
              onClick={() => append({ document: null, document_name: undefined, previewUrl: undefined, fileType: undefined })}
              size="sm"
              className="mt-4 bg-gray-200 hover:bg-gray-300 text-gray-800 dark:bg-gray-700 dark:hover:bg-gray-600 dark:text-gray-200"
            > Add Document </Button>
          )}
        </UiForm>

        <div className="flex justify-end gap-3 mt-6 pt-4 border-t border-gray-200 dark:border-gray-700">
          <Button onClick={onClose} disabled={isSubmitting} className="bg-transparent hover:bg-gray-100 dark:hover:bg-gray-700 text-gray-800 dark:text-gray-200 border border-gray-300 dark:border-gray-600">Cancel</Button>
          <Button
            type="submit"
            form="enableBillingForm"
            loading={isSubmitting}
            disabled={isSubmitting}
            className="bg-blue-600 hover:bg-blue-700 text-white"
          > Submit Documents </Button>
        </div>
      </Dialog>

      {/* --- RENDER VIEWERS --- */}
      {imageViewer.isOpen && (
        <ImageViewer
          images={allImagesInForm}
          startIndex={imageViewer.startIndex}
          onClose={() => setImageViewer({ isOpen: false, startIndex: 0 })}
        />
      )}
      {genericViewer.isOpen && genericViewer.file && (
        <GenericFileViewer
          file={genericViewer.file}
          onClose={() => setGenericViewer({ isOpen: false, file: null })}
        />
      )}
    </>
  );
};

const CompanyActionColumn = ({
  rowData,
  onEdit,
  onOpenModal,
  onOpenEnableBillingModal,
}: {
  rowData: CompanyItem;
  onEdit: (id: number) => void;
  onOpenModal: (type: ModalType, data: CompanyItem) => void;
  onOpenEnableBillingModal: (data: CompanyItem) => void;
}) => {
  const navigate = useNavigate();
  return (
    <div className="flex items-center justify-center gap-1">
      {
        getMenuRights("company")?.is_export && <Tooltip title="Edit">
          <div
            className="text-xl cursor-pointer select-none text-gray-500 hover:text-emerald-600"
            role="button"
            onClick={() => onEdit(rowData.id)}
          >
            <TbPencil />
          </div>
        </Tooltip>
      }
      <Tooltip title="View">
        <div
          className="text-xl cursor-pointer select-none text-gray-500 hover:text-blue-600"
          role="button"
          onClick={() =>
            navigate(`/business-entities/company-view/${rowData.id}`)
          }
        >
          <TbEye />
        </div>
      </Tooltip>
      <Dropdown
        renderTitle={
          <BsThreeDotsVertical className="ml-0.5 mr-2 cursor-pointer hover:bg-gray-100 dark:hover:bg-gray-700 rounded-md" />
        }
      >
        <Dropdown.Item
          onClick={() => onOpenModal("email", rowData)}
          className="flex items-center gap-2"
        >
          <TbMail size={18}/> Send Email
        </Dropdown.Item>
        <Dropdown.Item
          onClick={() => onOpenModal("whatsapp", rowData)}
          className="flex items-center gap-2"
        >
          <TbBrandWhatsapp size={18}/> Send WhatsApp
        </Dropdown.Item>
        {rowData.need_enable ? (
          <Dropdown.Item
            onClick={() => onOpenEnableBillingModal(rowData)}
            className="flex items-center gap-2"
          >
            <TbShieldCheck size={18}/> Check Eligibility
          </Dropdown.Item>
        ) : null}
        <Dropdown.Item
          onClick={() => onOpenModal("notification", rowData)}
          className="flex items-center gap-2"
        >
          <TbBell size={18}/> Add Notification
        </Dropdown.Item>
        <Dropdown.Item
          onClick={() => onOpenModal("schedule", rowData)}
          className="flex items-center gap-2"
        >
          <TbCalendarEvent size={18}/> Add Schedule
        </Dropdown.Item>
        <Dropdown.Item
          onClick={() => onOpenModal("task", rowData)}
          className="flex items-center gap-2"
        >
          <TbUser size={18}/> Assign Task
        </Dropdown.Item>
        <Dropdown.Item
          onClick={() => onOpenModal("members", rowData)}
          className="flex items-center gap-2"
        >
          <TbUsersGroup size={18}/> View Members
        </Dropdown.Item>
        <Dropdown.Item
          onClick={() => onOpenModal("alert", rowData)}
          className="flex items-center gap-2"
        >
          <TbAlarm size={18}/> View Alert
        </Dropdown.Item>
        <Dropdown.Item
          onClick={() => onOpenModal("activity", rowData)}
          className="flex items-center gap-2"
        >
          <TbTagStarred /> Add Activity
        </Dropdown.Item>
        {/* <Dropdown.Item
          onClick={() => onOpenModal("transaction", rowData)}
          className="flex items-center gap-2"
        >
          <TbReceipt /> View Transactions
        </Dropdown.Item> */}
        <Dropdown.Item
          onClick={() => onOpenModal("document", rowData)}
          className="flex items-center gap-2"
        >
<<<<<<< HEAD
          <TbDownload size={18}/> Download Document
=======
          <TbDownload /> View/Download Documents
>>>>>>> 8ae51edc
        </Dropdown.Item>
      </Dropdown>
    </div>
  );
};
const ActiveFiltersDisplay = ({
  filterData,
  onRemoveFilter,
  onClearAll,
}: {
  filterData: CompanyFilterFormData;
  onRemoveFilter: (key: keyof CompanyFilterFormData, value: string) => void;
  onClearAll: () => void;
}) => {
  const filterKeyToLabelMap: Record<string, string> = {
    filterStatus: "Status",
    filterCompanyType: "Type",
    filterContinent: "Continent",
    filterCountry: "Country",
    filterState: "State",
    filterCity: "City",
    filterKycVerified: "KYC",
    filterEnableBilling: "Billing",
  };
  const activeFiltersList = Object.entries(filterData).flatMap(
    ([key, value]) => {
      if (!value || (Array.isArray(value) && value.length === 0)) return [];
      if (key === "filterCreatedDate") {
        const dateArray = value as [Date | null, Date | null];
        if (dateArray[0] && dateArray[1]) {
          return [
            {
              key,
              value: "date-range",
              label: `Date: ${dateArray[0].toLocaleDateString()} - ${dateArray[1].toLocaleDateString()}`,
            },
          ];
        }
        return [];
      }
      if (key === "customFilter") {
        return [{ key, value: "custom", label: `Custom Filter: ${value}` }];
      }
      if (Array.isArray(value)) {
        return value
          .filter((item) => item !== null && item !== undefined)
          .map((item: { value: string; label: string }) => ({
            key,
            value: item.value,
            label: `${filterKeyToLabelMap[key] || "Filter"}: ${item.label}`,
          }));
      }
      return [];
    }
  );
  if (activeFiltersList.length === 0) return null;
  return (
    <div className="flex flex-wrap items-center gap-2 mb-4 border-b border-gray-200 dark:border-gray-700 pb-4">
      <span className="font-semibold text-sm text-gray-600 dark:text-gray-300 mr-2">
        Active Filters:
      </span>
      {activeFiltersList.map((filter) => (
        <Tag
          key={`${filter.key}-${filter.value}`}
          prefix
          className="bg-gray-100 text-gray-600 dark:bg-gray-600 dark:text-gray-100 border border-gray-300 dark:border-gray-500"
        >
          {filter.label}
          <TbX
            className="ml-1 h-3 w-3 cursor-pointer hover:text-red-500"
            onClick={() =>
              onRemoveFilter(
                filter.key as keyof CompanyFilterFormData,
                filter.value
              )
            }
          />
        </Tag>
      ))}
      <Button
        size="xs"
        variant="plain"
        className="text-red-600 hover:text-red-500 hover:underline ml-auto"
        onClick={onClearAll}
      >
        Clear All
      </Button>
    </div>
  );
};

const CompanyListTable = () => {
  const navigate = useNavigate();
  const dispatch = useAppDispatch();
  const {
    companyList,
    setSelectedCompanies,
    companyCount,
    ContinentsData,
    CountriesData,
    getAllUserData,
  } = useCompanyList();
  const { PendingBillData = [], DocumentTypeData } =
    useSelector(masterSelector);
  const [isLoading, setIsLoading] = useState(false);
  const COMPANY_STATE_STORAGE_KEY = "companyListStatePersistence";

  const [isEnableBillingModalOpen, setEnableBillingModalOpen] = useState(false);
  const [selectedCompanyForBilling, setSelectedCompanyForBilling] =
    useState<CompanyItem | null>(null);
  const [isSubmittingBilling, setIsSubmittingBilling] = useState(false);

  // --- START: State and handlers for the Document Viewer ---
  const [viewerState, setViewerState] = useState<{
    isOpen: boolean;
    docs: DocumentRecord[];
    index: number;
  }>({
    isOpen: false,
    docs: [],
    index: 0,
  });

  const handleOpenViewer = (docs: DocumentRecord[], index: number) => {
    setViewerState({ isOpen: true, docs, index });
  };
  const handleCloseViewer = () => {
    setViewerState({ isOpen: false, docs: [], index: 0 });
  };
  const handleNext = () => {
    setViewerState((prev) => ({
      ...prev,
      index: Math.min(prev.index + 1, prev.docs.length - 1),
    }));
  };
  const handlePrev = () => {
    setViewerState((prev) => ({
      ...prev,
      index: Math.max(prev.index - 1, 0),
    }));
  };
  // --- END: State and handlers for the Document Viewer ---

  const documentTypeOptions = useMemo(() => {
    return Array.isArray(DocumentTypeData)
      ? DocumentTypeData.map((d: any) => ({
        value: String(d.id),
        label: d.name,
      }))
      : [];
  }, [DocumentTypeData]);

  const getInitialState = () => {
    try {
      const savedStateJSON = sessionStorage.getItem(COMPANY_STATE_STORAGE_KEY);
      if (savedStateJSON) {
        const savedState = JSON.parse(savedStateJSON);
        if (savedState.filterCriteria?.filterCreatedDate) {
          savedState.filterCriteria.filterCreatedDate =
            savedState.filterCriteria.filterCreatedDate.map(
              (d: string | null) => (d ? new Date(d) : null)
            );
        }
        return savedState;
      }
    } catch (error) {
      console.error("Failed to parse saved state, clearing it.", error);
      sessionStorage.removeItem(COMPANY_STATE_STORAGE_KEY);
    }
    return {
      tableData: {
        pageIndex: 1,
        pageSize: 10,
        sort: { order: "", key: "" },
        query: "",
      },
      filterCriteria: { filterCreatedDate: [null, null] },
    };
  };

  const initialState = getInitialState();
  const [tableData, setTableData] = useState<TableQueries>(
    initialState.tableData
  );
  const [filterCriteria, setFilterCriteria] = useState<
    CompanyFilterFormData & { customFilter?: string }
  >(initialState.filterCriteria);

  useEffect(() => {
    try {
      const stateToSave = { tableData, filterCriteria };
      sessionStorage.setItem(
        COMPANY_STATE_STORAGE_KEY,
        JSON.stringify(stateToSave)
      );
    } catch (error) {
      console.error("Could not save state to sessionStorage:", error);
    }
  }, [tableData, filterCriteria]);

  const [isFilterDrawerOpen, setFilterDrawerOpen] = useState(false);
  const [isExportReasonModalOpen, setIsExportReasonModalOpen] = useState(false);
  const [isSubmittingExportReason, setIsSubmittingExportReason] =
    useState(false);
  const [modalState, setModalState] = useState<ModalState>({
    isOpen: false,
    type: null,
    data: null,
  });
  const [isPendingRequestModalOpen, setPendingRequestModalOpen] =
    useState(false);

  const handleOpenPendingRequestModal = () => {
    dispatch(getPendingBillAction());
    setPendingRequestModalOpen(true);
  };

  const exportReasonFormMethods = useForm<ExportReasonFormData>({
    resolver: zodResolver(exportReasonSchema),
    defaultValues: { reason: "" },
    mode: "onChange",
  });
  const filterFormMethods = useForm<CompanyFilterFormData>({
    resolver: zodResolver(companyFilterFormSchema),
  });

  const handleSetTableData = (d: Partial<TableQueries>) =>
    setTableData((p) => ({ ...p, ...d }));
  const handleOpenModal = (type: ModalType, companyData: CompanyItem) =>
    setModalState({ isOpen: true, type, data: companyData });
  const handleCloseModal = () =>
    setModalState({ isOpen: false, type: null, data: null });

  const handleOpenEnableBillingModal = (companyData: CompanyItem) => {
    setSelectedCompanyForBilling(companyData);
    setEnableBillingModalOpen(true);
  };

  const handleCloseEnableBillingModal = () => {
    setSelectedCompanyForBilling(null);
    setEnableBillingModalOpen(false);
  };

  const handleEnableBillingSubmit = async (formData: EnableBillingFormData) => {
    if (!selectedCompanyForBilling) return;
    setIsSubmittingBilling(true);

    const payload = new FormData();

    formData.enable_billing_documents.forEach((doc, index) => {
      if (doc.document_name?.value && doc.document) {
        payload.append(
          `enable_billing_documents[${index}][document_name]`,
          doc.document_name.value
        );
        payload.append(
          `enable_billing_documents[${index}][document]`,
          doc.document
        );
      }
    });

    try {
      await dispatch(
        setsavedocAction({ id: selectedCompanyForBilling.id, data: payload })
      ).unwrap();
      toast.push(
        <Notification
          type="success"
          title="Documents Submitted"
          duration={3000}
        >
          Billing documents saved successfully.
        </Notification>
      );
      dispatch(getCompanyAction());
      handleCloseEnableBillingModal();
    } catch (error: any) {
      toast.push(
        <Notification type="danger" title="Submission Failed" duration={3000}>
          {error?.message || "Failed to submit documents."}
        </Notification>
      );
    } finally {
      setIsSubmittingBilling(false);
    }
  };

  const openFilterDrawer = () => {
    filterFormMethods.reset(filterCriteria);
    setFilterDrawerOpen(true);
  };
  const onApplyFiltersSubmit = (data: CompanyFilterFormData) => {
    setFilterCriteria({ ...data, customFilter: undefined });
    handleSetTableData({ pageIndex: 1 });
    setFilterDrawerOpen(false);
  };

  const onClearFilters = () => {
    const defaultFilters = {
      customFilter: undefined,
      filterCreatedDate: [null, null] as [Date | null, Date | null],
      filterStatus: [],
      filterCompanyType: [],
      filterContinent: [],
      filterCountry: [],
      filterState: [],
      filterCity: [],
      filterKycVerified: [],
      filterEnableBilling: [],
    };
    setFilterCriteria(defaultFilters);
    handleSetTableData({
      pageIndex: 1,
      query: "",
      sort: { order: "", key: "" },
    });
    sessionStorage.removeItem(COMPANY_STATE_STORAGE_KEY);
  };

  const handleRemoveFilter = (
    key: keyof CompanyFilterFormData,
    valueToRemove: string
  ) => {
    setFilterCriteria((prev) => {
      const newCriteria = { ...prev, customFilter: undefined };
      if (key === "filterCreatedDate") {
        (newCriteria as any)[key] = [null, null];
      } else {
        const currentFilterArray = newCriteria[key] as
          | { value: string; label: string }[]
          | undefined;
        if (currentFilterArray) {
          (newCriteria as any)[key] = currentFilterArray.filter(
            (item) => item.value !== valueToRemove
          );
        }
      }
      return newCriteria;
    });
    handleSetTableData({ pageIndex: 1 });
  };

  const onRefreshData = () => {
    onClearFilters();
    dispatch(getCompanyAction());
    toast.push(
      <Notification title="Data Refreshed" type="success" duration={2000} />
    );
  };

  const handleCardClick = (
    cardType:
      | "active"
      | "inactive"
      | "disabled"
      | "verified"
      | "non_verified"
      | "eligible"
      | "not_eligible"
  ) => {
    const defaultFilters = {
      filterCreatedDate: [null, null] as [Date | null, Date | null],
      filterStatus: [],
      filterCompanyType: [],
      filterContinent: [],
      filterCountry: [],
      filterState: [],
      filterCity: [],
      filterKycVerified: [],
      filterEnableBilling: [],
      customFilter: undefined,
    };
    let newCriteria: CompanyFilterFormData & { customFilter?: string } = {
      ...defaultFilters,
    };

    switch (cardType) {
      case "active":
        newCriteria.filterStatus = [{ value: "Active", label: "Active" }];
        break;
      case "inactive":
        newCriteria.filterStatus = [{ value: "Inactive", label: "Inactive" }];
        break;
      case "disabled":
        newCriteria.filterStatus = [{ value: "disabled", label: "Disabled" }];
        break;
      case "verified":
        newCriteria.filterKycVerified = [{ value: "Yes", label: "Yes" }];
        break;
      case "non_verified":
        newCriteria.filterKycVerified = [{ value: "No", label: "No" }];
        break;
      case "eligible":
        newCriteria.filterKycVerified = [{ value: "Yes", label: "Yes" }];
        newCriteria.filterEnableBilling = [{ value: "Yes", label: "Yes" }];
        break;
      case "not_eligible":
        newCriteria.customFilter = "not_eligible";
        break;
    }
    setFilterCriteria(newCriteria);
    handleSetTableData({ pageIndex: 1, query: "" });
  };

  const { pageData, total, allFilteredAndSortedData, activeFilterCount } =
    useMemo(() => {
      let filteredData = [...companyList];

      if (filterCriteria.customFilter === "not_eligible") {
        filteredData = filteredData.filter(
          (company) => !company.kyc_verified || !company.enable_billing
        );
      } else {
        if (
          filterCriteria.filterStatus &&
          filterCriteria.filterStatus.length > 0
        ) {
          const selectedStatuses = filterCriteria.filterStatus.map((s) =>
            s.value.toLowerCase()
          );
          filteredData = filteredData.filter(
            (company) =>
              company.status &&
              selectedStatuses.includes(company.status.toLowerCase())
          );
        }
        if (
          filterCriteria.filterCompanyType &&
          filterCriteria.filterCompanyType.length > 0
        ) {
          const selectedTypes = filterCriteria.filterCompanyType.map(
            (t) => t.value
          );
          filteredData = filteredData.filter((company) =>
            selectedTypes.includes(company.ownership_type)
          );
        }
        if (
          filterCriteria.filterContinent &&
          filterCriteria.filterContinent.length > 0
        ) {
          const selectedContinents = filterCriteria.filterContinent.map(
            (c) => c.value
          );
          filteredData = filteredData.filter(
            (company) =>
              company.continent &&
              selectedContinents.includes(company.continent.name)
          );
        }
        if (
          filterCriteria.filterCountry &&
          filterCriteria.filterCountry.length > 0
        ) {
          const selectedCountries = filterCriteria.filterCountry.map(
            (c) => c.value
          );
          filteredData = filteredData.filter(
            (company) =>
              company.country &&
              selectedCountries.includes(company.country.name)
          );
        }
        if (
          filterCriteria.filterState &&
          filterCriteria.filterState.length > 0
        ) {
          const selectedStates = filterCriteria.filterState.map((s) => s.value);
          filteredData = filteredData.filter((company) =>
            selectedStates.includes(company.state)
          );
        }
        if (filterCriteria.filterCity && filterCriteria.filterCity.length > 0) {
          const selectedCities = filterCriteria.filterCity.map((c) => c.value);
          filteredData = filteredData.filter((company) =>
            selectedCities.includes(company.city)
          );
        }
        if (
          filterCriteria.filterKycVerified &&
          filterCriteria.filterKycVerified.length > 0
        ) {
          const selectedKycValues = filterCriteria.filterKycVerified.map(
            (k) => k.value === "Yes"
          );
          filteredData = filteredData.filter((company) =>
            selectedKycValues.includes(company.kyc_verified)
          );
        }
        if (
          filterCriteria.filterEnableBilling &&
          filterCriteria.filterEnableBilling.length > 0
        ) {
          const selectedBillingValues = filterCriteria.filterEnableBilling.map(
            (b) => b.value === "Yes"
          );
          filteredData = filteredData.filter((company) =>
            selectedBillingValues.includes(company.enable_billing)
          );
        }
        if (
          filterCriteria.filterCreatedDate &&
          filterCriteria.filterCreatedDate[0] &&
          filterCriteria.filterCreatedDate[1]
        ) {
          const [startDate, endDate] = filterCriteria.filterCreatedDate;
          const inclusiveEndDate = new Date(endDate as Date);
          inclusiveEndDate.setHours(23, 59, 59, 999);
          filteredData = filteredData.filter((company) => {
            const createdDate = new Date(company.created_at);
            return (
              createdDate >= (startDate as Date) &&
              createdDate <= inclusiveEndDate
            );
          });
        }
      }

      if (tableData.query) {
        const lowerCaseQuery = tableData.query?.toLowerCase();
        filteredData = filteredData.filter((company) => {
          const searchableFields = [
            company.company_name,
            company.company_code,
            company.owner_name,
            company.primary_email_id,
            company.primary_contact_number,
            company.gst_number,
            company.pan_number,
            company.city,
            company.state,
            company.country?.name,
          ];
          return searchableFields.some(
            (field) =>
              field && String(field).toLowerCase().includes(lowerCaseQuery)
          );
        });
      }

      let count = 0;
      if (filterCriteria.customFilter) count++;
      count += (filterCriteria.filterStatus?.length ?? 0) > 0 ? 1 : 0;
      count += (filterCriteria.filterCompanyType?.length ?? 0) > 0 ? 1 : 0;
      count += (filterCriteria.filterContinent?.length ?? 0) > 0 ? 1 : 0;
      count += (filterCriteria.filterCountry?.length ?? 0) > 0 ? 1 : 0;
      count += (filterCriteria.filterState?.length ?? 0) > 0 ? 1 : 0;
      count += (filterCriteria.filterCity?.length ?? 0) > 0 ? 1 : 0;
      count += (filterCriteria.filterKycVerified?.length ?? 0) > 0 ? 1 : 0;
      count += (filterCriteria.filterEnableBilling?.length ?? 0) > 0 ? 1 : 0;
      count +=
        filterCriteria.filterCreatedDate?.[0] &&
          filterCriteria.filterCreatedDate?.[1]
          ? 1
          : 0;

      const { order, key } = tableData.sort as OnSortParam;
      if (order && key) {
        filteredData.sort((a, b) => {
          let av = a[key as keyof CompanyItem] as any;
          let bv = b[key as keyof CompanyItem] as any;
          if (key.includes(".")) {
            const keys = key.split(".");
            av = keys.reduce(
              (obj, k) => (obj && obj[k] !== undefined ? obj[k] : undefined),
              a
            );
            bv = keys.reduce(
              (obj, k) => (obj && obj[k] !== undefined ? obj[k] : undefined),
              b
            );
          }
          av = av ?? "";
          bv = bv ?? "";
          if (typeof av === "string" && typeof bv === "string")
            return order === "asc"
              ? av.localeCompare(bv)
              : bv.localeCompare(av);
          if (typeof av === "number" && typeof bv === "number")
            return order === "asc" ? av - bv : bv - av;
          if (typeof av === "boolean" && typeof bv === "boolean")
            return order === "asc"
              ? av === bv
                ? 0
                : av
                  ? -1
                  : 1
              : av === bv
                ? 0
                : av
                  ? 1
                  : -1;
          return 0;
        });
      }

      const pI = tableData.pageIndex as number;
      const pS = tableData.pageSize as number;
      return {
        pageData: filteredData.slice((pI - 1) * pS, pI * pS),
        total: filteredData.length,
        allFilteredAndSortedData: filteredData,
        activeFilterCount: count,
      };
    }, [companyList, tableData, filterCriteria]);

  const handleOpenExportReasonModal = () => {
    if (!allFilteredAndSortedData.length) {
      toast.push(
        <Notification title="No Data" type="info">
          Nothing to export.
        </Notification>
      );
      return;
    }
    exportReasonFormMethods.reset();
    setIsExportReasonModalOpen(true);
  };
  const handleConfirmExportWithReason = async (data: ExportReasonFormData) => {
    setIsSubmittingExportReason(true);
    const fileName = `companies_export_${dayjs().format("YYYYMMDD")}.csv`;
    try {
      await dispatch(
        submitExportReasonAction({
          reason: data.reason,
          module: "Company",
          file_name: fileName,
        })
      ).unwrap();
      toast.push(
        <Notification title="Export Reason Submitted" type="success" />
      );
      const exportSuccess = exportToCsv(fileName, allFilteredAndSortedData);
      if (exportSuccess) setIsExportReasonModalOpen(false);
    } catch (error: any) {
      toast.push(
        <Notification title="Failed to Submit Reason" type="danger">
          {error.message}
        </Notification>
      );
    } finally {
      setIsSubmittingExportReason(false);
    }
  };
  const handleEditCompany = (id: number) =>
    navigate(`/business-entities/company-edit/${id}`);
  const handlePaginationChange = (p: number) =>
    handleSetTableData({ pageIndex: p });
  const handleSelectChange = (v: number) =>
    handleSetTableData({ pageSize: v, pageIndex: 1 });
  const handleSort = (s: OnSortParam) =>
    handleSetTableData({ sort: s, pageIndex: 1 });
  const handleRowSelect = (c: boolean, r: CompanyItem) =>
    setSelectedCompanies((p) =>
      c ? [...p, r] : p.filter((i) => i.id !== r.id)
    );
  const handleAllRowSelect = (c: boolean, r: Row<CompanyItem>[]) =>
    setSelectedCompanies(c ? r.map((i) => i.original) : []);

  const handleApprovePendingRequest = async (company: {
    id: number;
    company_name: string;
  }) => {
    try {
      await dispatch(setenablebillingAction(company.id)).unwrap();
      dispatch(getCompanyAction());
      toast.push(
        <Notification
          title={`Billing approved for ${company.company_name}`}
          type="success"
        />
      );
    } catch (e: any) {
      toast.push(
        <Notification
          title={`Failed to approve billing for ${company.company_name}`}
          type="danger"
        />
      );
    }
  };

  const handleRejectPendingRequest = (companyData: any) => {
    setPendingRequestModalOpen(false);
    const companyForItem: Partial<CompanyItem> = {
      id: companyData.id,
      company_name: companyData.company_name,
      company_code: companyData.company_code,
    };
    handleOpenModal("notification", companyForItem as CompanyItem);
  };

  const columns: ColumnDef<CompanyItem>[] = useMemo(
    () => [
      {
        header: "Company Info",
        accessorKey: "company_name",
        id: "companyInfo",
        size: 220,
        cell: ({ row }: { row: Row<CompanyItem> }) => {
          const {
            company_name,
            ownership_type,
            primary_business_type,
            country,
            city,
            state,
            company_logo,
            company_code,
            id,
          } = row.original;
          return (
            <div className="flex flex-col">
              {" "}
              <div className="flex items-center gap-2">
                <div>
                  <Link
                    to={`/business-entities/company-view/${id}`}
                    className="no-underline "
                  >
                    <h6 className="text-xs font-semibold text-blue-600">
                      {company_code || "Company Code"}
                    </h6>
                    <span className="text-xs font-semibold leading-1">
                      {company_name}
                    </span>
                  </Link>
                </div>
              </div>
              <span className="text-xs mt-1">
                <b>Ownership Type:</b> {ownership_type || "N/A"}
              </span>{" "}
              <div className="text-xs text-gray-500">
                {country?.name || "N/A"}
              </div>{" "}
            </div>
          );
        },
      },
      {
        header: "Contact",
        accessorKey: "owner_name",
        id: "contact",
        size: 180,
        cell: (props) => {
          const {
            owner_name,
            primary_contact_number,
            primary_email_id,
            company_website,
            primary_contact_number_code,
          } = props.row.original;
          return (
            <div className="text-xs flex flex-col gap-0.5">
              {" "}
              {owner_name && (
                <span>
                  <b>Owner: </b> {owner_name}
                </span>
              )}{" "}
              {primary_contact_number && (
                <span>
                  {primary_contact_number_code} {primary_contact_number}
                </span>
              )}{" "}
              {primary_email_id && (
                <a
                  href={`mailto:${primary_email_id}`}
                  className="text-blue-600 hover:underline"
                >
                  {primary_email_id}
                </a>
              )}{" "}
              {company_website && (
                <a
                  href={company_website}
                  target="_blank"
                  rel="noopener noreferrer"
                  className="text-blue-600 hover:underline truncate"
                >
                  {company_website}
                </a>
              )}{" "}
            </div>
          );
        },
      },
      {
        header: "Identity & Status",
        accessorKey: "status",
        id: "legal",
        size: 180,
        cell: ({ row }) => {
          const { gst_number, pan_number, status } = row.original;
          return (
            <div className="flex flex-col gap-0.5 text-[11px]">
              {" "}
              {gst_number && (
                <div>
                  <b>GST:</b> <span className="break-all">{gst_number}</span>
                </div>
              )}{" "}
              {pan_number && (
                <div>
                  <b>PAN:</b> <span className="break-all">{pan_number}</span>
                </div>
              )}{" "}
              <Tag
                className={`${getCompanyStatusClass(
                  status
                )} capitalize mt-1 self-start !text-[11px] px-2 py-1`}
              >
                {status}
              </Tag>{" "}
            </div>
          );
        },
      },
      {
        header: "Profile & Scores",
        accessorKey: "profile_completion",
        id: "profile",
        size: 190,
        cell: ({ row }) => {
          const {
            members_count = 0,
            teams_count = 0,
            profile_completion = 0,
            kyc_verified,
            enable_billing,
            due_after_3_months_date,
          } = row.original;
          const formattedDate = due_after_3_months_date
            ? dayjs(due_after_3_months_date).format("D MMM, YYYY")
            : "N/A";

          function formatDueDateInDays(dueDateString: any) {

            // Create Date objects for the due date and today
            const dueDate = new Date(dueDateString);
            const today = new Date();

            // To ensure we're comparing days, not times, reset the time part to midnight
            dueDate.setHours(0, 0, 0, 0);
            today.setHours(0, 0, 0, 0);

            // Calculate the difference in milliseconds
            const diffTime = dueDate.getTime() - today.getTime();

            // Convert the difference from milliseconds to days
            const diffDays = Math.round(diffTime / (1000 * 60 * 60 * 24));
            // Return a formatted string based on the difference
            if (diffDays > 1) {
              return `in ${diffDays} days`;
            } else if (diffDays === 1) {
              return `Tomorrow`;
            } else if (diffDays === 0) {
              return `Today`;
            } else if (diffDays === -1) {
              return `Yesterday (1 day overdue)`;
            } else {
              // The date is in the past
              return `N/A`;
            }
          }
          return (
            <div className="flex flex-col gap-1 text-xs">
              {" "}
              <span>
                <b>Members:</b> {members_count}
              </span>{" "}
              <span>
                <b>Teams:</b> {teams_count}
              </span>{" "}


              <div className="flex items-center gap-2">
                <b className="text-gray-700 dark:text-gray-300">KYC Status:</b>
                {kyc_verified ? <Tag className="bg-emerald-100 text-emerald-700">Verified</Tag> : <Tag className="bg-red-100 text-red-700">Non-Verified</Tag>}
              </div>
              <div className="flex gap-1 items-center">
                <b>Enable Billing:</b>
                <Tooltip title={`Billing: ${enable_billing ? "Yes" : "No"}`}>
                  {enable_billing ? (
                    <MdCheckCircle className="text-green-500 text-lg" />
                  ) : (
                    <MdCancel className="text-red-500 text-lg" />
                  )}
                </Tooltip>
              </div>{" "}
              <span>
                <b>Enable Billing Due:</b> {formatDueDateInDays(formattedDate)}
              </span>{" "}
              <Tooltip title={`Profile Completion ${profile_completion}%`}>
                {" "}
                <div className="h-2.5 w-full rounded-full bg-gray-300">
                  {" "}
                  <div
                    className="rounded-full h-2.5 bg-blue-500"
                    style={{ width: `${profile_completion}%` }}
                  ></div>{" "}
                </div>{" "}
              </Tooltip>{" "}
            </div>
          );
        },
      },
      {
        header: "Actions",
        id: "action",
        meta: { HeaderClass: "text-center" },
        size: 80,
        cell: (props) => (
          <CompanyActionColumn
            rowData={props.row.original}
            onEdit={handleEditCompany}
            onOpenModal={handleOpenModal}
            onOpenEnableBillingModal={handleOpenEnableBillingModal}
          />
        ),
      },
    ],
    [handleOpenModal, navigate]
  );

  const [filteredColumns, setFilteredColumns] = useState(columns);
  const closeFilterDrawer = () => setFilterDrawerOpen(false);

  const isColumnVisible = (colId: string) =>
    filteredColumns.some((c) => (c.id || c.accessorKey) === colId);
  const toggleColumn = (checked: boolean, colId: string) => {
    if (checked) {
      const originalColumn = columns.find(
        (c) => (c.id || c.accessorKey) === colId
      );
      if (originalColumn) {
        setFilteredColumns((prev) => {
          const newCols = [...prev, originalColumn];
          newCols.sort((a, b) => {
            const indexA = columns.findIndex(
              (c) => (c.id || c.accessorKey) === (a.id || a.accessorKey)
            );
            const indexB = columns.findIndex(
              (c) => (c.id || c.accessorKey) === (b.id || b.accessorKey)
            );
            return indexA - indexB;
          });
          return newCols;
        });
      }
    } else {
      setFilteredColumns((prev) =>
        prev.filter((c) => (c.id || c.accessorKey) !== colId)
      );
    }
  };

  const statusOptions = [
    { value: "Active", label: "Active" },
    { value: "Disabled", label: "Disabled" },
    { value: "Blocked", label: "Blocked" },
    { value: "Inactive", label: "Inactive" },
  ];
  const companyTypeOptions = useMemo(
    () =>
      Array.from(new Set(companyList.map((c) => c.ownership_type)))
        .filter(Boolean)
        .map((ct) => ({ value: ct, label: ct })),
    [companyList]
  );
  const continentOptions = useMemo(
    () => ContinentsData.map((co) => ({ value: co.name, label: co.name })),
    [ContinentsData]
  );
  const countryOptions = useMemo(
    () => CountriesData.map((ct) => ({ value: ct.name, label: ct.name })),
    [CountriesData]
  );
  const stateOptions = useMemo(
    () =>
      Array.from(new Set(companyList.map((c) => c.state)))
        .filter(Boolean)
        .map((st) => ({ value: st, label: st })),
    [companyList]
  );
  const cityOptions = useMemo(
    () =>
      Array.from(new Set(companyList.map((c) => c.city)))
        .filter(Boolean)
        .map((ci) => ({ value: ci, label: ci })),
    [companyList]
  );
  const kycOptions = [
    { value: "Yes", label: "Yes" },
    { value: "No", label: "No" },
  ];
  const billingOptions = [
    { value: "Yes", label: "Yes" },
    { value: "No", label: "No" },
  ];
  const cardClass =
    "rounded-md border transition-shadow duration-200 ease-in-out cursor-pointer hover:shadow-lg";
  const cardBodyClass = "flex gap-2 p-1";


  return (
    <>
      <div className="flex flex-col md:flex-row md:items-center md:justify-between gap-2">
        <h5>Company</h5>
        <div className="flex flex-col md:flex-row gap-3">
          <div className="relative">
            <Button
              icon={<TbUsersGroup />}
              onClick={handleOpenPendingRequestModal}
              className="w-full sm:w-auto"
            >
              Pending Request
            </Button>
            <span
              className="absolute top-0 right-0 -translate-y-1/2 translate-x-1/2 bg-red-500 text-white text-xs font-bold                  
            rounded-full                         
            min-w-[22px] h-[22px]                
            flex items-center justify-center   
            px-1                                 
            border-2 border-white dark:border-gray-800 
          " >
              {PendingBillData?.data?.length || 0}
            </span>
          </div>

          <Button
            menuName="company"
            isAdd={true}
            variant="solid"
            icon={<TbPlus className="text-lg" />}
            onClick={() => navigate("/business-entities/company-create")}
          >
            Add New
          </Button>
        </div>
      </div>
      <div className="grid grid-cols-2 sm:grid-cols-4 lg:grid-cols-8 mb-4 gap-2">
        <Tooltip title="Click to show all companies">
          <div onClick={onClearFilters}>
            <Card
              bodyClass={cardBodyClass}
              className={classNames(cardClass, "border-blue-200")}
            >
              <div className="h-8 w-8 rounded-md flex items-center justify-center bg-blue-100 text-blue-500">
                <TbBuilding size={16} />
              </div>
              <div className="flex flex-col gap-0">
                <b className="text-sm ">{companyCount?.total ?? 0}</b>
                <span className="text-[9px] font-semibold">Total</span>
              </div>
            </Card>
          </div>
        </Tooltip>
        <Tooltip title="Click to show Active companies">
          <div onClick={() => handleCardClick("active")}>
            <Card
              bodyClass={cardBodyClass}
              className={classNames(cardClass, "border-green-200")}
            >
              <div className="h-8 w-8 rounded-md flex items-center justify-center bg-green-100 text-green-500">
                <TbBuildingBank size={16} />
              </div>
              <div className="flex flex-col gap-0">
                <b className="text-sm pb-0 mb-0">{companyCount?.active ?? 0}</b>
                <span className="text-[9px] font-semibold">Active</span>
              </div>
            </Card>
          </div>
        </Tooltip>
        <Tooltip title="Click to show Inactive companies">
          <div onClick={() => handleCardClick("inactive")}>
            <Card
              bodyClass={cardBodyClass}
              className={classNames(cardClass, "border-red-200")}
            >
              <div className="h-8 w-8 rounded-md flex items-center justify-center bg-red-100 text-red-500">
                <TbCancel size={16} />
              </div>
              <div className="flex flex-col gap-0">
                <b className="text-sm pb-0 mb-0">
                  {companyCount?.inactive ?? 0}
                </b>
                <span className="text-[9px] font-semibold">Inactive</span>
              </div>
            </Card>
          </div>
        </Tooltip>
        <Tooltip title="Click to show Disabled companies">
          <div onClick={() => handleCardClick("disabled")}>
            <Card
              bodyClass={cardBodyClass}
              className={classNames(cardClass, "border-red-200")}
            >
              <div className="h-8 w-8 rounded-md flex items-center justify-center bg-red-100 text-red-500">
                <TbCancel size={16} />
              </div>
              <div className="flex flex-col gap-0">
                <b className="text-sm pb-0 mb-0">
                  {companyCount?.disabled ?? 0}
                </b>
                <span className="text-[9px] font-semibold">Disabled</span>
              </div>
            </Card>
          </div>
        </Tooltip>

        <Tooltip title="Click to show KYC Verified companies">
          <div onClick={() => handleCardClick("verified")}>
            <Card
              bodyClass={cardBodyClass}
              className={classNames(cardClass, "border-emerald-200")}
            >
              <div className="h-8 w-8 rounded-md flex items-center justify-center bg-emerald-100 text-emerald-500">
                <TbCircleCheck size={16} />
              </div>
              <div className="flex flex-col gap-0">
                <b className="text-sm pb-0 mb-0">
                  {companyCount?.verified ?? 0}
                </b>
                <span className="text-[9px] font-semibold">Verified</span>
              </div>
            </Card>
          </div>
        </Tooltip>
        <Tooltip title="Click to show Non-KYC Verified companies">
          <div onClick={() => handleCardClick("non_verified")}>
            <Card
              bodyClass={cardBodyClass}
              className={classNames(cardClass, "border-yellow-200")}
            >
              <div className="h-8 w-8 rounded-md flex items-center justify-center bg-yellow-100 text-yellow-500">
                <TbCircleX size={16} />
              </div>
              <div className="flex flex-col gap-0">
                <b className="text-sm pb-0 mb-0">
                  {companyCount?.non_verified ?? 0}
                </b>
                <span className="text-[9px] font-semibold">Non Verified</span>
              </div>
            </Card>
          </div>
        </Tooltip>
        <Tooltip title="Click to show Eligible companies (KYC and Billing enabled)">
          <div onClick={() => handleCardClick("eligible")}>
            <Card
              bodyClass={cardBodyClass}
              className="rounded-md border border-violet-200"
            >
              <div className="h-8 w-8 rounded-md flex items-center justify-center bg-violet-100 text-violet-500">
                <TbShieldCheck size={16} />
              </div>
              <div className="flex flex-col gap-0">
                <b className="text-sm pb-0 mb-0">
                  {companyCount?.eligible ?? 0}
                </b>
                <span className="text-[9px] font-semibold">Eligible</span>
              </div>
            </Card>
          </div>
        </Tooltip>
        <Tooltip title="Click to show Not Eligible companies (KYC or Billing disabled)">
          <div onClick={() => handleCardClick("not_eligible")}>
            <Card
              bodyClass={cardBodyClass}
              className="rounded-md border border-red-200"
            >
              <div className="h-8 w-8 rounded-md flex items-center justify-center bg-red-100 text-red-500">
                <TbShieldX size={16} />
              </div>
              <div className="flex flex-col gap-0">
                <b className="text-sm pb-0 mb-0">
                  {companyCount?.not_eligible ?? 0}
                </b>
                <span className="text-[9px] font-semibold">Not Eligible</span>
              </div>
            </Card>
          </div>
        </Tooltip>
      </div>
      <div className="flex flex-col md:flex-row md:items-center md:justify-between gap-2 mb-4">
        <DebouceInput
          placeholder="Quick Search..."
          suffix={<TbSearch className="text-lg" />}
          onChange={(val) =>
            handleSetTableData({ query: val.target.value, pageIndex: 1 })
          }
          value={tableData.query}
        />
        <div className="flex gap-2">
          <Dropdown
            renderTitle={<Button icon={<TbColumns />} />}
            placement="bottom-end"
          >
            <div className="flex flex-col p-2">
              <div className="font-semibold mb-1 border-b pb-1">
                Toggle Columns
              </div>
              {columns.map((col) => {
                const id = col.id || (col.accessorKey as string);
                if (!col.header) return null;
                return (
                  <div
                    key={id}
                    className="flex items-center gap-2 hover:bg-gray-100 dark:hover:bg-gray-700 rounded-md py-1.5 px-2"
                  >
                    {" "}
                    <Checkbox
                      checked={isColumnVisible(id)}
                      onChange={(checked) => toggleColumn(checked, id)}
                    >
                      {col.header as string}
                    </Checkbox>{" "}
                  </div>
                );
              })}
            </div>
          </Dropdown>
          <Tooltip title="Clear Filters & Reload">
            <Button icon={<TbReload />} onClick={onRefreshData} />
          </Tooltip>
          <Button icon={<TbFilter />} onClick={openFilterDrawer}>
            Filter
            {activeFilterCount > 0 && (
              <span className="ml-2 bg-indigo-100 text-indigo-600 dark:bg-indigo-500 dark:text-white text-xs font-semibold px-2 py-0.5 rounded-full">
                {activeFilterCount}
              </span>
            )}
          </Button>
          <Button
            isExport={true}
            menuName="company"
            icon={<TbCloudUpload />}
            onClick={handleOpenExportReasonModal}
            disabled={
              !allFilteredAndSortedData || allFilteredAndSortedData.length === 0
            }
          >
            Export
          </Button>
        </div>
      </div>
      <ActiveFiltersDisplay
        filterData={filterCriteria}
        onRemoveFilter={handleRemoveFilter}
        onClearAll={onClearFilters}
      />
      <DataTable
        menuName="company"
        columns={filteredColumns}
        data={pageData}
        noData={pageData.length === 0}
        loading={isLoading}
        pagingData={{
          total,
          pageIndex: tableData.pageIndex as number,
          pageSize: tableData.pageSize as number,
        }}
        onPaginationChange={handlePaginationChange}
        onSelectChange={handleSelectChange}
        onSort={handleSort}
        onCheckBoxChange={handleRowSelect}
        onIndeterminateCheckBoxChange={handleAllRowSelect}
        selectable
      />
      <Drawer
        title="Company Filters"
        isOpen={isFilterDrawerOpen}
        onClose={closeFilterDrawer}
        onRequestClose={closeFilterDrawer}
        width={500}
        footer={
          <div className="text-right w-full">
            <Button
              size="sm"
              className="mr-2"
              onClick={() => {
                onClearFilters();
                closeFilterDrawer();
              }}
            >
              Clear All
            </Button>
            <Button
              size="sm"
              variant="solid"
              form="filterCompanyForm"
              type="submit"
            >
              Apply
            </Button>
          </div>
        }
      >
        <UiForm
          id="filterCompanyForm"
          onSubmit={filterFormMethods.handleSubmit(onApplyFiltersSubmit)}
        >
          <div className="sm:grid grid-cols-2 gap-x-4 gap-y-2">
            <UiFormItem label="Status">
              <Controller
                name="filterStatus"
                control={filterFormMethods.control}
                render={({ field }) => (
                  <UiSelect
                    isMulti
                    placeholder="Select Status"
                    options={statusOptions}
                    value={field.value || []}
                    onChange={(val) => field.onChange(val || [])}
                  />
                )}
              />
            </UiFormItem>
            <UiFormItem label="Ownership Type">
              <Controller
                name="filterCompanyType"
                control={filterFormMethods.control}
                render={({ field }) => (
                  <UiSelect
                    isMulti
                    placeholder="Select Type"
                    options={companyTypeOptions}
                    value={field.value || []}
                    onChange={(val) => field.onChange(val || [])}
                  />
                )}
              />
            </UiFormItem>
            <UiFormItem label="Continent">
              <Controller
                name="filterContinent"
                control={filterFormMethods.control}
                render={({ field }) => (
                  <UiSelect
                    isMulti
                    placeholder="Select Continent"
                    options={continentOptions}
                    value={field.value || []}
                    onChange={(val) => field.onChange(val || [])}
                  />
                )}
              />
            </UiFormItem>
            <UiFormItem label="Country">
              <Controller
                name="filterCountry"
                control={filterFormMethods.control}
                render={({ field }) => (
                  <UiSelect
                    isMulti
                    placeholder="Select Country"
                    options={countryOptions}
                    value={field.value || []}
                    onChange={(val) => field.onChange(val || [])}
                  />
                )}
              />
            </UiFormItem>
            <UiFormItem label="State">
              <Controller
                name="filterState"
                control={filterFormMethods.control}
                render={({ field }) => (
                  <UiSelect
                    isMulti
                    placeholder="Select State"
                    options={stateOptions}
                    value={field.value || []}
                    onChange={(val) => field.onChange(val || [])}
                  />
                )}
              />
            </UiFormItem>
            <UiFormItem label="City">
              <Controller
                name="filterCity"
                control={filterFormMethods.control}
                render={({ field }) => (
                  <UiSelect
                    isMulti
                    placeholder="Select City"
                    options={cityOptions}
                    value={field.value || []}
                    onChange={(val) => field.onChange(val || [])}
                  />
                )}
              />
            </UiFormItem>
            <UiFormItem label="KYC Verified">
              <Controller
                name="filterKycVerified"
                control={filterFormMethods.control}
                render={({ field }) => (
                  <UiSelect
                    placeholder="Select Status"
                    options={kycOptions}
                    value={field.value || []}
                    onChange={(val) => field.onChange(val || [])}
                  />
                )}
              />
            </UiFormItem>
            <UiFormItem label="Enable Billing">
              <Controller
                name="filterEnableBilling"
                control={filterFormMethods.control}
                render={({ field }) => (
                  <UiSelect
                    placeholder="Select Status"
                    options={billingOptions}
                    value={field.value || []}
                    onChange={(val) => field.onChange(val || [])}
                  />
                )}
              />
            </UiFormItem>
            <UiFormItem label="Created Date" className="col-span-2">
              <Controller
                name="filterCreatedDate"
                control={filterFormMethods.control}
                render={({ field }) => (
                  <DatePicker.DatePickerRange
                    placeholder="Select Date Range"
                    value={field.value as [Date | null, Date | null]}
                    onChange={field.onChange}
                  />
                )}
              />
            </UiFormItem>
          </div>
        </UiForm>
      </Drawer>
      <CompanyModals
        modalState={modalState}
        onClose={handleCloseModal}
        getAllUserDataOptions={getAllUserData}
      />
      {isEnableBillingModalOpen && selectedCompanyForBilling && (
        <EnableBillingDialog
          company={selectedCompanyForBilling}
          onClose={handleCloseEnableBillingModal}
          onSubmit={handleEnableBillingSubmit}
          isSubmitting={isSubmittingBilling}
          documentTypeOptions={documentTypeOptions}
        />
      )}
      <ConfirmDialog
        isOpen={isExportReasonModalOpen}
        type="info"
        title="Reason for Export"
        onClose={() => setIsExportReasonModalOpen(false)}
        onRequestClose={() => setIsExportReasonModalOpen(false)}
        onCancel={() => setIsExportReasonModalOpen(false)}
        onConfirm={exportReasonFormMethods.handleSubmit(
          handleConfirmExportWithReason
        )}
        loading={isSubmittingExportReason}
        confirmText={
          isSubmittingExportReason ? "Submitting..." : "Submit & Export"
        }
        cancelText="Cancel"
        confirmButtonProps={{
          disabled:
            !exportReasonFormMethods.formState.isValid ||
            isSubmittingExportReason,
        }}
      >
        <UiForm
          id="exportReasonForm"
          onSubmit={(e) => {
            e.preventDefault();
            exportReasonFormMethods.handleSubmit(
              handleConfirmExportWithReason
            )();
          }}
          className="flex flex-col gap-4 mt-2"
        >
          <UiFormItem
            label="Please provide a reason for exporting this data:"
            invalid={!!exportReasonFormMethods.formState.errors.reason}
            errorMessage={
              exportReasonFormMethods.formState.errors.reason?.message
            }
          >
            <Controller
              name="reason"
              control={exportReasonFormMethods.control}
              render={({ field }) => (
                <Input
                  textArea
                  {...field}
                  placeholder="Enter reason..."
                  rows={3}
                />
              )}
            />
          </UiFormItem>
        </UiForm>
      </ConfirmDialog>
      <Dialog
        isOpen={isPendingRequestModalOpen}
        onClose={() => setPendingRequestModalOpen(false)}
        width={800}
      >
        <h5 className="mb-4">Pending Enable Billing Requests</h5>
        <div className="max-h-[60vh] overflow-y-auto">
          <table className="w-full">
            <thead className="bg-gray-100 dark:bg-gray-700 sticky top-0">
              <tr>
                <th className="py-2 px-4 text-left text-xs font-semibold text-gray-600 uppercase tracking-wider">
                  Name
                </th>
                <th className="py-2 px-4 text-left text-xs font-semibold text-gray-600 uppercase tracking-wider">
                  Company Code
                </th>
                <th className="py-2 px-4 text-left text-xs font-semibold text-gray-600 uppercase tracking-wider">
                  Documents
                </th>
                <th className="py-2 px-4 text-center text-xs font-semibold text-gray-600 uppercase tracking-wider">
                  Action
                </th>
              </tr>
            </thead>
            <tbody>
              {PendingBillData?.data && PendingBillData.data.length > 0 ? (
                PendingBillData?.data?.reverse()?.map((item: any) => (
                  <tr key={item.id} className="border-b dark:border-gray-700">
                    <td className="py-3 px-4 text-sm font-medium">
                      {item.company_name}
                    </td>
                    <td className="py-3 px-4 text-sm text-blue-500">
                      {item.company_code}
                    </td>
                    <td className="py-3 px-4">
                      {(() => {
                        const itemDocs: DocumentRecord[] =
                          item.enable_billing_documents?.map((doc: any) => ({
                            name: doc.document_name || "Document",
                            url: doc.document,
                            type: getFileType(doc.document),
                          })) || [];

                        if (itemDocs.length === 0) {
                          return (
                            <span className="text-xs text-gray-500">
                              No docs
                            </span>
                          );
                        }

                        return (
                          <div className="flex gap-2 items-center">
                            {itemDocs.map((doc, index) => (
                              <Tooltip
                                key={index}
                                title={`View: ${doc.name}`}
                              >
                                <button
                                  type="button"
                                  onClick={() =>
                                    handleOpenViewer(itemDocs, index)
                                  }
                                  className="p-1 rounded-md hover:bg-gray-200 dark:hover:bg-gray-600 focus:outline-none focus:ring-2 focus:ring-indigo-500"
                                >
                                  <TbFileDescription className="text-blue-500 text-xl" />
                                </button>
                              </Tooltip>
                            ))}
                          </div>
                        );
                      })()}
                    </td>
                    <td className="py-3 px-4 text-center">
                      <div className="flex justify-center gap-2">
                        <Tooltip title="Approve">
                          <Button
                            shape="circle"
                            size="sm"
                            variant="solid"
                            color="emerald"
                            icon={<TbCheck />}
                            onClick={() => handleApprovePendingRequest(item)}
                          />
                        </Tooltip>
                        <Tooltip title="Notification">
                          <Button
                            shape="circle"
                            size="sm"
                            variant="solid"
                            color="red"
                            icon={<BiNotification />}
                            onClick={() => handleRejectPendingRequest(item)}
                          />
                        </Tooltip>
                      </div>
                    </td>
                  </tr>
                ))
              ) : (
                <tr>
                  <td colSpan={4} className="text-center py-8 text-gray-500">
                    No pending requests found.
                  </td>
                </tr>
              )}
            </tbody>
          </table>
        </div>
        <div className="text-right mt-6">
          <Button
            variant="solid"
            onClick={() => setPendingRequestModalOpen(false)}
          >
            Close
          </Button>
        </div>
      </Dialog>
      <DocumentViewer
        isOpen={viewerState.isOpen}
        onClose={handleCloseViewer}
        documents={viewerState.docs}
        currentIndex={viewerState.index}
        onNext={handleNext}
        onPrev={handlePrev}
      />
    </>
  );
};

const CompanyListSelected = () => {
  const { selectedCompanies, setSelectedCompanies } = useCompanyList();
  const dispatch = useAppDispatch();
  const [deleteConfirmationOpen, setDeleteConfirmationOpen] = useState(false);
  const [sendMessageDialogOpen, setSendMessageDialogOpen] = useState(false);
  const [sendMessageLoading, setSendMessageLoading] = useState(false);
  const [isDeleting, setIsDeleting] = useState(false);
  const handleDelete = () => setDeleteConfirmationOpen(true);
  const handleCancelDelete = () => setDeleteConfirmationOpen(false);
  const handleConfirmDelete = async () => {
    if (!selectedCompanies) return;
    setIsDeleting(true);
    try {
      const ids = selectedCompanies.map((d) => String(d.id));
      await dispatch(deleteAllcompanyAction({ ids: ids.join(",") })).unwrap();
      toast.push(<Notification title="Companies Deleted" type="success" />);
      dispatch(getCompanyAction());
    } catch (error: any) {
      toast.push(
        <Notification title="Failed to Delete" type="danger">
          {error.message}
        </Notification>
      );
    } finally {
      setIsDeleting(false);
      setSelectedCompanies([]);
      setDeleteConfirmationOpen(false);
    }
  };
  const handleSend = () => {
    setSendMessageLoading(true);
    setTimeout(() => {
      toast.push(<Notification type="success" title="Message Sent" />);
      setSendMessageLoading(false);
      setSendMessageDialogOpen(false);
      setSelectedCompanies([]);
    }, 500);
  };
  if (selectedCompanies.length === 0) return null;
  return (
    <>
      <StickyFooter
        className="flex items-center justify-between py-4"
        stickyClass="-mx-4 sm:-mx-8 border-t border-gray-200 dark:border-gray-700 px-8"
      >
        <div className="container mx-auto flex items-center justify-between">
          <span>
            <span className="flex items-center gap-2">
              <TbChecks className="text-lg text-primary-600" />
              <span className="font-semibold">
                {selectedCompanies.length} Companies selected
              </span>
            </span>
          </span>
          <div className="flex items-center">
            <Button
              size="sm"
              className="ltr:mr-3 rtl:ml-3"
              customColorClass={() =>
                "border-red-500 ring-1 ring-red-500 text-red-500 hover:bg-red-50"
              }
              onClick={handleDelete}
            >
              Delete
            </Button>
            <Button
              size="sm"
              variant="solid"
              onClick={() => setSendMessageDialogOpen(true)}
            >
              Message
            </Button>
          </div>
        </div>
      </StickyFooter>
      <ConfirmDialog
        isOpen={deleteConfirmationOpen}
        type="danger"
        title="Remove Companies"
        onClose={handleCancelDelete}
        onConfirm={handleConfirmDelete}
        loading={isDeleting}
      >
        <p>
          Are you sure you want to remove these companies? This action can't be
          undone.
        </p>
      </ConfirmDialog>
      <Dialog
        isOpen={sendMessageDialogOpen}
        onClose={() => setSendMessageDialogOpen(false)}
      >
        <h5 className="mb-2">Send Message</h5>
        <Avatar.Group
          chained
          omittedAvatarTooltip
          className="mt-4"
          maxCount={4}
        >
          {selectedCompanies.map((c) => (
            <Tooltip key={c.id} title={c.company_name}>
              <Avatar
                src={c.company_logo ? c.company_logo : undefined}
                icon={<TbUserCircle />}
              />
            </Tooltip>
          ))}
        </Avatar.Group>
        <div className="my-4">
          <RichTextEditor />
        </div>
        <div className="text-right flex items-center gap-2">
          <Button size="sm" onClick={() => setSendMessageDialogOpen(false)}>
            Cancel
          </Button>
          <Button
            size="sm"
            variant="solid"
            loading={sendMessageLoading}
            onClick={handleSend}
          >
            Send
          </Button>
        </div>
      </Dialog>
    </>
  );
};

const Company = () => {
  return (
    <CompanyListProvider>
      <Container>
        <AdaptiveCard>
          <div className="flex flex-col gap-4">
            {
              getMenuRights("company")?.is_view &&
              <CompanyListTable />}
          </div>
        </AdaptiveCard>
      </Container>
      <CompanyListSelected />
    </CompanyListProvider>
  );
};

export default Company;<|MERGE_RESOLUTION|>--- conflicted
+++ resolved
@@ -2732,11 +2732,7 @@
           onClick={() => onOpenModal("document", rowData)}
           className="flex items-center gap-2"
         >
-<<<<<<< HEAD
-          <TbDownload size={18}/> Download Document
-=======
           <TbDownload /> View/Download Documents
->>>>>>> 8ae51edc
         </Dropdown.Item>
       </Dropdown>
     </div>

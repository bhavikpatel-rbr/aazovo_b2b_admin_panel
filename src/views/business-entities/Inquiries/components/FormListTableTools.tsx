// src/views/your-inquiry-module/FormListTableTools.tsx

import React, { useState, useMemo, useEffect } from "react";
import { useForm, Controller } from "react-hook-form";
import { zodResolver } from "@hookform/resolvers/zod";
import { z } from "zod";
import cloneDeep from "lodash/cloneDeep";

import FormListSearch from "./FormListSearch"; // Your search component

// Assume a context hook for inquiries, similar to useCustomerList
// You'll need to create this or adapt an existing one.
// For example: import useInquiryList from './hooks/useInquiryList';
// For now, I'll mock what it might provide.
const useInquiryList = () => {
<<<<<<< HEAD
    const [tableData, setTableDataState] = useState<TableQueries>({ pageIndex: 1, pageSize: 10, query: '', sort: { key: '', order: '' } });
    const [allInquiries, setAllInquiries] = useState<FormItem[]>([]); // Example: fetch this data
    const [filterCriteria, setFilterCriteriaState] = useState({});

    const setTableData = (data: Partial<TableQueries>) => {
        setTableDataState(prev => ({ ...prev, ...data }));
    }
    const setFilterCriteria = (filters: InquiryFilterFormData) => {
        console.log("Context: Setting inquiry filter criteria", filters);
        setFilterCriteriaState(filters);
        // Actual filtering logic would reside in the context's data processing
    }
    // In a real hook, you'd fetch/manage allInquiries and apply filters
    return { tableData, setTableData, allInquiries, setFilterCriteria, filterCriteria };
=======
  const [tableData, setTableDataState] = useState<TableQueries>({
    pageIndex: 1,
    pageSize: 10,
    query: "",
    sort: { key: "", order: "" },
  });
  const [allInquiries, setAllInquiries] = useState<FormItem[]>([]); // Example: fetch this data
  const [filterCriteria, setFilterCriteriaState] = useState({});

  const setTableData = (data: Partial<TableQueries>) => {
    setTableDataState((prev) => ({ ...prev, ...data }));
  };
  const setFilterCriteria = (filters: InquiryFilterFormData) => {
    console.log("Context: Setting inquiry filter criteria", filters);
    setFilterCriteriaState(filters);
    // Actual filtering logic would reside in the context's data processing
  };
  // In a real hook, you'd fetch/manage allInquiries and apply filters
  return {
    tableData,
    setTableData,
    allInquiries,
    setFilterCriteria,
    filterCriteria,
  };
>>>>>>> bf47d9b6
};

import {
  Button,
  DatePicker,
  Drawer,
  Form as UiForm,
  FormItem as UiFormItem,
  Select as UiSelect,
} from "@/components/ui";
import { TbCloudDownload, TbCloudUpload, TbFilter } from "react-icons/tb";
import type { TableQueries } from "@/@types/common"; // Common type for table queries

// --- Define FormItem Type (for Inquiries) ---
export type FormItem = {
  id: string;
  inquiry_id: string;
  company_name: string;
  contact_person_name: string;
  contact_person_email: string;
  contact_person_phone: string;
  inquiry_type: string;
  inquiry_subject: string;
  inquiry_description: string;
  inquiry_priority: string; // e.g., 'High', 'Medium', 'Low'
  inquiry_status: string; // e.g., 'New', 'In Progress', 'Resolved'
  assigned_to: string;
  inquiry_date: string; // ISO date string or Date object
  response_date: string;
  resolution_date: string;
  follow_up_date: string;
  feedback_status: string;
  inquiry_resolution: string;
  inquiry_attachments: string[];
  status: "active" | "inactive"; // Overall record status
};
// --- End FormItem Type ---

// --- Zod Schema for Inquiry Filter Form ---
const inquiryFilterFormSchema = z.object({
  filterRecordStatus: z
    .array(z.object({ value: z.string(), label: z.string() }))
    .optional(),
  filterInquiryType: z
    .array(z.object({ value: z.string(), label: z.string() }))
    .optional(),
  filterInquiryPriority: z
    .array(z.object({ value: z.string(), label: z.string() }))
    .optional(),
  filterInquiryStatus: z
    .array(z.object({ value: z.string(), label: z.string() }))
    .optional(), // For 'New', 'In Progress'
  filterAssignedTo: z
    .array(z.object({ value: z.string(), label: z.string() }))
    .optional(),
  filterFeedbackStatus: z
    .array(z.object({ value: z.string(), label: z.string() }))
    .optional(),
  filterInquiryDate: z
    .array(z.date().nullable())
    .optional()
    .default([null, null]),
  filterResponseDate: z
    .array(z.date().nullable())
    .optional()
    .default([null, null]),
  filterResolutionDate: z
    .array(z.date().nullable())
    .optional()
    .default([null, null]),
  filterFollowUpDate: z
    .array(z.date().nullable())
    .optional()
    .default([null, null]),
  // Add company_name or contact_person_name if you want text input filters here,
  // though they are often better handled by the main search.
});
type InquiryFilterFormData = z.infer<typeof inquiryFilterFormSchema>;
// --- End Inquiry Filter Schema ---

const FormListTableTools = () => {
  const {
    tableData,
    setTableData,
    allInquiries, // This should be the full list of FormItem
    setFilterCriteria: applyFiltersToContext, // Function from context to apply filters
    filterCriteria: contextFilterCriteria, // Current filters from context (if needed to pre-fill)
  } = useInquiryList(); // Use your inquiry-specific context hook

  const inquiriesData: FormItem[] = allInquiries || [];

  const [isFilterDrawerOpen, setFilterDrawerOpen] = useState(false);
  // Local state for the form within this drawer
  const [localFilterCriteria, setLocalFilterCriteria] =
    useState<InquiryFilterFormData>(
      (contextFilterCriteria as InquiryFilterFormData) || {
        // Pre-fill from context if available
        filterInquiryDate: [null, null],
        filterResponseDate: [null, null],
        filterResolutionDate: [null, null],
        filterFollowUpDate: [null, null],
      }
    );

  const filterFormMethods = useForm<InquiryFilterFormData>({
    resolver: zodResolver(inquiryFilterFormSchema),
    defaultValues: localFilterCriteria,
  });

  // Sync form with localFilterCriteria if it changes (e.g., from clear or context update)
  useEffect(() => {
    filterFormMethods.reset(localFilterCriteria);
  }, [localFilterCriteria, filterFormMethods]);

  const openFilterDrawer = () => {
    // Ensure the form shows the currently active filters (from local state, which could be synced from context)
    filterFormMethods.reset(localFilterCriteria);
    setFilterDrawerOpen(true);
  };
  const closeFilterDrawer = () => setFilterDrawerOpen(false);

  const onApplyFiltersSubmit = (data: InquiryFilterFormData) => {
    console.log("Applying Inquiry Filters:", data);
    setLocalFilterCriteria(data); // Update local form state
    if (applyFiltersToContext) {
      applyFiltersToContext(data); // Pass to context for actual data filtering
    }
    const newTableData = cloneDeep(tableData);
    newTableData.pageIndex = 1; // Reset to first page
    setTableData(newTableData);
    closeFilterDrawer();
  };

  const onClearFilters = () => {
    const defaultFilters: InquiryFilterFormData = {
      // Define cleared state
      filterInquiryDate: [null, null],
      filterResponseDate: [null, null],
      filterResolutionDate: [null, null],
      filterFollowUpDate: [null, null],
    };
<<<<<<< HEAD

    const { DatePickerRange } = DatePicker;

    // --- Dynamic Options Generation ---
    const recordStatusOptions = useMemo(() => [
        { value: 'active', label: 'Active' },
        { value: 'inactive', label: 'Inactive' },
    ], []);

    const inquiryTypeOptions = useMemo(() => {
        if (!inquiriesData || inquiriesData.length === 0) return [];
        return Array.from(new Set(inquiriesData.map(item => item.inquiry_type).filter(Boolean)))
            .map(type => ({ value: type, label: type }));
    }, [inquiriesData]);

    const inquiryPriorityOptions = useMemo(() => {
        if (!inquiriesData || inquiriesData.length === 0) return [];
        return Array.from(new Set(inquiriesData.map(item => item.inquiry_priority).filter(Boolean)))
            .map(priority => ({ value: priority, label: priority }));
    }, [inquiriesData]);

    const inquiryStatusOptions = useMemo(() => { // For 'New', 'In Progress', etc.
        if (!inquiriesData || inquiriesData.length === 0) return [];
        return Array.from(new Set(inquiriesData.map(item => item.inquiry_status).filter(Boolean)))
            .map(status => ({ value: status, label: status }));
    }, [inquiriesData]);

    const assignedToOptions = useMemo(() => {
        if (!inquiriesData || inquiriesData.length === 0) return [];
        return Array.from(new Set(inquiriesData.map(item => item.assigned_to).filter(Boolean)))
            .map(assignee => ({ value: assignee, label: assignee }));
    }, [inquiriesData]);

    const feedbackStatusOptions = useMemo(() => {
        if (!inquiriesData || inquiriesData.length === 0) return [];
        return Array.from(new Set(inquiriesData.map(item => item.feedback_status).filter(Boolean)))
            .map(status => ({ value: status, label: status }));
    }, [inquiriesData]);
    // --- End Dynamic Options ---

    const handleExport = () => console.log("Export Inquiries Clicked");
    const handleImport = () => console.log("Import Inquiries Clicked"); // If needed

    return (
        <div className="flex flex-col md:flex-row md:items-center md:justify-between gap-2">
            <FormListSearch onInputChange={(e) => handleInputChange(e.target.value)} /> {/* Pass event target value */}
            <div className="flex items-center gap-2">
                <Button icon={<TbFilter />} onClick={openFilterDrawer}>Filter</Button>
                <Button icon={<TbCloudDownload />} onClick={handleImport}>Import</Button>
                <Button icon={<TbCloudUpload />} onClick={handleExport}>Export</Button>
            </div>

            <Drawer
                title="Filters"
                isOpen={isFilterDrawerOpen}
                onClose={closeFilterDrawer}
                onRequestClose={closeFilterDrawer}
                width={480}
                footer={
                    <div className="text-right w-full">
                        <Button size="sm" className="mr-2" onClick={onClearFilters}>
                            Clear
                        </Button>
                        <Button
                            size="sm"
                            variant="solid"
                            form="filterInquiryForm" // Unique form ID
                            type="submit"
                        >
                            Apply
                        </Button>
                    </div>
                }
            >
                <UiForm id="filterInquiryForm" onSubmit={filterFormMethods.handleSubmit(onApplyFiltersSubmit)} className="flex flex-col gap-y-5">
                    <div className='sm:grid grid-cols-2 gap-2'>
                        <UiFormItem label='Record Status'>
                            <Controller name="filterRecordStatus" control={filterFormMethods.control}
                                render={({ field }) => <UiSelect isMulti placeholder="Select Status" options={recordStatusOptions}
                                    value={field.value || []} onChange={val => field.onChange(val || [])} />} />
                        </UiFormItem>

                        <UiFormItem label='Inquiry Type'>
                            <Controller name="filterInquiryType" control={filterFormMethods.control}
                                render={({ field }) => <UiSelect isMulti placeholder="Select Type" options={inquiryTypeOptions}
                                    value={field.value || []} onChange={val => field.onChange(val || [])} />} />
                        </UiFormItem>

                        <UiFormItem label='Inquiry Priority'>
                            <Controller name="filterInquiryPriority" control={filterFormMethods.control}
                                render={({ field }) => <UiSelect isMulti placeholder="Select Priority" options={inquiryPriorityOptions}
                                    value={field.value || []} onChange={val => field.onChange(val || [])} />} />
                        </UiFormItem>

                        <UiFormItem label='Inquiry Status'>
                            <Controller name="filterInquiryStatus" control={filterFormMethods.control}
                                render={({ field }) => <UiSelect isMulti placeholder="Select Status" options={inquiryStatusOptions}
                                    value={field.value || []} onChange={val => field.onChange(val || [])} />} />
                        </UiFormItem>

                        <UiFormItem label='Assigned To'>
                            <Controller name="filterAssignedTo" control={filterFormMethods.control}
                                render={({ field }) => <UiSelect isMulti placeholder="Select Assignee" options={assignedToOptions}
                                    value={field.value || []} onChange={val => field.onChange(val || [])} />} />
                        </UiFormItem>

                        <UiFormItem label='Feedback Status'>
                            <Controller name="filterFeedbackStatus" control={filterFormMethods.control}
                                render={({ field }) => <UiSelect isMulti placeholder="Select Status" options={feedbackStatusOptions}
                                    value={field.value || []} onChange={val => field.onChange(val || [])} />} />
                        </UiFormItem>

                        <UiFormItem label='Inquiry Date Range'>
                            <Controller name="filterInquiryDate" control={filterFormMethods.control}
                                render={({ field }) => <DatePickerRange placeholder='Select Inquiry Dates'
                                    value={field.value as [Date | null, Date | null]} onChange={field.onChange} />} />
                        </UiFormItem>

                        <UiFormItem label='Response Date Range'>
                            <Controller name="filterResponseDate" control={filterFormMethods.control}
                                render={({ field }) => <DatePickerRange placeholder='Select Response Dates'
                                    value={field.value as [Date | null, Date | null]} onChange={field.onChange} />} />
                        </UiFormItem>

                        <UiFormItem label='Resolution Date Range'>
                            <Controller name="filterResolutionDate" control={filterFormMethods.control}
                                render={({ field }) => <DatePickerRange placeholder='Select Resolution Dates'
                                    value={field.value as [Date | null, Date | null]} onChange={field.onChange} />} />
                        </UiFormItem>

                        <UiFormItem label='Follow-up Date Range'>
                            <Controller name="filterFollowUpDate" control={filterFormMethods.control}
                                render={({ field }) => <DatePickerRange placeholder='Select Follow-up Dates'
                                    value={field.value as [Date | null, Date | null]} onChange={field.onChange} />} />
                        </UiFormItem>
                    </div>
                </UiForm>
            </Drawer>
        </div>
    );
=======
    filterFormMethods.reset(defaultFilters);
    setLocalFilterCriteria(defaultFilters);
    if (applyFiltersToContext) {
      applyFiltersToContext(defaultFilters);
    }
    const newTableData = cloneDeep(tableData);
    newTableData.pageIndex = 1;
    setTableData(newTableData);
  };

  const handleInputChange = (val: string) => {
    const newTableData = cloneDeep(tableData);
    newTableData.query = val;
    newTableData.pageIndex = 1;
    if (
      (typeof val === "string" && val.length > 1) ||
      (typeof val === "string" && val.length === 0)
    ) {
      setTableData(newTableData);
    }
  };

  const { DatePickerRange } = DatePicker;

  // --- Dynamic Options Generation ---
  const recordStatusOptions = useMemo(
    () => [
      { value: "active", label: "Active" },
      { value: "inactive", label: "Inactive" },
    ],
    []
  );

  const inquiryTypeOptions = useMemo(() => {
    if (!inquiriesData || inquiriesData.length === 0) return [];
    return Array.from(
      new Set(inquiriesData.map((item) => item.inquiry_type).filter(Boolean))
    ).map((type) => ({ value: type, label: type }));
  }, [inquiriesData]);

  const inquiryPriorityOptions = useMemo(() => {
    if (!inquiriesData || inquiriesData.length === 0) return [];
    return Array.from(
      new Set(
        inquiriesData.map((item) => item.inquiry_priority).filter(Boolean)
      )
    ).map((priority) => ({ value: priority, label: priority }));
  }, [inquiriesData]);

  const inquiryStatusOptions = useMemo(() => {
    // For 'New', 'In Progress', etc.
    if (!inquiriesData || inquiriesData.length === 0) return [];
    return Array.from(
      new Set(inquiriesData.map((item) => item.inquiry_status).filter(Boolean))
    ).map((status) => ({ value: status, label: status }));
  }, [inquiriesData]);

  const assignedToOptions = useMemo(() => {
    if (!inquiriesData || inquiriesData.length === 0) return [];
    return Array.from(
      new Set(inquiriesData.map((item) => item.assigned_to).filter(Boolean))
    ).map((assignee) => ({ value: assignee, label: assignee }));
  }, [inquiriesData]);

  const feedbackStatusOptions = useMemo(() => {
    if (!inquiriesData || inquiriesData.length === 0) return [];
    return Array.from(
      new Set(inquiriesData.map((item) => item.feedback_status).filter(Boolean))
    ).map((status) => ({ value: status, label: status }));
  }, [inquiriesData]);
  // --- End Dynamic Options ---

  const handleExport = () => console.log("Export Inquiries Clicked");
  const handleImport = () => console.log("Import Inquiries Clicked"); // If needed

  return (
    <div className="flex flex-col md:flex-row md:items-center md:justify-between gap-2">
      <FormListSearch
        onInputChange={(e) => handleInputChange(e.target.value)}
      />{" "}
      {/* Pass event target value */}
      <div className="flex items-center gap-2">
        <Button icon={<TbFilter />} onClick={openFilterDrawer}>
          Filter
        </Button>
        <Button icon={<TbCloudDownload />} onClick={handleImport}>
          Import
        </Button>
        <Button icon={<TbCloudUpload />} onClick={handleExport}>
          Export
        </Button>
      </div>
      <Drawer
        title="Filter Inquiries"
        isOpen={isFilterDrawerOpen}
        onClose={closeFilterDrawer}
        onRequestClose={closeFilterDrawer}
        width={480}
        footer={
          <div className="text-right w-full p-4 border-t border-gray-200 dark:border-gray-700">
            <Button
              size="sm"
              className="mr-2"
              onClick={onClearFilters}
              variant="plain"
            >
              Clear All
            </Button>
            <Button
              size="sm"
              variant="solid"
              form="filterInquiryForm" // Unique form ID
              type="submit"
            >
              Apply
            </Button>
          </div>
        }
      >
        <UiForm
          id="filterInquiryForm"
          onSubmit={filterFormMethods.handleSubmit(onApplyFiltersSubmit)}
          className="flex flex-col gap-y-5"
        >
          <UiFormItem label="Record Status">
            <Controller
              name="filterRecordStatus"
              control={filterFormMethods.control}
              render={({ field }) => (
                <UiSelect
                  isMulti
                  placeholder="Select Record Status"
                  options={recordStatusOptions}
                  value={field.value || []}
                  onChange={(val) => field.onChange(val || [])}
                />
              )}
            />
          </UiFormItem>

          <UiFormItem label="Inquiry Type">
            <Controller
              name="filterInquiryType"
              control={filterFormMethods.control}
              render={({ field }) => (
                <UiSelect
                  isMulti
                  placeholder="Select Inquiry Type"
                  options={inquiryTypeOptions}
                  value={field.value || []}
                  onChange={(val) => field.onChange(val || [])}
                />
              )}
            />
          </UiFormItem>

          <UiFormItem label="Inquiry Priority">
            <Controller
              name="filterInquiryPriority"
              control={filterFormMethods.control}
              render={({ field }) => (
                <UiSelect
                  isMulti
                  placeholder="Select Priority"
                  options={inquiryPriorityOptions}
                  value={field.value || []}
                  onChange={(val) => field.onChange(val || [])}
                />
              )}
            />
          </UiFormItem>

          <UiFormItem label="Inquiry Status">
            <Controller
              name="filterInquiryStatus"
              control={filterFormMethods.control}
              render={({ field }) => (
                <UiSelect
                  isMulti
                  placeholder="Select Status"
                  options={inquiryStatusOptions}
                  value={field.value || []}
                  onChange={(val) => field.onChange(val || [])}
                />
              )}
            />
          </UiFormItem>

          <UiFormItem label="Assigned To">
            <Controller
              name="filterAssignedTo"
              control={filterFormMethods.control}
              render={({ field }) => (
                <UiSelect
                  isMulti
                  placeholder="Select Assignee"
                  options={assignedToOptions}
                  value={field.value || []}
                  onChange={(val) => field.onChange(val || [])}
                />
              )}
            />
          </UiFormItem>

          <UiFormItem label="Feedback Status">
            <Controller
              name="filterFeedbackStatus"
              control={filterFormMethods.control}
              render={({ field }) => (
                <UiSelect
                  isMulti
                  placeholder="Select Feedback Status"
                  options={feedbackStatusOptions}
                  value={field.value || []}
                  onChange={(val) => field.onChange(val || [])}
                />
              )}
            />
          </UiFormItem>

          <UiFormItem label="Inquiry Date Range">
            <Controller
              name="filterInquiryDate"
              control={filterFormMethods.control}
              render={({ field }) => (
                <DatePickerRange
                  placeholder="Select Inquiry Dates"
                  value={field.value as [Date | null, Date | null]}
                  onChange={field.onChange}
                />
              )}
            />
          </UiFormItem>

          <UiFormItem label="Response Date Range">
            <Controller
              name="filterResponseDate"
              control={filterFormMethods.control}
              render={({ field }) => (
                <DatePickerRange
                  placeholder="Select Response Dates"
                  value={field.value as [Date | null, Date | null]}
                  onChange={field.onChange}
                />
              )}
            />
          </UiFormItem>

          <UiFormItem label="Resolution Date Range">
            <Controller
              name="filterResolutionDate"
              control={filterFormMethods.control}
              render={({ field }) => (
                <DatePickerRange
                  placeholder="Select Resolution Dates"
                  value={field.value as [Date | null, Date | null]}
                  onChange={field.onChange}
                />
              )}
            />
          </UiFormItem>

          <UiFormItem label="Follow-up Date Range">
            <Controller
              name="filterFollowUpDate"
              control={filterFormMethods.control}
              render={({ field }) => (
                <DatePickerRange
                  placeholder="Select Follow-up Dates"
                  value={field.value as [Date | null, Date | null]}
                  onChange={field.onChange}
                />
              )}
            />
          </UiFormItem>
        </UiForm>
      </Drawer>
    </div>
  );
>>>>>>> bf47d9b6
};

export default FormListTableTools;<|MERGE_RESOLUTION|>--- conflicted
+++ resolved
@@ -13,22 +13,6 @@
 // For example: import useInquiryList from './hooks/useInquiryList';
 // For now, I'll mock what it might provide.
 const useInquiryList = () => {
-<<<<<<< HEAD
-    const [tableData, setTableDataState] = useState<TableQueries>({ pageIndex: 1, pageSize: 10, query: '', sort: { key: '', order: '' } });
-    const [allInquiries, setAllInquiries] = useState<FormItem[]>([]); // Example: fetch this data
-    const [filterCriteria, setFilterCriteriaState] = useState({});
-
-    const setTableData = (data: Partial<TableQueries>) => {
-        setTableDataState(prev => ({ ...prev, ...data }));
-    }
-    const setFilterCriteria = (filters: InquiryFilterFormData) => {
-        console.log("Context: Setting inquiry filter criteria", filters);
-        setFilterCriteriaState(filters);
-        // Actual filtering logic would reside in the context's data processing
-    }
-    // In a real hook, you'd fetch/manage allInquiries and apply filters
-    return { tableData, setTableData, allInquiries, setFilterCriteria, filterCriteria };
-=======
   const [tableData, setTableDataState] = useState<TableQueries>({
     pageIndex: 1,
     pageSize: 10,
@@ -54,7 +38,6 @@
     setFilterCriteria,
     filterCriteria,
   };
->>>>>>> bf47d9b6
 };
 
 import {
@@ -196,148 +179,6 @@
       filterResolutionDate: [null, null],
       filterFollowUpDate: [null, null],
     };
-<<<<<<< HEAD
-
-    const { DatePickerRange } = DatePicker;
-
-    // --- Dynamic Options Generation ---
-    const recordStatusOptions = useMemo(() => [
-        { value: 'active', label: 'Active' },
-        { value: 'inactive', label: 'Inactive' },
-    ], []);
-
-    const inquiryTypeOptions = useMemo(() => {
-        if (!inquiriesData || inquiriesData.length === 0) return [];
-        return Array.from(new Set(inquiriesData.map(item => item.inquiry_type).filter(Boolean)))
-            .map(type => ({ value: type, label: type }));
-    }, [inquiriesData]);
-
-    const inquiryPriorityOptions = useMemo(() => {
-        if (!inquiriesData || inquiriesData.length === 0) return [];
-        return Array.from(new Set(inquiriesData.map(item => item.inquiry_priority).filter(Boolean)))
-            .map(priority => ({ value: priority, label: priority }));
-    }, [inquiriesData]);
-
-    const inquiryStatusOptions = useMemo(() => { // For 'New', 'In Progress', etc.
-        if (!inquiriesData || inquiriesData.length === 0) return [];
-        return Array.from(new Set(inquiriesData.map(item => item.inquiry_status).filter(Boolean)))
-            .map(status => ({ value: status, label: status }));
-    }, [inquiriesData]);
-
-    const assignedToOptions = useMemo(() => {
-        if (!inquiriesData || inquiriesData.length === 0) return [];
-        return Array.from(new Set(inquiriesData.map(item => item.assigned_to).filter(Boolean)))
-            .map(assignee => ({ value: assignee, label: assignee }));
-    }, [inquiriesData]);
-
-    const feedbackStatusOptions = useMemo(() => {
-        if (!inquiriesData || inquiriesData.length === 0) return [];
-        return Array.from(new Set(inquiriesData.map(item => item.feedback_status).filter(Boolean)))
-            .map(status => ({ value: status, label: status }));
-    }, [inquiriesData]);
-    // --- End Dynamic Options ---
-
-    const handleExport = () => console.log("Export Inquiries Clicked");
-    const handleImport = () => console.log("Import Inquiries Clicked"); // If needed
-
-    return (
-        <div className="flex flex-col md:flex-row md:items-center md:justify-between gap-2">
-            <FormListSearch onInputChange={(e) => handleInputChange(e.target.value)} /> {/* Pass event target value */}
-            <div className="flex items-center gap-2">
-                <Button icon={<TbFilter />} onClick={openFilterDrawer}>Filter</Button>
-                <Button icon={<TbCloudDownload />} onClick={handleImport}>Import</Button>
-                <Button icon={<TbCloudUpload />} onClick={handleExport}>Export</Button>
-            </div>
-
-            <Drawer
-                title="Filters"
-                isOpen={isFilterDrawerOpen}
-                onClose={closeFilterDrawer}
-                onRequestClose={closeFilterDrawer}
-                width={480}
-                footer={
-                    <div className="text-right w-full">
-                        <Button size="sm" className="mr-2" onClick={onClearFilters}>
-                            Clear
-                        </Button>
-                        <Button
-                            size="sm"
-                            variant="solid"
-                            form="filterInquiryForm" // Unique form ID
-                            type="submit"
-                        >
-                            Apply
-                        </Button>
-                    </div>
-                }
-            >
-                <UiForm id="filterInquiryForm" onSubmit={filterFormMethods.handleSubmit(onApplyFiltersSubmit)} className="flex flex-col gap-y-5">
-                    <div className='sm:grid grid-cols-2 gap-2'>
-                        <UiFormItem label='Record Status'>
-                            <Controller name="filterRecordStatus" control={filterFormMethods.control}
-                                render={({ field }) => <UiSelect isMulti placeholder="Select Status" options={recordStatusOptions}
-                                    value={field.value || []} onChange={val => field.onChange(val || [])} />} />
-                        </UiFormItem>
-
-                        <UiFormItem label='Inquiry Type'>
-                            <Controller name="filterInquiryType" control={filterFormMethods.control}
-                                render={({ field }) => <UiSelect isMulti placeholder="Select Type" options={inquiryTypeOptions}
-                                    value={field.value || []} onChange={val => field.onChange(val || [])} />} />
-                        </UiFormItem>
-
-                        <UiFormItem label='Inquiry Priority'>
-                            <Controller name="filterInquiryPriority" control={filterFormMethods.control}
-                                render={({ field }) => <UiSelect isMulti placeholder="Select Priority" options={inquiryPriorityOptions}
-                                    value={field.value || []} onChange={val => field.onChange(val || [])} />} />
-                        </UiFormItem>
-
-                        <UiFormItem label='Inquiry Status'>
-                            <Controller name="filterInquiryStatus" control={filterFormMethods.control}
-                                render={({ field }) => <UiSelect isMulti placeholder="Select Status" options={inquiryStatusOptions}
-                                    value={field.value || []} onChange={val => field.onChange(val || [])} />} />
-                        </UiFormItem>
-
-                        <UiFormItem label='Assigned To'>
-                            <Controller name="filterAssignedTo" control={filterFormMethods.control}
-                                render={({ field }) => <UiSelect isMulti placeholder="Select Assignee" options={assignedToOptions}
-                                    value={field.value || []} onChange={val => field.onChange(val || [])} />} />
-                        </UiFormItem>
-
-                        <UiFormItem label='Feedback Status'>
-                            <Controller name="filterFeedbackStatus" control={filterFormMethods.control}
-                                render={({ field }) => <UiSelect isMulti placeholder="Select Status" options={feedbackStatusOptions}
-                                    value={field.value || []} onChange={val => field.onChange(val || [])} />} />
-                        </UiFormItem>
-
-                        <UiFormItem label='Inquiry Date Range'>
-                            <Controller name="filterInquiryDate" control={filterFormMethods.control}
-                                render={({ field }) => <DatePickerRange placeholder='Select Inquiry Dates'
-                                    value={field.value as [Date | null, Date | null]} onChange={field.onChange} />} />
-                        </UiFormItem>
-
-                        <UiFormItem label='Response Date Range'>
-                            <Controller name="filterResponseDate" control={filterFormMethods.control}
-                                render={({ field }) => <DatePickerRange placeholder='Select Response Dates'
-                                    value={field.value as [Date | null, Date | null]} onChange={field.onChange} />} />
-                        </UiFormItem>
-
-                        <UiFormItem label='Resolution Date Range'>
-                            <Controller name="filterResolutionDate" control={filterFormMethods.control}
-                                render={({ field }) => <DatePickerRange placeholder='Select Resolution Dates'
-                                    value={field.value as [Date | null, Date | null]} onChange={field.onChange} />} />
-                        </UiFormItem>
-
-                        <UiFormItem label='Follow-up Date Range'>
-                            <Controller name="filterFollowUpDate" control={filterFormMethods.control}
-                                render={({ field }) => <DatePickerRange placeholder='Select Follow-up Dates'
-                                    value={field.value as [Date | null, Date | null]} onChange={field.onChange} />} />
-                        </UiFormItem>
-                    </div>
-                </UiForm>
-            </Drawer>
-        </div>
-    );
-=======
     filterFormMethods.reset(defaultFilters);
     setLocalFilterCriteria(defaultFilters);
     if (applyFiltersToContext) {
@@ -617,7 +458,6 @@
       </Drawer>
     </div>
   );
->>>>>>> bf47d9b6
 };
 
 export default FormListTableTools;
import { zodResolver } from "@hookform/resolvers/zod";
import classNames from "classnames";
import React, {
  useCallback,
  useContext,
  useEffect,
  useMemo,
  useState
} from "react";
import { Controller, useForm } from "react-hook-form";
import { Link, useNavigate } from "react-router-dom";
import { z } from "zod";

// UI Components
import AdaptiveCard from "@/components/shared/AdaptiveCard";
import ConfirmDialog from "@/components/shared/ConfirmDialog";
import Container from "@/components/shared/Container";
import DataTable from "@/components/shared/DataTable";
import DebouceInput from "@/components/shared/DebouceInput";
import RichTextEditor from '@/components/shared/RichTextEditor';
import StickyFooter from "@/components/shared/StickyFooter";
import {
  Button,
  Card,
  Checkbox,
  DatePicker,
  Drawer,
  Dropdown,
  Form,
  FormItem,
  Input,
  Spinner,
  Tag,
  Form as UiForm,
  FormItem as UiFormItem,
  Select as UiSelect
} from "@/components/ui";
import Avatar from "@/components/ui/Avatar";
import Dialog from "@/components/ui/Dialog";
import Notification from "@/components/ui/Notification";
import toast from "@/components/ui/toast";
import Tooltip from "@/components/ui/Tooltip";

// Icons
import { BsThreeDotsVertical } from "react-icons/bs";
import { MdCancel, MdCheckCircle } from "react-icons/md";
import {
  TbAlarm,
  TbBell,
  TbBellRinging,
  TbBrandWhatsapp,
  TbBuilding,
  TbBuildingBank,
  TbCalendarEvent,
  TbCalendarTime,
  TbCancel,
  TbCheck,
  TbChecks,
  TbCircleCheck,
  TbCircleX,
  TbCloudUpload,
  TbColumns,
  TbDownload,
  TbEye,
  TbFileDescription,
  TbFilter,
  TbMail,
  TbNotesOff,
  TbPencil,
  TbPencilPlus,
  TbPlus,
  TbReload,
  TbSearch,
  TbTagStarred,
  TbUser,
  TbUserCircle,
  TbX
} from "react-icons/tb";

// Types & Redux
import type { TableQueries } from "@/@types/common";
import type {
  ColumnDef,
  OnSortParam,
  Row,
} from "@/components/shared/DataTable";
import { masterSelector } from "@/reduxtool/master/masterSlice";
import {
  addAllActionAction,
  addAllAlertsAction,
  addNotificationAction,
  addScheduleAction,
  addTaskAction,
  deleteAllpartnerAction,
  getAlertsAction, // Assuming a single delete action exists, or using deleteAll for one
  getAllUsersAction,
  getContinentsAction,
  getCountriesAction,
  getpartnerAction,
  submitExportReasonAction
} from "@/reduxtool/master/middleware";
import { useAppDispatch } from "@/reduxtool/store";
import { encryptStorage } from "@/utils/secureLocalStorage";
import dayjs from "dayjs";
import { config } from "localforage";
import { useSelector } from "react-redux";


// --- MODIFIED: PartnerItem Type (Data Structure) ---
export type PartnerItem = {
  id: string;
  partner_name: string;
  company_name?: string; // --- ADDED ---
  industrial_expertise?: string; // --- ADDED ---
  join_us_as?: string; // --- ADDED ---
  owner_name: string;
  // ownership_type: string; // --- REMOVED ---
  partner_code?: string;
  primary_contact_number: string;
  primary_contact_number_code: string;
  primary_email_id: string;
  partner_website?: string;
  status: "Active" | "Pending" | "Inactive" | "Verified" | "active" | "inactive" | "Non Verified";
  country: { name: string };
  continent: { name: string };
  state: string;
  city: string;
  gst_number?: string;
  pan_number?: string;
  partner_logo?: string;
  teams_count: number;
  profile_completion: number;
  kyc_verified: boolean;
  due_after_3_months_date: string;
  created_at: string;
  partner_team_members: {
    id: number;
    person_name: string;
    designation: string;
    number: string;
  }[];
  partner_certificate: {
    id: number;
    certificate_name: string;
    upload_certificate_path: string;
  }[];
  [key: string]: any;
};
export type SelectOption = { value: any; label: string; };

// --- MODIFIED: Zod Schemas ---
const partnerFilterFormSchema = z.object({
  filterStatus: z.array(z.object({ value: z.string(), label: z.string() })).optional(),
  filterIndustryExpertise: z.array(z.object({ value: z.string(), label: z.string() })).optional(), // --- ADDED ---
  filterContinent: z.array(z.object({ value: z.string(), label: z.string() })).optional(),
  filterCountry: z.array(z.object({ value: z.string(), label: z.string() })).optional(),
  filterState: z.array(z.object({ value: z.string(), label: z.string() })).optional(),
  filterCity: z.array(z.object({ value: z.string(), label: z.string() })).optional(),
  filterKycVerified: z.array(z.object({ value: z.string(), label: z.string() })).optional(),
  filterCreatedDate: z.array(z.date().nullable()).optional().default([null, null]),
});
type PartnerFilterFormData = z.infer<typeof partnerFilterFormSchema>;

const exportReasonSchema = z.object({
  reason: z.string().min(10, "Reason for export is required minimum 10 characters.").max(255, "Reason cannot exceed 255 characters."),
});
type ExportReasonFormData = z.infer<typeof exportReasonSchema>;

const scheduleSchema = z.object({
  event_title: z.string().min(3, "Title must be at least 3 characters."),
  event_type: z.string({ required_error: "Event type is required." }).min(1, "Event type is required."),
  date_time: z.date({ required_error: "Event date & time is required." }),
  remind_from: z.date().nullable().optional(),
  notes: z.string().optional(),
});
type ScheduleFormData = z.infer<typeof scheduleSchema>;

const taskValidationSchema = z.object({
  task_title: z.string().min(3, 'Task title must be at least 3 characters.'),
  assign_to: z.array(z.number()).min(1, 'At least one assignee is required.'),
  priority: z.string().min(1, 'Please select a priority.'),
  due_date: z.date().nullable().optional(),
  description: z.string().optional(),
});
type TaskFormData = z.infer<typeof taskValidationSchema>;

const notificationSchema = z.object({
  notification_title: z.string().min(3, 'Title must be at least 3 characters long.'),
  send_users: z.array(z.number()).min(1, 'Please select at least one user.'),
  message: z.string().min(10, 'Message must be at least 10 characters long.'),
});
type NotificationFormData = z.infer<typeof notificationSchema>;

const activitySchema = z.object({
  item: z.string().min(3, "Activity item is required and must be at least 3 characters."),
  notes: z.string().optional(),
});
type ActivityFormData = z.infer<typeof activitySchema>;

// --- Alert Note Types & Schema (Added) ---
const alertNoteSchema = z.object({
  newNote: z.string().min(1, "Note cannot be empty"),
});
type AlertNoteFormData = z.infer<typeof alertNoteSchema>;
interface AlertNote {
  id: string | number;
  note: string;
  created_at: string;
  created_by_user?: {
    name: string;
  };
}


const taskPriorityOptions: SelectOption[] = [
  { value: 'Low', label: 'Low' },
  { value: 'Medium', label: 'Medium' },
  { value: 'High', label: 'High' },
];

// --- CSV Exporter Utility ---
const PARTNER_CSV_HEADERS = ["ID", "Name", "Partner Code", "Company Name", "Industry Expertise", "Joined As", "Status", "Country", "State", "City", "KYC Verified", "Created Date", "Owner", "Contact Number", "Email", "Website", "GST", "PAN"];

function exportToCsv(filename: string, rows: PartnerItem[]) {
  if (!rows || !rows.length) {
    toast.push(<Notification title="No Data" type="info">Nothing to export.</Notification>);
    return false;
  }
  const transformedRows = rows.map(row => ({
    id: String(row.id) || "N/A",
    name: row.partner_name || "N/A",
    partner_code: row.partner_code || "N/A",
    company_name: row.company_name || "N/A",
    industrial_expertise: row.industrial_expertise || "N/A",
    join_us_as: row.join_us_as || "N/A",
    status: row.status || "N/A",
    country: row.country?.name || "N/A",
    state: row.state || "N/A",
    city: row.city || "N/A",
    kyc_verified: row.kyc_verified ? "Yes" : "No",
    created_at: row.created_at ? new Date(row.created_at).toLocaleDateString("en-GB") : "N/A",
    owner_name: row.owner_name || "N/A",
    primary_contact_number: row.primary_contact_number || "N/A",
    primary_email_id: row.primary_email_id || "N/A",
    partner_website: row.partner_website || "N/A",
    gst_number: row.gst_number || "N/A",
    pan_number: row.pan_number || "N/A",
  }));

  const headerToKeyMap: Record<string, keyof typeof transformedRows[0]> = {
    "ID": 'id', "Name": 'name', "Partner Code": 'partner_code', "Company Name": 'company_name',
    "Industry Expertise": 'industrial_expertise', "Joined As": 'join_us_as', "Status": 'status',
    "Country": 'country', "State": 'state', "City": 'city', "KYC Verified": 'kyc_verified',
    "Created Date": 'created_at', "Owner": 'owner_name', "Contact Number": 'primary_contact_number',
    "Email": 'primary_email_id', "Website": 'partner_website', "GST": 'gst_number', "PAN": 'pan_number'
  };

  const csvContent = [
    PARTNER_CSV_HEADERS.join(','),
    ...transformedRows.map(row => PARTNER_CSV_HEADERS.map(header => JSON.stringify(row[headerToKeyMap[header]] ?? '')).join(','))
  ].join('\n');
  const blob = new Blob([`\ufeff${csvContent}`], { type: 'text/csv;charset=utf-8;' });
  const link = document.createElement("a");
  if (link.download !== undefined) {
    const url = URL.createObjectURL(blob);
    link.setAttribute("href", url);
    link.setAttribute("download", filename);
    link.style.visibility = 'hidden';
    document.body.appendChild(link);
    link.click();
    document.body.removeChild(link);
    URL.revokeObjectURL(url);
    toast.push(<Notification title="Export Successful" type="success">Data exported to {filename}.</Notification>);
    return true;
  }
  toast.push(<Notification title="Export Failed" type="danger">Browser does not support this feature.</Notification>);
  return false;
}

// --- Status Colors & Context ---
export const getPartnerStatusClass = (statusValue?: PartnerItem["status"]): string => {
  if (!statusValue) return "bg-gray-200 text-gray-600";
  const lowerCaseStatus = statusValue.toLowerCase();
  const partnerStatusColors: Record<string, string> = {
    active: "border border-green-300 bg-green-100 text-green-600 dark:bg-green-500/20 dark:text-green-300",
    verified: "border border-blue-300 bg-blue-100 text-blue-600 dark:bg-blue-500/20 dark:text-blue-300",
    pending: "border border-orange-300 bg-orange-100 text-orange-600 dark:bg-orange-500/20 dark:text-orange-300",
    inactive: "border border-red-300 bg-red-100 text-red-600 dark:bg-red-500/20 dark:text-red-300",
    "non verified": "border border-yellow-300 bg-yellow-100 text-yellow-600 dark:bg-yellow-500/20 dark:text-yellow-300",
  };
  return partnerStatusColors[lowerCaseStatus] || "bg-gray-200 text-gray-600";
};

interface PartnerListStore {
  partnerList: PartnerItem[];
  selectedPartners: PartnerItem[];
  partnerCount: any;
  CountriesData: any[];
  ContinentsData: any[];
  getAllUserData: SelectOption[];
  setPartnerList: React.Dispatch<React.SetStateAction<PartnerItem[]>>;
  setSelectedPartners: React.Dispatch<React.SetStateAction<PartnerItem[]>>;
}
const PartnerListContext = React.createContext<PartnerListStore | undefined>(undefined);
const usePartnerList = (): PartnerListStore => {
  const context = useContext(PartnerListContext);
  if (!context) throw new Error("usePartnerList must be used within a PartnerListProvider");
  return context;
};

const PartnerListProvider: React.FC<{ children: React.ReactNode }> = ({ children }) => {
  const { partnerData, CountriesData, ContinentsData, getAllUserData = [] } = useSelector(masterSelector);
  const dispatch = useAppDispatch();
  const [partnerList, setPartnerList] = useState<PartnerItem[]>(partnerData?.data ?? []);
  const [selectedPartners, setSelectedPartners] = useState<PartnerItem[]>([]);
  const [partnerCount, setPartnerCount] = useState(partnerData?.counts ?? {});
  const getAllUserDataOptionsData = useMemo(() => Array.isArray(getAllUserData) ? getAllUserData.map(b => ({ value: b.id, label: `(${b.employee_id}) - ${b.name || 'N/A'}` })) : [], [getAllUserData]);

  useEffect(() => {
    dispatch(getCountriesAction());
    dispatch(getContinentsAction());
    dispatch(getAllUsersAction());
    dispatch(getpartnerAction());
  }, [dispatch]);

  useEffect(() => {
    setPartnerList(partnerData?.data ?? []);
    setPartnerCount(partnerData?.counts ?? {});
  }, [partnerData]);

  return (
    <PartnerListContext.Provider value={{
      partnerList, setPartnerList,
      selectedPartners, setSelectedPartners,
      partnerCount,
      ContinentsData: Array.isArray(ContinentsData) ? ContinentsData : [],
      CountriesData: Array.isArray(CountriesData) ? CountriesData : [],
      getAllUserData: getAllUserDataOptionsData,
    }}
    >
      {children}
    </PartnerListContext.Provider>
  );
};


// --- MODALS SECTION ---
export type ModalType = 'email' | 'whatsapp' | 'schedule' | 'notification' | 'task' | 'members' | 'alert' | 'transaction' | 'document' | 'activity' | 'viewDetail';
export interface ModalState { isOpen: boolean; type: ModalType | null; data: PartnerItem | null; }

const ViewPartnerDetailDialog: React.FC<{ partner: PartnerItem; onClose: () => void }> = ({ partner, onClose }) => {
  const renderDetailItem = (label: string, value: any, isLink = false) => {
    if (value === null || value === undefined || value === "") return null;
    return (
      <div className="mb-3">
        <span className="font-semibold text-gray-700 dark:text-gray-200">{label}: </span>
        {isLink ? (
          <a href={String(value)} target="_blank" rel="noopener noreferrer" className="text-blue-500 hover:underline">{String(value)}</a>
        ) : (
          <span className="text-gray-600 dark:text-gray-400">{String(value)}</span>
        )}
      </div>
    );
  };

  return (
    <Dialog isOpen={true} onClose={onClose} onRequestClose={onClose} width={800}>
      <div className="max-h-[80vh] overflow-y-auto pr-4">
        <h4 className="mb-6">Partner Details: {partner.partner_name}</h4>
        <Card className="mb-4" bordered>
          <h5 className="mb-2">Basic Information</h5>
          <div className="grid grid-cols-1 md:grid-cols-2 gap-x-4">
            {renderDetailItem("Partner Code", partner.partner_code)}
            {renderDetailItem("Company Name", partner.company_name)}
            {renderDetailItem("Industry Expertise", partner.industrial_expertise)}
            {renderDetailItem("Joined As", partner.join_us_as)}
            {renderDetailItem("Owner Name", partner.owner_name)}
            <div className="mb-3">
              <span className="font-semibold text-gray-700 dark:text-gray-200">Status: </span>
              <span className="text-gray-600 dark:text-gray-400"><Tag className={`${getPartnerStatusClass(partner.status)} capitalize`}>{partner.status}</Tag></span>
            </div>
            {renderDetailItem("Profile Completion", `${partner.profile_completion}%`)}
          </div>
        </Card>
        <Card className="mb-4" bordered>
          <h5 className="mb-2">Contact Information</h5>
          <div className="grid grid-cols-1 md:grid-cols-2 gap-x-4">
            {renderDetailItem("Primary Email", partner.primary_email_id)}
            {renderDetailItem("Primary Contact", `${partner.primary_contact_number_code} ${partner.primary_contact_number}`)}
            {renderDetailItem("Website", partner.partner_website, true)}
          </div>
        </Card>
        <Card className="mb-4" bordered>
          <h5 className="mb-2">Address</h5>
          <div className="grid grid-cols-1 md:grid-cols-2 gap-x-4">
            {renderDetailItem("City", partner.city)}
            {renderDetailItem("State", partner.state)}
            {renderDetailItem("Country", partner.country?.name)}
            {renderDetailItem("Continent", partner.continent?.name)}
          </div>
        </Card>
        <Card className="mb-4" bordered>
          <h5 className="mb-2">Legal & Financial</h5>
          <div className="grid grid-cols-1 md:grid-cols-2 gap-x-4">
            {renderDetailItem("GST Number", partner.gst_number)}
            {renderDetailItem("PAN Number", partner.pan_number)}
            <div className="mb-3">
              <span className="font-semibold text-gray-700 dark:text-gray-200">KYC Verified: </span>
              <span className="text-gray-600 dark:text-gray-400">{partner.kyc_verified ? <MdCheckCircle className="text-green-500 text-xl inline-block" /> : <MdCancel className="text-red-500 text-xl inline-block" />}</span>
            </div>
          </div>
        </Card>
        {partner.partner_team_members?.length > 0 && (
          <Card className="mb-4" bordered>
            <h5 className="mb-2">Team Members</h5>
            {partner.partner_team_members.map((member) => (
              <div key={member.id} className="mb-3 p-2 border rounded-md dark:border-gray-600">
                {renderDetailItem("Name", member.person_name)}
                {renderDetailItem("Designation", member.designation)}
                {renderDetailItem("Contact", member.number)}
              </div>
            ))}
          </Card>
        )}
        {partner.partner_certificate?.length > 0 && (
          <Card className="mb-4" bordered>
            <h5 className="mb-2">Certificates</h5>
            {partner.partner_certificate.map((cert) => (
              <div key={cert.id} className="mb-2 flex justify-between items-center">
                <span>{cert.certificate_name}</span>
                {cert.upload_certificate_path && (
                  <a href={cert.upload_certificate_path} target="_blank" rel="noopener noreferrer" className="text-sm text-blue-500 hover:underline">View Certificate</a>
                )}
              </div>
            ))}
          </Card>
        )}
      </div>
      <div className="text-right mt-6"><Button variant="solid" onClick={onClose}>Close</Button></div>
    </Dialog>
  );
};

const AddPartnerActivityDialog: React.FC<{ partner: PartnerItem; onClose: () => void; user: any; }> = ({ partner, onClose, user }) => {
  const dispatch = useAppDispatch();
  const [isLoading, setIsLoading] = useState(false);
  const { control, handleSubmit, formState: { errors, isValid } } = useForm<ActivityFormData>({
    resolver: zodResolver(activitySchema),
    defaultValues: { item: `Follow up on ${partner.partner_name}`, notes: '' },
    mode: 'onChange',
  });

  const onAddActivity = async (data: ActivityFormData) => {
    setIsLoading(true);
    const payload = {
      item: data.item,
      notes: data.notes || '',
      module_id: String(partner.id),
      module_name: 'Partner',
      user_id: user.id,
    };
    try {
      await dispatch(addAllActionAction(payload)).unwrap();
      toast.push(<Notification type="success" title="Activity Added" />);
      onClose();
    } catch (error: any) {
      toast.push(<Notification type="danger" title="Failed to Add Activity" children={error?.message || 'An unknown error occurred.'} />);
    } finally {
      setIsLoading(false);
    }
  };

  return (
    <Dialog isOpen={true} onClose={onClose} onRequestClose={onClose}>
      <h5 className="mb-4">Add Activity Log for "{partner.partner_name}"</h5>
      <UiForm onSubmit={handleSubmit(onAddActivity)}>
        <UiFormItem label="Activity" invalid={!!errors.item} errorMessage={errors.item?.message}>
          <Controller name="item" control={control} render={({ field }) => <Input {...field} placeholder="e.g., Followed up with partner" />} />
        </UiFormItem>
        <UiFormItem label="Notes (Optional)" invalid={!!errors.notes} errorMessage={errors.notes?.message}>
          <Controller name="notes" control={control} render={({ field }) => <Input textArea {...field} placeholder="Add relevant details..." />} />
        </UiFormItem>
        <div className="text-right mt-6">
          <Button type="button" className="mr-2" onClick={onClose} disabled={isLoading}>Cancel</Button>
          <Button variant="solid" type="submit" loading={isLoading} disabled={!isValid || isLoading} icon={<TbCheck />}>Save Activity</Button>
        </div>
      </UiForm>
    </Dialog>
  );
};


const AddPartnerScheduleDialog: React.FC<{ partner: PartnerItem; onClose: () => void }> = ({ partner, onClose }) => {
  const dispatch = useAppDispatch();
  const [isLoading, setIsLoading] = useState(false);
  const eventTypeOptions = [
    { value: 'Meeting', label: 'Meeting' }, { value: 'Demo', label: 'Product Demo' }, { value: 'IntroCall', label: 'Introductory Call' }, { value: 'FollowUpCall', label: 'Follow-up Call' }, { value: 'QBR', label: 'Quarterly Business Review (QBR)' }, { value: 'CheckIn', label: 'Customer Check-in' }, { value: 'LogEmail', label: 'Log an Email' }, { value: 'Milestone', label: 'Project Milestone' }, { value: 'Task', label: 'Task' }, { value: 'FollowUp', label: 'General Follow-up' }, { value: 'ProjectKickoff', label: 'Project Kick-off' }, { value: 'OnboardingSession', label: 'Onboarding Session' }, { value: 'Training', label: 'Training Session' }, { value: 'SupportCall', label: 'Support Call' }, { value: 'Reminder', label: 'Reminder' }, { value: 'Note', label: 'Add a Note' }, { value: 'FocusTime', label: 'Focus Time (Do Not Disturb)' }, { value: 'StrategySession', label: 'Strategy Session' }, { value: 'TeamMeeting', label: 'Team Meeting' }, { value: 'PerformanceReview', label: 'Performance Review' }, { value: 'Lunch', label: 'Lunch / Break' }, { value: 'Appointment', label: 'Personal Appointment' }, { value: 'Other', label: 'Other' },
  ];

  const { control, handleSubmit, formState: { errors, isValid } } = useForm<ScheduleFormData>({
    resolver: zodResolver(scheduleSchema),
    defaultValues: { event_title: `Meeting with ${partner.partner_name}`, event_type: undefined, date_time: null as any, remind_from: null, notes: `Regarding partner ${partner.partner_name} (${partner.partner_code}).` },
    mode: 'onChange',
  });

  const onAddEvent = async (data: ScheduleFormData) => {
    setIsLoading(true);
    const payload = {
      module_id: Number(partner.id),
      module_name: 'Partner',
      event_title: data.event_title,
      event_type: data.event_type,
      date_time: dayjs(data.date_time).format('YYYY-MM-DDTHH:mm:ss'),
      ...(data.remind_from && { remind_from: dayjs(data.remind_from).format('YYYY-MM-DDTHH:mm:ss') }),
      notes: data.notes || '',
    };

    try {
      await dispatch(addScheduleAction(payload)).unwrap();
      toast.push(<Notification type="success" title="Event Scheduled" children={`Successfully scheduled event for ${partner.partner_name}.`} />);
      onClose();
    } catch (error: any) {
      toast.push(<Notification type="danger" title="Scheduling Failed" children={error?.message || 'An unknown error occurred.'} />);
    } finally {
      setIsLoading(false);
    }
  };

  return (
    <Dialog isOpen={true} onClose={onClose} onRequestClose={onClose}>
      <h5 className="mb-4">Add Schedule for {partner.partner_name}</h5>
      <UiForm onSubmit={handleSubmit(onAddEvent)}>
        <UiFormItem label="Event Title" invalid={!!errors.event_title} errorMessage={errors.event_title?.message}>
          <Controller name="event_title" control={control} render={({ field }) => <Input {...field} />} />
        </UiFormItem>
        <div className="grid grid-cols-1 md:grid-cols-2 gap-4">
          <UiFormItem label="Event Type" invalid={!!errors.event_type} errorMessage={errors.event_type?.message}>
            <Controller name="event_type" control={control} render={({ field }) => (<UiSelect placeholder="Select Type" options={eventTypeOptions} value={eventTypeOptions.find(o => o.value === field.value)} onChange={(opt: any) => field.onChange(opt?.value)} />)} />
          </UiFormItem>
          <UiFormItem label="Event Date & Time" invalid={!!errors.date_time} errorMessage={errors.date_time?.message}>
            <Controller name="date_time" control={control} render={({ field }) => (<DatePicker.DateTimepicker placeholder="Select date and time" value={field.value} onChange={field.onChange} />)} />
          </UiFormItem>
        </div>
        <UiFormItem label="Reminder Date & Time (Optional)" invalid={!!errors.remind_from} errorMessage={errors.remind_from?.message}>
          <Controller name="remind_from" control={control} render={({ field }) => (<DatePicker.DateTimepicker placeholder="Select date and time" value={field.value} onChange={field.onChange} />)} />
        </UiFormItem>
        <UiFormItem label="Notes" invalid={!!errors.notes} errorMessage={errors.notes?.message}>
          <Controller name="notes" control={control} render={({ field }) => <Input textArea {...field} />} />
        </UiFormItem>
        <div className="text-right mt-6">
          <Button type="button" className="mr-2" onClick={onClose} disabled={isLoading}>Cancel</Button>
          <Button variant="solid" type="submit" loading={isLoading} disabled={!isValid || isLoading}>Save Event</Button>
        </div>
      </UiForm>
    </Dialog>
  );
};

const AddPartnerNotificationDialog: React.FC<{ partner: PartnerItem; onClose: () => void; userOptions: SelectOption[]; }> = ({ partner, onClose, userOptions }) => {
  const dispatch = useAppDispatch();
  const [isLoading, setIsLoading] = useState(false);
  const { control, handleSubmit, formState: { errors, isValid } } = useForm<NotificationFormData>({
    resolver: zodResolver(notificationSchema),
    defaultValues: {
      notification_title: `Regarding Partner: ${partner.partner_name}`,
      send_users: [],
      message: `This is a notification regarding partner "${partner.partner_name}" (${partner.partner_code}). Please review their details.`,
    },
    mode: 'onChange',
  });

  const onSend = async (formData: NotificationFormData) => {
    setIsLoading(true);
    const payload = { ...formData, module_id: String(partner.id), module_name: 'Partner' };
    try {
      await dispatch(addNotificationAction(payload)).unwrap();
      toast.push(<Notification type="success" title="Notification Sent!" />);
      onClose();
    } catch (error: any) {
      toast.push(<Notification type="danger" title="Failed to Send" children={error?.message || 'An error occurred.'} />);
    } finally {
      setIsLoading(false);
    }
  };

  return (
    <Dialog isOpen={true} onClose={onClose} onRequestClose={onClose}>
      <h5 className="mb-4">Notify User about: {partner.partner_name}</h5>
      <UiForm onSubmit={handleSubmit(onSend)}>
        <UiFormItem label="Title" invalid={!!errors.notification_title} errorMessage={errors.notification_title?.message}><Controller name="notification_title" control={control} render={({ field }) => <Input {...field} />} /></UiFormItem>
        <UiFormItem label="Send To" invalid={!!errors.send_users} errorMessage={errors.send_users?.message}><Controller name="send_users" control={control} render={({ field }) => (<UiSelect isMulti placeholder="Select User(s)" options={userOptions} value={userOptions.filter(o => field.value?.includes(o.value))} onChange={opts => field.onChange(opts?.map(o => o.value) || [])} />)} /></UiFormItem>
        <UiFormItem label="Message" invalid={!!errors.message} errorMessage={errors.message?.message}><Controller name="message" control={control} render={({ field }) => <Input textArea {...field} rows={4} />} /></UiFormItem>
        <div className="text-right mt-6"><Button type="button" className="mr-2" onClick={onClose} disabled={isLoading}>Cancel</Button><Button variant="solid" type="submit" loading={isLoading} disabled={!isValid || isLoading}>Send</Button></div>
      </UiForm>
    </Dialog>
  );
};

const AssignPartnerTaskDialog: React.FC<{ partner: PartnerItem; onClose: () => void; userOptions: SelectOption[] }> = ({ partner, onClose, userOptions }) => {
  const dispatch = useAppDispatch();
  const [isLoading, setIsLoading] = useState(false);
  const { control, handleSubmit, formState: { errors, isValid } } = useForm<TaskFormData>({
    resolver: zodResolver(taskValidationSchema),
    defaultValues: { task_title: `Follow up with ${partner.partner_name}`, assign_to: [], priority: 'Medium', due_date: null, description: `Follow up with partner ${partner.partner_name} (${partner.primary_email_id}).` },
    mode: 'onChange',
  });

  const onAssignTask = async (data: TaskFormData) => {
    setIsLoading(true);
    const payload = { ...data, due_date: data.due_date ? dayjs(data.due_date).format('YYYY-MM-DD') : undefined, module_id: String(partner.id), module_name: 'Partner' };
    try {
      await dispatch(addTaskAction(payload)).unwrap();
      toast.push(<Notification type="success" title="Task Assigned!" />);
      onClose();
    } catch (error: any) {
      toast.push(<Notification type="danger" title="Failed to Assign Task" children={error?.message || 'An error occurred.'} />);
    } finally {
      setIsLoading(false);
    }
  };

  return (
    <Dialog isOpen={true} onClose={onClose} onRequestClose={onClose}>
      <h5 className="mb-4">Assign Task for {partner.partner_name}</h5>
      <UiForm onSubmit={handleSubmit(onAssignTask)}>
        <UiFormItem label="Task Title" invalid={!!errors.task_title} errorMessage={errors.task_title?.message}><Controller name="task_title" control={control} render={({ field }) => <Input {...field} autoFocus />} /></UiFormItem>
        <div className="grid grid-cols-1 md:grid-cols-2 gap-4">
          <UiFormItem label="Assign To" invalid={!!errors.assign_to} errorMessage={errors.assign_to?.message}><Controller name="assign_to" control={control} render={({ field }) => (<UiSelect isMulti placeholder="Select User(s)" options={userOptions} value={userOptions.filter(o => field.value?.includes(o.value))} onChange={opts => field.onChange(opts?.map(o => o.value) || [])} />)} /></UiFormItem>
          <UiFormItem label="Priority" invalid={!!errors.priority} errorMessage={errors.priority?.message}><Controller name="priority" control={control} render={({ field }) => (<UiSelect placeholder="Select Priority" options={taskPriorityOptions} value={taskPriorityOptions.find(p => p.value === field.value)} onChange={opt => field.onChange(opt?.value)} />)} /></UiFormItem>
        </div>
        <UiFormItem label="Due Date (Optional)" invalid={!!errors.due_date} errorMessage={errors.due_date?.message}><Controller name="due_date" control={control} render={({ field }) => <DatePicker placeholder="Select date" value={field.value} onChange={field.onChange} />} /></UiFormItem>
        <UiFormItem label="Description" invalid={!!errors.description} errorMessage={errors.description?.message}><Controller name="description" control={control} render={({ field }) => <Input textArea {...field} rows={4} />} /></UiFormItem>
        <div className="text-right mt-6"><Button type="button" className="mr-2" onClick={onClose} disabled={isLoading}>Cancel</Button><Button variant="solid" type="submit" loading={isLoading} disabled={!isValid || isLoading}>Assign Task</Button></div>
      </UiForm>
    </Dialog>
  );
};

const ViewPartnerMembersDialog: React.FC<{ partner: PartnerItem; onClose: () => void; }> = ({ partner, onClose }) => (
  <Dialog isOpen={true} onClose={onClose} onRequestClose={onClose} width={600}>
    <h5 className="mb-4">Team Members of {partner.partner_name}</h5>
    <div className="max-h-96 overflow-y-auto">
      {partner.partner_team_members && partner.partner_team_members.length > 0 ? (
        <div className="space-y-3">
          {partner.partner_team_members.map(member => (
            <div key={member.id} className="p-3 border rounded-md dark:border-gray-600">
              <p className="font-semibold">{member.person_name}</p>
              <p className="text-sm text-gray-600 dark:text-gray-300">{member.designation}</p>
              <p className="text-xs text-gray-500">{member.number}</p>
            </div>
          ))}
        </div>
      ) : <p>No team members found for this partner.</p>}
    </div>
    <div className="text-right mt-6"><Button variant="solid" onClick={onClose}>Close</Button></div>
  </Dialog>
);

const DownloadPartnerDocumentDialog: React.FC<{ partner: PartnerItem; onClose: () => void; }> = ({ partner, onClose }) => {
  const documents = useMemo(() => {
    return partner.partner_certificate?.map(cert => ({
      name: cert.certificate_name,
      url: cert.upload_certificate_path,
    })) || [];
  }, [partner]);

  return (
    <Dialog isOpen={true} onClose={onClose} onRequestClose={onClose} width={600}>
      <h5 className="mb-4">Download Documents for {partner.partner_name}</h5>
      <div className="max-h-96 overflow-y-auto">
        {documents.length > 0 ? (
          <div className="space-y-2">
            {documents.map((doc, index) => (
              <a key={index} href={doc.url!} target="_blank" rel="noopener noreferrer" className="flex items-center justify-between p-3 border rounded-md hover:bg-gray-50 dark:hover:bg-gray-700 dark:border-gray-600">
                <span className="flex items-center gap-2"><TbFileDescription className="text-lg" />{doc.name}</span>
                <TbDownload className="text-lg text-blue-500" />
              </a>
            ))}
          </div>
        ) : <p>No documents available for download.</p>}
      </div>
      <div className="text-right mt-6"><Button variant="solid" onClick={onClose}>Close</Button></div>
    </Dialog>
  );
};

const ViewPartnerDataDialog: React.FC<{ title: string; message: string; onClose: () => void; }> = ({ title, message, onClose }) => (
  <Dialog isOpen={true} onClose={onClose} onRequestClose={onClose}>
    <h5 className="mb-4">{title}</h5><p>{message}</p>
    <div className="text-right mt-6"><Button variant="solid" onClick={onClose}>Close</Button></div>
  </Dialog>
);


const SendPartnerEmailAction: React.FC<{ partner: PartnerItem; onClose: () => void }> = ({ partner, onClose }) => {
  useEffect(() => {
    if (!partner.primary_email_id) {
      toast.push(<Notification type="warning" title="Missing Email" children="Primary email is not available for this partner." />);
      onClose();
      return;
    }
    const subject = `Regarding Your Partnership: ${partner.partner_name}`;
    const body = `Hello ${partner.owner_name || partner.partner_name},\n\nWe are contacting you regarding your partnership profile (ID: ${partner.partner_code}).\n\nThank you.`;

    window.open(`mailto:${partner.primary_email_id}?subject=${encodeURIComponent(subject)}&body=${encodeURIComponent(body)}`);
    onClose();
  }, [partner, onClose]);

  return null;
};

const SendPartnerWhatsAppAction: React.FC<{ partner: PartnerItem; onClose: () => void }> = ({ partner, onClose }) => {
  useEffect(() => {
    const phone = partner.primary_contact_number?.replace(/\D/g, '');
    const countryCode = partner.primary_contact_number_code?.replace(/\D/g, '');

    if (!phone || !countryCode) {
      toast.push(<Notification type="warning" title="Missing Number" children="Primary contact number is not available for this partner." />);
      onClose();
      return;
    }

    const fullPhoneNumber = `${countryCode}${phone}`;
    const message = `Hello ${partner.owner_name || partner.partner_name},\nThis is a message regarding your partnership with us.`;

    window.open(`https://wa.me/${fullPhoneNumber}?text=${encodeURIComponent(message)}`, '_blank');
    onClose();
  }, [partner, onClose]);

  return null;
};

const PartnerAlertModal: React.FC<{ partner: PartnerItem; onClose: () => void }> = ({ partner, onClose }) => {
  // --- State and Hooks ---
  const [alerts, setAlerts] = useState<AlertNote[]>([]);
  const [isFetching, setIsFetching] = useState(true);
  const [isSubmitting, setIsSubmitting] = useState(false);
  const dispatch = useAppDispatch();
  const { control, handleSubmit, formState: { errors, isValid }, reset } = useForm<AlertNoteFormData>({
    resolver: zodResolver(alertNoteSchema),
    defaultValues: { newNote: '' },
    mode: 'onChange'
  });

  // --- Helper functions and API calls ---
  const stringToColor = (str: string) => {
    let hash = 0;
    if (!str) return '#cccccc';
    for (let i = 0; i < str.length; i++) {
      hash = str.charCodeAt(i) + ((hash << 5) - hash);
    }
    let color = '#';
    for (let i = 0; i < 3; i++) {
      const value = (hash >> (i * 8)) & 0xFF;
      color += ('00' + value.toString(16)).substr(-2);
    }
    return color;
  };

  const fetchAlerts = useCallback(() => {
    setIsFetching(true);
    dispatch(getAlertsAction({ module_id: partner.id, module_name: 'Partner' }))
      .unwrap()
      .then((data) => setAlerts(data.data || []))
      .catch(() => toast.push(<Notification type="danger" title="Failed to fetch alerts." />))
      .finally(() => setIsFetching(false));
  }, [partner.id, dispatch]);

  useEffect(() => {
    fetchAlerts();
    reset({ newNote: '' });
  }, [fetchAlerts, reset]);

  const onAddNote = async (data: AlertNoteFormData) => {
    setIsSubmitting(true);
    try {
      await dispatch(addAllAlertsAction({ note: data.newNote, module_id: partner.id, module_name: 'Partner' })).unwrap();
      toast.push(<Notification type="success" title="Alert Note Added" />);
      reset({ newNote: '' });
      fetchAlerts(); // Re-fetch alerts to show the new one
    } catch (error: any) {
      toast.push(<Notification type="danger" title="Failed to Add Note" children={error?.message} />);
    } finally {
      setIsSubmitting(false);
    }
  };

  return (
    <Dialog
      isOpen={true}
      onClose={onClose}
      onRequestClose={onClose}
      width={1200}
      contentClassName="p-0 flex flex-col max-h-[90vh] h-full bg-gray-50 dark:bg-gray-900 rounded-lg"
    >
      {/* --- Header --- */}
      <header className="px-4 sm:px-6 py-4 bg-gradient-to-r from-blue-500 to-indigo-600 flex-shrink-0 rounded-t-lg">
        <div className="flex items-center justify-between">
          <div className="flex items-center gap-3">
            <TbBellRinging className="text-2xl text-white" />
            <h5 className="mb-0 text-white font-bold text-base sm:text-xl">{partner.partner_name}</h5>
          </div>
          <button onClick={onClose} className="text-white hover:bg-white/20 rounded-full p-1">
            <TbX className="h-6 w-6" />
          </button>
        </div>
      </header>

      {/* --- Main Content: Grid for two columns --- */}
      <main className="flex-grow min-h-0 p-4 sm:p-6 lg:grid lg:grid-cols-2 lg:gap-x-8 overflow-hidden">

        {/* --- Left Column: Activity Timeline (This column scrolls internally) --- */}
        <div className="relative flex flex-col h-full overflow-hidden">
          <h6 className="mb-4 text-lg font-semibold text-gray-700 dark:text-gray-200 flex-shrink-0">
            Activity Timeline
          </h6>

          {/* The scrollable container for the timeline */}
          <div className="flex-grow overflow-y-auto lg:pr-4 lg:-mr-4">
            {isFetching ? (
              <div className="flex justify-center items-center h-full"><Spinner size="lg" /></div>
            ) : alerts.length > 0 ? (
              <div className="space-y-8">
                {alerts.map((alert, index) => {
                  const userName = alert?.created_by_user?.name || 'N/A';
                  const userInitial = userName.charAt(0).toUpperCase();
                  return (
                    <div key={`${alert.id}-${index}`} className="relative flex items-start gap-4 pl-12">
                      <div className="absolute left-0 top-0 z-10 flex flex-col items-center h-full">
                        <Avatar shape="circle" size="md" style={{ backgroundColor: stringToColor(userName) }}>
                          {userInitial}
                        </Avatar>
                        {index < alerts.length - 1 && (
                          <div className="mt-2 flex-grow w-0.5 bg-gray-200 dark:bg-gray-700"></div>
                        )}
                      </div>
                      <Card className="flex-grow shadow-md border border-gray-200 dark:border-gray-700 bg-white dark:bg-gray-800">
                        <div className="p-4">
                          <header className="flex justify-between items-center mb-2">
                            <p className="font-bold text-gray-800 dark:text-gray-100">{userName}</p>
                            <div className="flex items-center gap-2 text-xs text-gray-500 dark:text-gray-400">
                              <TbCalendarTime />
                              <span>{dayjs(alert.created_at).format('DD MMM YYYY, h:mm A')}</span>
                            </div>
                          </header>
                          <div
                            className="prose dark:prose-invert max-w-none text-sm text-gray-600 dark:text-gray-300"
                            dangerouslySetInnerHTML={{ __html: alert.note }}
                          />
                        </div>
                      </Card>
                    </div>
                  );
                })}
              </div>
            ) : (
              <div className="flex flex-col justify-center items-center h-full text-center py-10 bg-white dark:bg-gray-800/50 rounded-lg">
                <TbNotesOff className="text-6xl text-gray-300 dark:text-gray-500 mb-4" />
                <p className="text-xl font-semibold text-gray-600 dark:text-gray-300">No Activity Yet</p>
                <p className="text-sm text-gray-500 dark:text-gray-400">Be the first to add a note.</p>
              </div>
            )}
          </div>
        </div>

        {/* --- Right Column: Add New Note (Stays in place) --- */}
        <div className="flex flex-col mt-8 lg:mt-0 h-full">
          <Card className="shadow-lg border border-gray-200 dark:border-gray-700 bg-white dark:bg-gray-800 flex flex-col h-full">
            <header className="p-4 bg-gray-100 dark:bg-gray-700/50 rounded-t-lg border-b dark:border-gray-700 flex-shrink-0">
              <div className="flex items-center gap-2">
                <TbPencilPlus className="text-xl text-blue-600 dark:text-blue-400" />
                <h6 className="font-semibold text-gray-800 dark:text-gray-200 mb-0">Add New Note</h6>
              </div>
            </header>
            <Form onSubmit={handleSubmit(onAddNote)} className="p-4 flex-grow flex flex-col">
              <FormItem invalid={!!errors.newNote} errorMessage={errors.newNote?.message} className="flex-grow flex flex-col">
                <Controller
                  name="newNote"
                  control={control}
                  render={({ field }) => (
                    <div className="border dark:border-gray-700 rounded-md flex-grow flex flex-col">
                      <RichTextEditor
                        {...field}
                        onChange={(val) => field.onChange(val.html)}
                        className="flex-grow min-h-[150px] sm:min-h-[200px]"
                      />
                    </div>
                  )}
                />
              </FormItem>
              <footer className="flex items-center justify-end mt-4 pt-4 border-t dark:border-gray-700 flex-shrink-0">
                <Button type="button" className="mr-3" onClick={onClose} disabled={isSubmitting}>Cancel</Button>
                <Button variant="solid" color="blue" type="submit" loading={isSubmitting} disabled={!isValid || isSubmitting}>Submit Note</Button>
              </footer>
            </Form>
          </Card>
        </div>
      </main>
    </Dialog>
  );
};


const PartnerModals: React.FC<{ modalState: ModalState; onClose: () => void; userOptions: SelectOption[] }> = ({ modalState, onClose, userOptions }) => {
  const { type, data: partner, isOpen } = modalState;
  const [userData, setUserData] = useState<any>(null);

  useEffect(() => {
    const { useEncryptApplicationStorage } = config;
    try { setUserData(encryptStorage.getItem("UserData", !useEncryptApplicationStorage)); }
    catch (error) { console.error("Error getting UserData:", error); }
  }, []);

  if (!isOpen || !partner) return null;

  switch (type) {
    case 'email': return <SendPartnerEmailAction partner={partner} onClose={onClose} />;
    case 'whatsapp': return <SendPartnerWhatsAppAction partner={partner} onClose={onClose} />;
    case 'schedule': return <AddPartnerScheduleDialog partner={partner} onClose={onClose} />;
    case 'notification': return <AddPartnerNotificationDialog partner={partner} onClose={onClose} userOptions={userOptions} />;
    case 'task': return <AssignPartnerTaskDialog partner={partner} onClose={onClose} userOptions={userOptions} />;
    case 'members': return <ViewPartnerMembersDialog partner={partner} onClose={onClose} />;
    case 'alert': return <PartnerAlertModal partner={partner} onClose={onClose} />;
    case 'transaction': return <ViewPartnerDataDialog title={`Transactions for ${partner.partner_name}`} message="No transactions found for this partner." onClose={onClose} />;
    case 'document': return <DownloadPartnerDocumentDialog partner={partner} onClose={onClose} />;
    case 'activity': return <AddPartnerActivityDialog partner={partner} onClose={onClose} user={userData} />;
    case 'viewDetail': return <ViewPartnerDetailDialog partner={partner} onClose={onClose} />;
    default: console.warn(`Unhandled modal type: ${type}`); return null;
  }
};

// --- Child Components ---
const PartnerListSearch: React.FC<{ onInputChange: (value: string) => void; value: string; }> = ({ onInputChange, value }) => {
  return <DebouceInput placeholder="Quick Search..." value={value} suffix={<TbSearch className="text-lg" />} onChange={(e) => onInputChange(e.target.value)} />;
};


const PartnerActionColumn = ({ rowData, onEdit, onOpenModal, onDelete }: {
  rowData: PartnerItem;
  onEdit: (id: string) => void;
  onOpenModal: (type: ModalType, data: PartnerItem) => void;
  onDelete: () => void;
}) => {
  const navigate = useNavigate();
  const handleAction = (e: React.MouseEvent, action: () => void) => { e.stopPropagation(); action(); };

  return (
    <div className="flex items-center justify-center gap-1">
      <Tooltip title="Edit"><div className="text-xl cursor-pointer hover:text-emerald-600" role="button" onClick={() => onEdit(rowData.id)}><TbPencil /></div></Tooltip>
      <Tooltip title="View"><div className="text-xl cursor-pointer hover:text-blue-600" role="button" onClick={() => navigate(`/business-entities/partner-view/${rowData.id}`)}><TbEye /></div></Tooltip>
      {/* <Tooltip title="Delete">
        <div
          className={`text-xl p-1.5 cursor-pointer select-none text-gray-500 hover:text-red-600 dark:text-gray-400 dark:hover:text-red-400`}
          role="button"
          onClick={onDelete}
        >
          <TbTrash />
        </div>
      </Tooltip> */}
      <Dropdown renderTitle={<BsThreeDotsVertical className="ml-0.5 mr-2 cursor-pointer hover:bg-gray-100 dark:hover:bg-gray-700 rounded-md" />}>
<<<<<<< HEAD
        <Dropdown.Item onClick={(e) => handleAction(e, () => onOpenModal('email', rowData))} className="flex items-center gap-2"><TbMail size={18}/> Send Email</Dropdown.Item>
        <Dropdown.Item onClick={(e) => handleAction(e, () => onOpenModal('whatsapp', rowData))} className="flex items-center gap-2"><TbBrandWhatsapp size={18}/> Send WhatsApp</Dropdown.Item>
        <Dropdown.Item onClick={(e) => handleAction(e, () => onOpenModal('notification', rowData))} className="flex items-center gap-2"><TbBell size={18}/> Add Notification</Dropdown.Item>
        <Dropdown.Item onClick={(e) => handleAction(e, () => onOpenModal('schedule', rowData))} className="flex items-center gap-2"><TbCalendarEvent size={18}/> Add Schedule</Dropdown.Item>
        <Dropdown.Item onClick={(e) => handleAction(e, () => onOpenModal('task', rowData))} className="flex items-center gap-2"><TbUser size={18}/> Assign Task</Dropdown.Item>
        <Dropdown.Item onClick={(e) => handleAction(e, () => onOpenModal('activity', rowData))} className="flex items-center gap-2"><TbTagStarred size={18}/> Add Activity</Dropdown.Item>
        <Dropdown.Item onClick={(e) => handleAction(e, () => onOpenModal('alert', rowData))} className="flex items-center gap-2"><TbAlarm size={18}/> View Alert</Dropdown.Item>
        <Dropdown.Item onClick={(e) => handleAction(e, () => onOpenModal('document', rowData))} className="flex items-center gap-2"><TbDownload size={18}/> Download Document</Dropdown.Item>
=======
        <Dropdown.Item onClick={(e) => handleAction(e, () => onOpenModal('email', rowData))} className="flex items-center gap-2"><TbMail /> Send Email</Dropdown.Item>
        <Dropdown.Item onClick={(e) => handleAction(e, () => onOpenModal('whatsapp', rowData))} className="flex items-center gap-2"><TbBrandWhatsapp /> Send WhatsApp</Dropdown.Item>
        <Dropdown.Item onClick={(e) => handleAction(e, () => onOpenModal('notification', rowData))} className="flex items-center gap-2"><TbBell /> Add Notification</Dropdown.Item>
        <Dropdown.Item onClick={(e) => handleAction(e, () => onOpenModal('schedule', rowData))} className="flex items-center gap-2"><TbCalendarEvent /> Add Schedule</Dropdown.Item>
        <Dropdown.Item onClick={(e) => handleAction(e, () => onOpenModal('task', rowData))} className="flex items-center gap-2"><TbUser /> Assign Task</Dropdown.Item>
        <Dropdown.Item onClick={(e) => handleAction(e, () => onOpenModal('activity', rowData))} className="flex items-center gap-2"><TbTagStarred size={18} /> Add Activity</Dropdown.Item>
        <Dropdown.Item onClick={(e) => handleAction(e, () => onOpenModal('alert', rowData))} className="flex items-center gap-2"><TbAlarm /> View Alert</Dropdown.Item>
        <Dropdown.Item onClick={(e) => handleAction(e, () => onOpenModal('document', rowData))} className="flex items-center gap-2"><TbDownload /> Download Document</Dropdown.Item>

>>>>>>> 8ae51edc
      </Dropdown>
    </div>
  );
};

// --- ActiveFiltersDisplay Component ---
const ActiveFiltersDisplay = ({ filterData, onRemoveFilter, onClearAll }: {
  filterData: PartnerFilterFormData;
  onRemoveFilter: (key: keyof PartnerFilterFormData, value: string) => void;
  onClearAll: () => void;
}) => {
  const filterKeyToLabelMap: Record<string, string> = {
    filterStatus: 'Status', filterIndustryExpertise: 'Expertise', filterContinent: 'Continent',
    filterCountry: 'Country', filterState: 'State', filterCity: 'City',
    filterKycVerified: 'KYC',
  };
  const activeFiltersList = Object.entries(filterData).flatMap(([key, value]) => {
    if (!value || (Array.isArray(value) && value.length === 0)) return [];
    if (key === 'filterCreatedDate') {
      const dateArray = value as [Date | null, Date | null];
      if (dateArray[0] && dateArray[1]) {
        return [{ key, value: 'date-range', label: `Date: ${dateArray[0].toLocaleDateString()} - ${dateArray[1].toLocaleDateString()}` }];
      }
      return [];
    }
    if (Array.isArray(value)) {
      return value.filter(item => item !== null && item !== undefined).map((item: { value: string; label: string }) => ({
        key, value: item.value, label: `${filterKeyToLabelMap[key] || 'Filter'}: ${item.label}`,
      }));
    }
    return [];
  });
  if (activeFiltersList.length === 0) return null;
  return (
    <div className="flex flex-wrap items-center gap-2 mb-4 border-b border-gray-200 dark:border-gray-700 pb-4">
      <span className="font-semibold text-sm text-gray-600 dark:text-gray-300 mr-2">Active Filters:</span>
      {activeFiltersList.map(filter => (
        <Tag key={`${filter.key}-${filter.value}`} prefix className="bg-gray-100 text-gray-600 dark:bg-gray-600 dark:text-gray-100 border border-gray-300 dark:border-gray-500">
          {filter.label}
          <TbX className="ml-1 h-3 w-3 cursor-pointer hover:text-red-500" onClick={() => onRemoveFilter(filter.key as keyof PartnerFilterFormData, filter.value)} />
        </Tag>
      ))}
      <Button size="xs" variant="plain" className="text-red-600 hover:text-red-500 hover:underline ml-auto" onClick={onClearAll}>Clear All</Button>
    </div>
  );
};

const PartnerListTable = () => {
  const navigate = useNavigate();
  const dispatch = useAppDispatch();
  const { partnerList, setSelectedPartners, partnerCount, ContinentsData, CountriesData, getAllUserData } = usePartnerList();
  const [isLoading, setIsLoading] = useState(false);
  const PARTNER_STATE_STORAGE_KEY = 'partnerListStatePersistence';

  const getInitialState = () => {
    try {
      const savedStateJSON = sessionStorage.getItem(PARTNER_STATE_STORAGE_KEY);
      if (savedStateJSON) {
        const savedState = JSON.parse(savedStateJSON);
        if (savedState.filterCriteria?.filterCreatedDate) {
          savedState.filterCriteria.filterCreatedDate = savedState.filterCriteria.filterCreatedDate.map((d: string | null) => d ? new Date(d) : null);
        }
        return savedState;
      }
    } catch (error) {
      console.error("Failed to parse saved state, clearing it.", error);
      sessionStorage.removeItem(PARTNER_STATE_STORAGE_KEY);
    }
    return {
      tableData: { pageIndex: 1, pageSize: 10, sort: { order: "", key: "" }, query: "" },
      filterCriteria: { filterCreatedDate: [null, null] }
    };
  };

  const initialState = getInitialState();
  const [tableData, setTableData] = useState<TableQueries>(initialState.tableData);
  const [filterCriteria, setFilterCriteria] = useState<PartnerFilterFormData>(initialState.filterCriteria);

  const [isDeleting, setIsDeleting] = useState(false);
  const [itemToDelete, setItemToDelete] = useState<PartnerItem | null>(null);
  const [singleDeleteConfirmOpen, setSingleDeleteConfirmOpen] = useState(false);

  useEffect(() => {
    try {
      const stateToSave = { tableData, filterCriteria };
      sessionStorage.setItem(PARTNER_STATE_STORAGE_KEY, JSON.stringify(stateToSave));
    } catch (error) {
      console.error("Could not save state to sessionStorage:", error);
    }
  }, [tableData, filterCriteria]);

  const [isFilterDrawerOpen, setIsFilterDrawerOpen] = useState(false);
  const [isExportReasonModalOpen, setIsExportReasonModalOpen] = useState(false);
  const [isSubmittingExportReason, setIsSubmittingExportReason] = useState(false);
  const [modalState, setModalState] = useState<ModalState>({ isOpen: false, type: null, data: null });

  const exportReasonFormMethods = useForm<ExportReasonFormData>({ resolver: zodResolver(exportReasonSchema), mode: 'onChange' });
  const filterFormMethods = useForm<PartnerFilterFormData>({ resolver: zodResolver(partnerFilterFormSchema) });

  const handleOpenModal = (type: ModalType, partnerData: PartnerItem) => setModalState({ isOpen: true, type, data: partnerData });
  const handleCloseModal = () => setModalState({ isOpen: false, type: null, data: null });

  const handleDeleteClick = useCallback((item: PartnerItem) => {
    setItemToDelete(item);
    setSingleDeleteConfirmOpen(true);
  }, []);

  const onConfirmSingleDelete = useCallback(async () => {
    if (!itemToDelete) return;
    setIsDeleting(true);
    setSingleDeleteConfirmOpen(false);
    try {
      await dispatch(deleteAllpartnerAction({ ids: itemToDelete.id })).unwrap();
      toast.push(<Notification title="Partner Deleted" type="success" >{`Partner "${itemToDelete.partner_name}" has been deleted.`}</Notification>);
      dispatch(getpartnerAction());
      setSelectedPartners((prev) => prev.filter((p) => p.id !== itemToDelete.id));
    } catch (error: any) {
      toast.push(<Notification title="Delete Failed" type="danger">{error?.message || "Could not delete partner."}</Notification>);
    } finally {
      setIsDeleting(false);
      setItemToDelete(null);
    }
  }, [dispatch, itemToDelete, setSelectedPartners]);


  // --- START: Filter Drawer Handlers ---
  const openFilterDrawer = () => {
    filterFormMethods.reset(filterCriteria); // Load current filters into the form
    setIsFilterDrawerOpen(true);
  };

  const closeFilterDrawer = () => {
    setIsFilterDrawerOpen(false);
  };

  const onApplyFiltersSubmit = (data: PartnerFilterFormData) => {
    setFilterCriteria(data);
    handleSetTableData({ pageIndex: 1 }); // Reset to page 1 on new filter
    closeFilterDrawer();
  };

  // --- MODIFIED: onClearFilters ---
  const onClearFilters = () => {
    const defaultFilters: PartnerFilterFormData = { filterCreatedDate: [null, null], filterStatus: [], filterIndustryExpertise: [], filterContinent: [], filterCountry: [], filterState: [], filterCity: [], filterKycVerified: [] };
    setFilterCriteria(defaultFilters);
    handleSetTableData({ pageIndex: 1, query: "", sort: { order: "", key: "" } });
    sessionStorage.removeItem(PARTNER_STATE_STORAGE_KEY);
  };

  const handleRemoveFilter = (key: keyof PartnerFilterFormData, valueToRemove: string) => {
    setFilterCriteria(prev => {
      const newCriteria = { ...prev };
      if (key === 'filterCreatedDate') {
        (newCriteria as any)[key] = [null, null];
      } else {
        const currentFilterArray = newCriteria[key] as { value: string; label: string }[] | undefined;
        if (currentFilterArray) {
          (newCriteria as any)[key] = currentFilterArray.filter(item => item.value !== valueToRemove);
        }
      }
      return newCriteria;
    });
    handleSetTableData({ pageIndex: 1 }); // Reset to page 1 when a filter is removed
  };
  // --- END: Filter Drawer Handlers ---

  const onRefreshData = () => {
    onClearFilters();
    dispatch(getpartnerAction());
    toast.push(<Notification title="Data Refreshed" type="success" duration={2000} />);
  };

  const statusOptions = useMemo(() => Array.from(new Set(partnerList.map((c) => c.status))).filter(Boolean).map((s) => ({ value: s, label: s })), [partnerList]);
  const kycOptions = [{ value: "Yes", label: "Yes" }, { value: "No", label: "No" }];
  // --- ADDED: Industry Expertise Filter Options ---
  const industryExpertiseOptions = useMemo(() => Array.from(new Set(partnerList.map((c) => c.industrial_expertise))).filter(Boolean).map((t) => ({ value: t, label: t })), [partnerList]);


  const handleCardClick = (filterType: 'status' | 'kyc', value: string) => {
    onClearFilters(); // Start with a clean slate

    if (filterType === 'status') {
      const statusOption = statusOptions.find(opt => opt.value.toLowerCase() === value.toLowerCase());
      if (statusOption) {
        setFilterCriteria(prev => ({ ...prev, filterStatus: [statusOption] }));
      }
    } else if (filterType === 'kyc') {
      const kycOption = kycOptions.find(opt => opt.value === value); // Find { value: 'Yes', ... } or { value: 'No', ... }
      if (kycOption) {
        setFilterCriteria(prev => ({ ...prev, filterKycVerified: [kycOption] }));
      }
    }

    handleSetTableData({ pageIndex: 1, query: "" });
  };

  // --- MODIFIED: useMemo for filtering logic ---
  const { pageData, total, allFilteredAndSortedData, activeFilterCount } = useMemo(() => {
    let filteredData = [...partnerList];

    // --- Apply all active filters ---
    if (filterCriteria.filterStatus && filterCriteria.filterStatus.length > 0) { const selected = filterCriteria.filterStatus.map(s => s.value.toLowerCase()); filteredData = filteredData.filter(p => p.status && selected.includes(p.status.toLowerCase())); }
    if (filterCriteria.filterIndustryExpertise && filterCriteria.filterIndustryExpertise.length > 0) { const selected = filterCriteria.filterIndustryExpertise.map(s => s.value); filteredData = filteredData.filter(p => p.industrial_expertise && selected.includes(p.industrial_expertise)); } // --- ADDED ---
    if (filterCriteria.filterContinent && filterCriteria.filterContinent.length > 0) { const selected = filterCriteria.filterContinent.map(s => s.value); filteredData = filteredData.filter(p => p.continent && selected.includes(p.continent.name)); }
    if (filterCriteria.filterCountry && filterCriteria.filterCountry.length > 0) { const selected = filterCriteria.filterCountry.map(s => s.value); filteredData = filteredData.filter(p => p.country && selected.includes(p.country.name)); }
    if (filterCriteria.filterState && filterCriteria.filterState.length > 0) { const selected = filterCriteria.filterState.map(s => s.value); filteredData = filteredData.filter(p => selected.includes(p.state)); }
    if (filterCriteria.filterCity && filterCriteria.filterCity.length > 0) { const selected = filterCriteria.filterCity.map(s => s.value); filteredData = filteredData.filter(p => selected.includes(p.city)); }
    if (filterCriteria.filterKycVerified && filterCriteria.filterKycVerified.length > 0) { const selected = filterCriteria.filterKycVerified.map(k => k.value === "Yes"); filteredData = filteredData.filter(p => selected.includes(p.kyc_verified)); }
    if (filterCriteria.filterCreatedDate?.[0] && filterCriteria.filterCreatedDate?.[1]) { const [start, end] = filterCriteria.filterCreatedDate; end.setHours(23, 59, 59, 999); filteredData = filteredData.filter(p => { const date = new Date(p.created_at); return date >= start && date <= end; }); }

    // --- Apply search query ---
    if (tableData.query) {
      const lowerCaseQuery = tableData.query.toLowerCase();
      filteredData = filteredData.filter(i =>
        Object.values(i).some(v => String(v).toLowerCase().includes(lowerCaseQuery))
      );
    }

    // --- Count active filters for the badge ---
    let count = 0;
    count += (filterCriteria.filterStatus?.length ?? 0) > 0 ? 1 : 0;
    count += (filterCriteria.filterIndustryExpertise?.length ?? 0) > 0 ? 1 : 0; // --- ADDED ---
    count += (filterCriteria.filterContinent?.length ?? 0) > 0 ? 1 : 0;
    count += (filterCriteria.filterCountry?.length ?? 0) > 0 ? 1 : 0;
    count += (filterCriteria.filterState?.length ?? 0) > 0 ? 1 : 0;
    count += (filterCriteria.filterCity?.length ?? 0) > 0 ? 1 : 0;
    count += (filterCriteria.filterKycVerified?.length ?? 0) > 0 ? 1 : 0;
    count += (filterCriteria.filterCreatedDate?.[0] && filterCriteria.filterCreatedDate?.[1]) ? 1 : 0;

    // --- Apply sorting ---
    const { order, key } = tableData.sort as OnSortParam;
    if (order && key) { filteredData.sort((a, b) => { const av = a[key as keyof PartnerItem] ?? ""; const bv = b[key as keyof PartnerItem] ?? ""; if (typeof av === "string" && typeof bv === "string") return order === "asc" ? av.localeCompare(bv) : bv.localeCompare(av); return 0; }); }

    // --- Paginate the final data ---
    const pI = tableData.pageIndex as number, pS = tableData.pageSize as number;
    return { pageData: filteredData.slice((pI - 1) * pS, pI * pS), total: filteredData.length, allFilteredAndSortedData: filteredData, activeFilterCount: count };
  }, [partnerList, tableData, filterCriteria]);

  const handleSetTableData = useCallback((d: Partial<TableQueries>) => setTableData(p => ({ ...p, ...d })), []);
  const handlePaginationChange = useCallback((p: number) => handleSetTableData({ pageIndex: p }), [handleSetTableData]);
  const handleSelectChange = useCallback((v: number) => handleSetTableData({ pageSize: v, pageIndex: 1 }), [handleSetTableData]);
  const handleSort = useCallback((s: OnSortParam) => handleSetTableData({ sort: s, pageIndex: 1 }), [handleSetTableData]);

  const handleRowSelect = (checked: boolean, row: PartnerItem) => {
    setSelectedPartners(prev => checked ? [...prev, row] : prev.filter(p => p.id !== row.id));
  };
  const handleAllRowSelect = (checked: boolean, rows: Row<PartnerItem>[]) => {
    setSelectedPartners(checked ? rows.map(r => r.original) : []);
  };

  const handleOpenExportReasonModal = () => {
    if (!allFilteredAndSortedData.length) {
      toast.push(<Notification title="No Data" type="info">Nothing to export.</Notification>);
      return;
    }
    exportReasonFormMethods.reset();
    setIsExportReasonModalOpen(true);
  };
  const handleConfirmExportWithReason = async (data: ExportReasonFormData) => {
    setIsSubmittingExportReason(true);
    const fileName = `partners_export_${new Date().toISOString().split('T')[0]}.csv`;
    try {
      await dispatch(submitExportReasonAction({ reason: data.reason, module: 'Partner', file_name: fileName })).unwrap();
      toast.push(<Notification title="Export Reason Submitted" type="success" />);
      const success = exportToCsv(fileName, allFilteredAndSortedData);
      if (success) {
        setIsExportReasonModalOpen(false);
      }
    } catch (error: any) {
      toast.push(<Notification title="Failed to Submit Reason" type="danger">{error.message}</Notification>);
    } finally {
      setIsSubmittingExportReason(false);
    }
  };

  const [isImageViewerOpen, setImageViewerOpen] = useState(false);
  const [imageToView, setImageToView] = useState<string | null>(null);
  const openImageViewer = (imageUrl: string | null) => { if (imageUrl) { setImageToView(imageUrl); setImageViewerOpen(true); } };
  const closeImageViewer = () => setImageViewerOpen(false);

  // --- MODIFIED: columns definition for the listing view ---
  const columns: ColumnDef<PartnerItem>[] = useMemo(() => [
    {
      header: "Partner Info", accessorKey: "partner_name", id: 'partnerInfo', size: 220, cell: ({ row }) => {
        const { partner_name, id, company_name, industrial_expertise, join_us_as, country } = row.original;
        return (
          <div className="flex flex-col">
            <div className="flex items-center gap-2">
              <Link

                to={
                  `/business-entities/member-view/${id}`
                }
              >
                <h6 className="text-xs font-semibold"><em className="text-blue-600">{String(id).padStart(5, '0') || "Partner Code"}</em></h6>
                <span className="text-xs font-semibold leading-1">{partner_name}</span>
                {company_name && <span className="text-xs text-gray-500 block">({company_name})</span>}
              </Link>
            </div>
            {industrial_expertise && <span className="text-xs mt-1"><b>Expertise:</b> {industrial_expertise}</span>}
            {join_us_as && <span className="text-xs mt-1"><b>Joined As:</b> {join_us_as}</span>}
            <div className="text-xs text-gray-500 mt-1">{country?.name || "N/A"}</div>
          </div>
        )
      },
    },
    {
      header: "Contact", accessorKey: "owner_name", id: 'contact', size: 180, cell: ({ row }) => {
        const { owner_name, primary_contact_number, primary_email_id, partner_website, primary_contact_number_code } = row.original;
        return (
          <div className="text-xs flex flex-col gap-0.5">
            {owner_name && (<span><b>Owner: </b> {owner_name}</span>)}
            {primary_contact_number && (<span>{primary_contact_number_code} {primary_contact_number}</span>)}
            {primary_email_id && (<a href={`mailto:${primary_email_id}`} className="text-blue-600 hover:underline">{primary_email_id}</a>)}
            {partner_website && (<a href={partner_website} target="_blank" rel="noopener noreferrer" className="text-blue-600 hover:underline truncate">{partner_website}</a>)}
          </div>
        )
      },
    },
    {
      header: "Identity & Status", size: 180, accessorKey: 'status', id: 'legal', cell: ({ row }) => (
        <div className="flex flex-col gap-1 text-[11px]">
          {row.original.gst_number && <div><b>GST:</b> <span className="break-all">{row.original.gst_number}</span></div>}
          {row.original.pan_number && <div><b>PAN:</b> <span className="break-all">{row.original.pan_number}</span></div>}
          <Tag className={`${getPartnerStatusClass(row.original.status)} capitalize mt-1 self-start !text-[11px] px-2 py-1`}>{row.original.status}</Tag>
        </div>
      )
    },
    {
      header: "Profile & Scores", size: 190, accessorKey: 'profile_completion', id: 'profile', cell: ({ row }) => (
        <div className="flex flex-col gap-1.5 text-xs">
          <span><b>Teams:</b> {row.original.teams_count || 0}</span>
          <div className="flex gap-1 items-center"><b>KYC Verified:</b><Tooltip title={`KYC: ${row.original.kyc_verified ? 'Yes' : 'No'}`}>{row.original.kyc_verified ? <MdCheckCircle className="text-green-500 text-lg" /> : <MdCancel className="text-red-500 text-lg" />}</Tooltip></div>
          <Tooltip title={`Profile Completion ${row.original.profile_completion}%`}>
            <div className="h-2.5 w-full rounded-full bg-gray-300"><div className="rounded-full h-2.5 bg-blue-500" style={{ width: `${row.original.profile_completion}%` }}></div></div>
          </Tooltip>
        </div>
      )
    },
    { header: "Actions", id: "action", meta: { HeaderClass: "text-center" }, size: 80, cell: (props) => <PartnerActionColumn rowData={props.row.original} onEdit={(id) => navigate(`/business-entities/partner-edit/${id}`)} onDelete={() => handleDeleteClick(props.row.original)} onOpenModal={handleOpenModal} />, },
  ], [navigate, openImageViewer, handleOpenModal, handleDeleteClick]);

  const [filteredColumns, setFilteredColumns] = useState(columns);
  const toggleColumn = (checked: boolean, colId: string) => {
    if (checked) {
      const originalColumn = columns.find(c => (c.id || c.accessorKey) === colId);
      if (originalColumn) {
        setFilteredColumns(prev => {
          const newCols = [...prev, originalColumn];
          newCols.sort((a, b) => {
            const indexA = columns.findIndex(c => (c.id || c.accessorKey) === (a.id || a.accessorKey));
            const indexB = columns.findIndex(c => (c.id || c.accessorKey) === (b.id || b.accessorKey));
            return indexA - indexB;
          });
          return newCols;
        });
      }
    } else {
      setFilteredColumns(prev => prev.filter(c => (c.id || c.accessorKey) !== colId));
    }
  };

  const isColumnVisible = (colId: string) => {
    return filteredColumns.some(c => (c.id || c.accessorKey) === colId);
  };

  const continentOptions = useMemo(() => ContinentsData.map((co) => ({ value: co.name, label: co.name })), [ContinentsData]);
  const countryOptions = useMemo(() => CountriesData.map((ct) => ({ value: ct.name, label: ct.name })), [CountriesData]);
  const stateOptions = useMemo(() => Array.from(new Set(partnerList.map((c) => c.state))).filter(Boolean).map((st) => ({ value: st, label: st })), [partnerList]);
  const cityOptions = useMemo(() => Array.from(new Set(partnerList.map((c) => c.city))).filter(Boolean).map((ci) => ({ value: ci, label: ci })), [partnerList]);
  const { DatePickerRange } = DatePicker;
  const cardClass = "rounded-md border transition-shadow duration-200 ease-in-out cursor-pointer hover:shadow-lg";
  const cardBodyClass = "flex gap-2 p-1";

  return (
    <>
      <div className="grid grid-cols-2 sm:grid-cols-4 lg:grid-cols-5 mb-4 gap-2">
        <Tooltip title="Click to show all partners"><div onClick={onClearFilters}><Card bodyClass={cardBodyClass} className={classNames(cardClass, "border-blue-200")}><div className="h-8 w-8 rounded-md flex items-center justify-center bg-blue-100 text-blue-500"><TbBuilding size={16} /></div><div className="flex flex-col gap-0"><b className="text-sm">{partnerCount?.total ?? 0}</b><span className="text-[9px] font-semibold">Total</span></div></Card></div></Tooltip>
        <Tooltip title="Click to filter by Active status"><div onClick={() => handleCardClick('status', 'Active')}><Card bodyClass={cardBodyClass} className={classNames(cardClass, "border-green-200")}><div className="h-8 w-8 rounded-md flex items-center justify-center bg-green-100 text-green-500"><TbBuildingBank size={16} /></div><div className="flex flex-col gap-0"><b className="text-sm">{partnerCount?.active ?? 0}</b><span className="text-[9px] font-semibold">Active</span></div></Card></div></Tooltip>
        <Tooltip title="Click to filter by Disable status"><div onClick={() => handleCardClick('status', 'Disabled')}><Card bodyClass={cardBodyClass} className={classNames(cardClass, "border-red-200")}><div className="h-8 w-8 rounded-md flex items-center justify-center bg-red-100 text-red-500"><TbCancel size={16} /></div><div className="flex flex-col gap-0"><b className="text-sm">{partnerCount?.disabled ?? 0}</b><span className="text-[9px] font-semibold">Disabled</span></div></Card></div></Tooltip>
        <Tooltip title="Click to filter by KYC Verified"><div onClick={() => handleCardClick('kyc', 'Yes')}><Card bodyClass={cardBodyClass} className={classNames(cardClass, "border-emerald-200")}><div className="h-8 w-8 rounded-md flex items-center justify-center bg-emerald-100 text-emerald-500"><TbCircleCheck size={16} /></div><div className="flex flex-col gap-0"><b className="text-sm">{partnerCount?.verified ?? 0}</b><span className="text-[9px] font-semibold">Verified</span></div></Card></div></Tooltip>
        <Tooltip title="Click to filter by KYC Unverified"><div onClick={() => handleCardClick('kyc', 'No')}><Card bodyClass={cardBodyClass} className={classNames(cardClass, "border-yellow-200")}><div className="h-8 w-8 rounded-md flex items-center justify-center bg-yellow-100 text-yellow-500"><TbCircleX size={16} /></div><div className="flex flex-col gap-0"><b className="text-sm">{partnerCount?.non_verified ?? 0}</b><span className="text-[9px] font-semibold">Unverified</span></div></Card></div></Tooltip>
      </div>
      <div className="flex flex-col md:flex-row md:items-center md:justify-between gap-2 mb-4">
        <PartnerListSearch onInputChange={(val) => handleSetTableData({ query: val, pageIndex: 1 })} value={tableData.query} />
        <div className="flex gap-2">
          <Dropdown renderTitle={<Button icon={<TbColumns />} />} placement="bottom-end">
            <div className="flex flex-col p-2"><div className='font-semibold mb-1 border-b pb-1'>Toggle Columns</div>{columns.map((col) => { const id = col.id || col.accessorKey as string; return col.header && (<div key={id} className="flex items-center gap-2 hover:bg-gray-100 dark:hover:bg-gray-700 rounded-md py-1.5 px-2"><Checkbox checked={isColumnVisible(id)} onChange={(checked) => toggleColumn(checked, id)}>{col.header as string}</Checkbox></div>) })}</div>
          </Dropdown>
          <Tooltip title="Clear Filters & Reload"><Button icon={<TbReload />} onClick={onRefreshData} /></Tooltip>
          <Button icon={<TbFilter />} onClick={openFilterDrawer}>
            Filter
            {activeFilterCount > 0 && (<span className="ml-2 bg-indigo-100 text-indigo-600 dark:bg-indigo-500 dark:text-white text-xs font-semibold px-2 py-0.5 rounded-full">{activeFilterCount}</span>)}
          </Button>
          <Button menuName="partner"
            isExport={true} icon={<TbCloudUpload />} onClick={handleOpenExportReasonModal} disabled={!allFilteredAndSortedData.length}>Export</Button>
        </div>
      </div>
      <ActiveFiltersDisplay filterData={filterCriteria} onRemoveFilter={handleRemoveFilter} onClearAll={onClearFilters} />
      <DataTable menuName="partner" selectable columns={filteredColumns} data={pageData} loading={isLoading} noData={pageData.length <= 0} pagingData={{ total, pageIndex: tableData.pageIndex as number, pageSize: tableData.pageSize as number }} onPaginationChange={handlePaginationChange} onSelectChange={handleSelectChange} onSort={handleSort} onCheckBoxChange={handleRowSelect} onIndeterminateCheckBoxChange={handleAllRowSelect} />

      {/* --- MODIFIED: Filter Drawer UI --- */}
      <Drawer
        title="Partner Filters"
        isOpen={isFilterDrawerOpen}
        onClose={closeFilterDrawer}
        onRequestClose={closeFilterDrawer}
        width={480}
        footer={
          <div className="text-right w-full">
            <Button size="sm" className="mr-2" onClick={() => { onClearFilters(); closeFilterDrawer(); }}>Clear All</Button>
            <Button size="sm" variant="solid" form="filterPartnerForm" type="submit">Apply</Button>
          </div>
        }
      >
        <UiForm id="filterPartnerForm" onSubmit={filterFormMethods.handleSubmit(onApplyFiltersSubmit)}>
          <div className="sm:grid grid-cols-2 gap-x-4 gap-y-2">
            <UiFormItem label="Status"><Controller name="filterStatus" control={filterFormMethods.control} render={({ field }) => <UiSelect isMulti placeholder="Select Status" options={statusOptions} {...field} />} /></UiFormItem>
            <UiFormItem label="Industry Expertise"><Controller name="filterIndustryExpertise" control={filterFormMethods.control} render={({ field }) => <UiSelect isMulti placeholder="Select Expertise" options={industryExpertiseOptions} {...field} />} /></UiFormItem>
            <UiFormItem label="Continent"><Controller name="filterContinent" control={filterFormMethods.control} render={({ field }) => <UiSelect isMulti placeholder="Select Continent" options={continentOptions} {...field} />} /></UiFormItem>
            <UiFormItem label="Country"><Controller name="filterCountry" control={filterFormMethods.control} render={({ field }) => <UiSelect isMulti placeholder="Select Country" options={countryOptions} {...field} />} /></UiFormItem>
            <UiFormItem label="State"><Controller name="filterState" control={filterFormMethods.control} render={({ field }) => <UiSelect isMulti placeholder="Select State" options={stateOptions} {...field} />} /></UiFormItem>
            <UiFormItem label="City"><Controller name="filterCity" control={filterFormMethods.control} render={({ field }) => <UiSelect isMulti placeholder="Select City" options={cityOptions} {...field} />} /></UiFormItem>
            <UiFormItem label="KYC Verified"><Controller name="filterKycVerified" control={filterFormMethods.control} render={({ field }) => <UiSelect isMulti placeholder="Select Status" options={kycOptions} {...field} />} /></UiFormItem>
            <UiFormItem label="Created Date" className="col-span-2"><Controller name="filterCreatedDate" control={filterFormMethods.control} render={({ field }) => <DatePickerRange placeholder="Select Date Range" value={field.value as [Date | null, Date | null]} onChange={field.onChange} />} /></UiFormItem>
          </div>
        </UiForm>
      </Drawer>

      <PartnerModals modalState={modalState} onClose={handleCloseModal} userOptions={getAllUserData} />
      <ConfirmDialog isOpen={isExportReasonModalOpen} type="info" title="Reason for Export" onClose={() => setIsExportReasonModalOpen(false)} onRequestClose={() => setIsExportReasonModalOpen(false)} onCancel={() => setIsExportReasonModalOpen(false)} onConfirm={exportReasonFormMethods.handleSubmit(handleConfirmExportWithReason)} loading={isSubmittingExportReason} confirmText={isSubmittingExportReason ? "Submitting..." : "Submit & Export"} confirmButtonProps={{ disabled: !exportReasonFormMethods.formState.isValid || isSubmittingExportReason }}>
        <UiForm id="exportReasonForm" onSubmit={(e) => { e.preventDefault(); exportReasonFormMethods.handleSubmit(handleConfirmExportWithReason)(); }} className="flex flex-col gap-4 mt-2">
          <UiFormItem label="Please provide a reason for exporting this data:" invalid={!!exportReasonFormMethods.formState.errors.reason} errorMessage={exportReasonFormMethods.formState.errors.reason?.message}>
            <Controller name="reason" control={exportReasonFormMethods.control} render={({ field }) => (<Input textArea {...field} placeholder="Enter reason..." rows={3} />)} />
          </UiFormItem>
        </UiForm>
      </ConfirmDialog>
      <Dialog isOpen={isImageViewerOpen} onClose={closeImageViewer} onRequestClose={closeImageViewer} shouldCloseOnOverlayClick={true} shouldCloseOnEsc={true} width={600}>
        <div className="flex justify-center items-center p-4">
          {imageToView ? <img src={`${imageToView}`} alt="Partner Logo Full View" style={{ maxWidth: "100%", maxHeight: "80vh", objectFit: "contain" }} /> : <p>No image to display.</p>}
        </div>
      </Dialog>
      <ConfirmDialog
        isOpen={singleDeleteConfirmOpen}
        type="danger"
        title="Delete Partner"
        onClose={() => { setSingleDeleteConfirmOpen(false); setItemToDelete(null); }}
        onRequestClose={() => { setSingleDeleteConfirmOpen(false); setItemToDelete(null); }}
        onCancel={() => { setSingleDeleteConfirmOpen(false); setItemToDelete(null); }}
        onConfirm={onConfirmSingleDelete}
        loading={isDeleting}
      >
        <p>
          Are you sure you want to delete the partner "<strong>{itemToDelete?.partner_name}</strong>"? This action cannot be undone.
        </p>
      </ConfirmDialog>
    </>
  );
};


const PartnerListSelected = () => {
  const { selectedPartners, setSelectedPartners } = usePartnerList();
  const dispatch = useAppDispatch();
  const [deleteConfirmationOpen, setDeleteConfirmationOpen] = useState(false);
  const [sendMessageDialogOpen, setSendMessageDialogOpen] = useState(false);
  const [sendMessageLoading, setSendMessageLoading] = useState(false);
  const [isDeleting, setIsDeleting] = useState(false);

  const handleDelete = () => setDeleteConfirmationOpen(true);
  const handleConfirmDelete = async () => {
    if (!selectedPartners.length) return;
    setIsDeleting(true);
    try {
      const ids = selectedPartners.map((d) => d.id);
      await dispatch(deleteAllpartnerAction({ ids: ids.join(",") })).unwrap();
      toast.push(<Notification title="Partners Deleted" type="success" />);
      dispatch(getpartnerAction());
      setSelectedPartners([]);
    } catch (error: any) {
      toast.push(<Notification title="Failed to Delete" type="danger">{error.message}</Notification>);
    } finally {
      setIsDeleting(false);
      setDeleteConfirmationOpen(false);
    }
  };

  const handleSend = () => {
    setSendMessageLoading(true);
    // This is a mock send action
    setTimeout(() => {
      toast.push(<Notification type="success" title="Message Sent" />);
      setSendMessageLoading(false);
      setSendMessageDialogOpen(false);
      setSelectedPartners([]);
    }, 1000);
  };


  if (selectedPartners.length === 0) return null;
  return (
    <>
      <StickyFooter className="flex items-center justify-between py-4" stickyClass="-mx-4 sm:-mx-8 border-t border-gray-200 dark:border-gray-700 px-8">
        <div className="container mx-auto flex items-center justify-between">
          <span>
            <span className="flex items-center gap-2">
              <TbChecks className="text-lg text-primary-600" />
              <span className="font-semibold">{selectedPartners.length} Partners selected</span>
            </span>
          </span>
          <div className="flex items-center">
            <Button size="sm" className="ltr:mr-3 rtl:ml-3" customColorClass={() => "border-red-500 ring-1 ring-red-500 text-red-500 hover:bg-red-50"} onClick={handleDelete}>Delete</Button>
            <Button size="sm" variant="solid" onClick={() => setSendMessageDialogOpen(true)}>Message</Button>
          </div>
        </div>
      </StickyFooter>
      <ConfirmDialog isOpen={deleteConfirmationOpen} type="danger" title="Remove Partners" onClose={() => setDeleteConfirmationOpen(false)} onConfirm={handleConfirmDelete} loading={isDeleting}>
        <p>Are you sure you want to remove these partners? This action can't be undone.</p>
      </ConfirmDialog>
      <Dialog isOpen={sendMessageDialogOpen} onClose={() => setSendMessageDialogOpen(false)}>
        <h5 className="mb-2">Send Message</h5>
        <div className="my-4">
          <Avatar.Group chained omittedAvatarTooltip className="mt-4" maxCount={4}>
            {selectedPartners.map((p) => (<Tooltip key={p.id} title={p.partner_name}><Avatar src={p.partner_logo || undefined} icon={<TbUserCircle />} /></Tooltip>))}
          </Avatar.Group>
        </div>
        <div className="my-4"><RichTextEditor /></div>
        <div className="text-right flex items-center gap-2">
          <Button size="sm" onClick={() => setSendMessageDialogOpen(false)}>Cancel</Button>
          <Button size="sm" variant="solid" loading={sendMessageLoading} onClick={handleSend}>Send</Button>
        </div>
      </Dialog>
    </>
  );
};

const Partner = () => {
  const navigate = useNavigate();
  return (
    <PartnerListProvider>
      <Container>
        <AdaptiveCard>
          <div className="flex flex-col gap-4">
            <div className="flex flex-col md:flex-row md:items-center md:justify-between gap-2">
              <h5>Partner</h5>
              <div className="flex flex-col md:flex-row gap-3">
                <Button menuName="partner"
                  isAdd={true} variant="solid" icon={<TbPlus className="text-lg" />} onClick={() => navigate("/business-entities/create-partner")}>
                  Add New Partner
                </Button>
              </div>
            </div>
            <PartnerListTable />
          </div>
        </AdaptiveCard>
      </Container>
      <PartnerListSelected />
    </PartnerListProvider>
  );
};

export default Partner;<|MERGE_RESOLUTION|>--- conflicted
+++ resolved
@@ -958,16 +958,6 @@
         </div>
       </Tooltip> */}
       <Dropdown renderTitle={<BsThreeDotsVertical className="ml-0.5 mr-2 cursor-pointer hover:bg-gray-100 dark:hover:bg-gray-700 rounded-md" />}>
-<<<<<<< HEAD
-        <Dropdown.Item onClick={(e) => handleAction(e, () => onOpenModal('email', rowData))} className="flex items-center gap-2"><TbMail size={18}/> Send Email</Dropdown.Item>
-        <Dropdown.Item onClick={(e) => handleAction(e, () => onOpenModal('whatsapp', rowData))} className="flex items-center gap-2"><TbBrandWhatsapp size={18}/> Send WhatsApp</Dropdown.Item>
-        <Dropdown.Item onClick={(e) => handleAction(e, () => onOpenModal('notification', rowData))} className="flex items-center gap-2"><TbBell size={18}/> Add Notification</Dropdown.Item>
-        <Dropdown.Item onClick={(e) => handleAction(e, () => onOpenModal('schedule', rowData))} className="flex items-center gap-2"><TbCalendarEvent size={18}/> Add Schedule</Dropdown.Item>
-        <Dropdown.Item onClick={(e) => handleAction(e, () => onOpenModal('task', rowData))} className="flex items-center gap-2"><TbUser size={18}/> Assign Task</Dropdown.Item>
-        <Dropdown.Item onClick={(e) => handleAction(e, () => onOpenModal('activity', rowData))} className="flex items-center gap-2"><TbTagStarred size={18}/> Add Activity</Dropdown.Item>
-        <Dropdown.Item onClick={(e) => handleAction(e, () => onOpenModal('alert', rowData))} className="flex items-center gap-2"><TbAlarm size={18}/> View Alert</Dropdown.Item>
-        <Dropdown.Item onClick={(e) => handleAction(e, () => onOpenModal('document', rowData))} className="flex items-center gap-2"><TbDownload size={18}/> Download Document</Dropdown.Item>
-=======
         <Dropdown.Item onClick={(e) => handleAction(e, () => onOpenModal('email', rowData))} className="flex items-center gap-2"><TbMail /> Send Email</Dropdown.Item>
         <Dropdown.Item onClick={(e) => handleAction(e, () => onOpenModal('whatsapp', rowData))} className="flex items-center gap-2"><TbBrandWhatsapp /> Send WhatsApp</Dropdown.Item>
         <Dropdown.Item onClick={(e) => handleAction(e, () => onOpenModal('notification', rowData))} className="flex items-center gap-2"><TbBell /> Add Notification</Dropdown.Item>
@@ -977,7 +967,6 @@
         <Dropdown.Item onClick={(e) => handleAction(e, () => onOpenModal('alert', rowData))} className="flex items-center gap-2"><TbAlarm /> View Alert</Dropdown.Item>
         <Dropdown.Item onClick={(e) => handleAction(e, () => onOpenModal('document', rowData))} className="flex items-center gap-2"><TbDownload /> Download Document</Dropdown.Item>
 
->>>>>>> 8ae51edc
       </Dropdown>
     </div>
   );

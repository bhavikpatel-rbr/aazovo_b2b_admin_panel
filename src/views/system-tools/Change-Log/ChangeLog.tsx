--- conflicted
+++ resolved
@@ -1027,11 +1027,7 @@
                   ? "Saving..."
                   : "Adding..."
                 : editingItem
-<<<<<<< HEAD
-                  ? "Save Changes"
-=======
                   ? "Save"
->>>>>>> 81ad4169
                   : "Save"}
             </Button>
           </div>

// src/views/your-path/ActivityLog.tsx

import React, { useState, useMemo, useCallback, Ref, useEffect } from "react";
import cloneDeep from "lodash/cloneDeep";
import { useForm, Controller } from "react-hook-form";
import { zodResolver } from "@hookform/resolvers/zod";
import { z } from "zod";
import classNames from "classnames";

// UI Components
import AdaptiveCard from "@/components/shared/AdaptiveCard";
import Container from "@/components/shared/Container";
import DataTable from "@/components/shared/DataTable";
import Tooltip from "@/components/ui/Tooltip";
import Button from "@/components/ui/Button";
import Notification from "@/components/ui/Notification";
import toast from "@/components/ui/toast";
import ConfirmDialog from "@/components/shared/ConfirmDialog";
import DebouceInput from "@/components/shared/DebouceInput";
import Select from "@/components/ui/Select";
import Avatar from "@/components/ui/Avatar";
import Tag from "@/components/ui/Tag";
import DatePicker from "@/components/ui/DatePicker";
import { Card, Dialog, Drawer, Form, FormItem, Input } from "@/components/ui";

// Icons
import {
  TbPencil,
  TbSearch,
  TbFilter,
  TbCloudUpload,
  TbEye,
  TbUserCircle,
  TbReload,
  TbActivity,
  TbCalendarWeek,
  TbLogin,
  TbCloudNetwork,
  TbCloudExclamation,
  TbCloudPin,
  TbCloudCog,
  TbTrashX,
  TbCancel,
} from "react-icons/tb";

// Types
import type { OnSortParam, ColumnDef } from "@/components/shared/DataTable";
import type { TableQueries } from "@/@types/common";

// Redux
import { useAppDispatch } from "@/reduxtool/store"; // Assuming this path
import { shallowEqual, useSelector } from "react-redux";
// conceptual:
import { getActivityLogAction } from "@/reduxtool/master/middleware";
import { masterSelector } from "@/reduxtool/master/masterSlice"; // Assuming this path and selector

// --- Define Item Type & Constants ---
type ChangeType =
  | "CREATE"
  | "UPDATE"
  | "DELETE"
  | "LOGIN"
  | "LOGOUT"
  | "SYSTEM"
  | "OTHER";
const CHANGE_TYPE_OPTIONS = [
  { value: "CREATE", label: "Create" },
  { value: "UPDATE", label: "Update" },
  { value: "DELETE", label: "Delete" },
  { value: "LOGIN", label: "Login" },
  { value: "LOGOUT", label: "Logout" },
  { value: "SYSTEM", label: "System" },
  { value: "OTHER", label: "Other" },
];
const changeTypeValues = CHANGE_TYPE_OPTIONS.map((ct) => ct.value) as [
  ChangeType,
  ...ChangeType[]
];

type entity =
  | "User"
  | "Product"
  | "Order"
  | "Setting"
  | "Role"
  | "Permission"
  | "System"
  | "Other";
const ENTITY_TYPE_OPTIONS = [
  { value: "User", label: "User" },
  { value: "Product", label: "Product" },
  { value: "Order", label: "Order" },
  { value: "Setting", label: "Setting" },
  { value: "Role", label: "Role" },
  { value: "Permission", label: "Permission" },
  { value: "System", label: "System" },
  { value: "Other", label: "Other" },
];
const entityValues = ENTITY_TYPE_OPTIONS.map((et) => et.value) as [
  entity,
  ...entity[]
];

export type ChangeLogItem = {
  id: string | number;
  timestamp: string;
  userName: string;
  userId: string | null;
  action: ChangeType;
  entity: entity;
  entityId: string | null;
  description: string;
  details?: string;
  updated_at?: string;
  updated_by_name?: string;
  updated_by_role?: string;
};

const changeTypeColor: Record<ChangeType, string> = {
  CREATE:
    "bg-emerald-100 text-emerald-700 dark:bg-emerald-500/20 dark:text-emerald-100",
  UPDATE: "bg-blue-100 text-blue-700 dark:bg-blue-500/20 dark:text-blue-100",
  DELETE: "bg-red-100 text-red-700 dark:bg-red-500/20 dark:text-red-100",
  LOGIN: "bg-lime-100 text-lime-700 dark:bg-lime-500/20 dark:text-lime-100",
  LOGOUT: "bg-gray-100 text-gray-600 dark:bg-gray-500/20 dark:text-gray-100",
  SYSTEM:
    "bg-purple-100 text-purple-700 dark:bg-purple-500/20 dark:text-purple-100",
  OTHER: "bg-slate-100 text-slate-600 dark:bg-slate-500/20 dark:text-slate-100",
};

const changeLogFormSchema = z.object({
  timestamp: z.string().min(1, "Timestamp is required."),
  userName: z.string().min(1, "User name is required.").max(100),
  userId: z.string().max(50).nullable().optional(),
  action: z.enum(changeTypeValues),
  entity: z.enum(entityValues),
  entityId: z.string().max(100).nullable().optional(),
  description: z.string().min(1, "Description is required.").max(1000),
  details: z.string().max(5000).optional().or(z.literal("")),
});
type ChangeLogFormData = z.infer<typeof changeLogFormSchema>;

const filterFormSchema = z.object({
  filteraction: z
    .array(z.object({ value: z.string(), label: z.string() }))
    .optional(),
  filterentity: z
    .array(z.object({ value: z.string(), label: z.string() }))
    .optional(),
  filterUserName: z.string().optional(),
  filterDateRange: z
    .tuple([z.date().nullable(), z.date().nullable()])
    .optional()
    .default([null, null]),
});
type FilterFormData = z.infer<typeof filterFormSchema>;

const exportReasonSchema = z.object({
  reason: z
    .string()
    .min(1, "Reason for export is required.")
    .max(255, "Reason cannot exceed 255 characters."),
});
type ExportReasonFormData = z.infer<typeof exportReasonSchema>;

// --- MOCK Redux Action for Submit Export Reason (replace with your actual action) ---
const submitExportReasonAction = (payload: {
  reason: string;
  module: string;
}) => {
  console.log("Dispatching conceptual submitExportReasonAction with:", payload);
  return { type: "master/submitExportReason/pending" };
};

// --- CSV Exporter Utility ---
const CSV_HEADERS_LOG = [
  "ID",
  "Timestamp",
  "User Name",
  "User ID",
  "Action Type",
  "Entity Type",
  "Entity ID",
  "Description",
  "Details",
  "Updated At",
  "Updated By Name",
  "Updated By Role",
];
type ChangeLogExportItem = Omit<ChangeLogItem, "timestamp" | "updated_at"> & {
  timestamp_formatted?: string;
  updated_at_formatted?: string;
};
const CSV_KEYS_LOG_EXPORT: (keyof ChangeLogExportItem)[] = [
  "id",
  "timestamp_formatted",
  "userName",
  "userId",
  "action",
  "entity",
  "entityId",
  "description",
  "details",
  "updated_at_formatted",
  "updated_by_name",
  "updated_by_role",
];

function exportChangeLogsToCsv(filename: string, rows: ChangeLogItem[]) {
  if (!rows || !rows.length) return false;
  const preparedRows: ChangeLogExportItem[] = rows.map((row) => ({
    ...row,
    timestamp_formatted: row.timestamp
      ? new Date(row.timestamp).toLocaleString()
      : "N/A",
    details: row.details || "N/A",
    userId: row.userId || "N/A",
    entityId: row.entityId || "N/A",
    updated_at_formatted: row.updated_at
      ? new Date(row.updated_at).toLocaleString()
      : "N/A",
    updated_by_name: row.updated_by_name || "N/A",
    updated_by_role: row.updated_by_role || "N/A",
  }));
  const separator = ",";
  const csvContent =
    CSV_HEADERS_LOG.join(separator) +
    "\n" +
    preparedRows
      .map((row) =>
        CSV_KEYS_LOG_EXPORT.map((k) => {
          let cell: any = row[k as keyof ChangeLogExportItem];
          if (cell === null || cell === undefined) cell = "";
          else cell = String(cell).replace(/"/g, '""');
          if (String(cell).search(/("|,|\n)/g) >= 0) cell = `"${cell}"`;
          return cell;
        }).join(separator)
      )
      .join("\n");
  const blob = new Blob(["\ufeff" + csvContent], {
    type: "text/csv;charset=utf-8;",
  });
  const link = document.createElement("a");
  if (link.download !== undefined) {
    const url = URL.createObjectURL(blob);
    link.setAttribute("href", url);
    link.setAttribute("download", filename);
    link.style.visibility = "hidden";
    document.body.appendChild(link);
    link.click();
    document.body.removeChild(link);
    URL.revokeObjectURL(url);
    return true;
  }
  toast.push(
    <Notification title="Export Failed" type="danger">
      Browser does not support this feature.
    </Notification>
  );
  return false;
}

const ActionColumn = ({
  onViewDetail,
  onEdit,
}: {
  onViewDetail: () => void;
  onEdit?: () => void;
}) => (
  <div className="flex items-center justify-center gap-1">
    <Tooltip title="View">
      <button
        className={`text-xl cursor-pointer select-none text-gray-500 hover:text-blue-600 dark:text-gray-400 dark:hover:text-blue-400 p-1 rounded-md hover:bg-gray-100 dark:hover:bg-gray-700`}
        role="button"
        onClick={onViewDetail}
      >
        <TbEye />
      </button>
    </Tooltip>
    {onEdit && (
      <Tooltip title="Edit (Admin)">
        <button
          className={`text-xl cursor-pointer select-none text-gray-500 hover:text-emerald-600 dark:text-gray-400 dark:hover:text-emerald-400 p-1 rounded-md hover:bg-gray-100 dark:hover:bg-gray-700`}
          role="button"
          onClick={onEdit}
        >
          <TbPencil />
        </button>
      </Tooltip>
    )}
    <Tooltip title="Block Activity">
        <button className={`text-xl cursor-pointer select-none text-gray-500 hover:text-red-600 dark:text-gray-400 dark:hover:text-red-400 p-1 rounded-md hover:bg-gray-100 dark:hover:bg-gray-700`} role="button" onClick={onEdit}>
          <TbCancel />
        </button>
      </Tooltip>
  </div>
);

const ChangeLogsSearch = React.forwardRef<
  HTMLInputElement,
  { onInputChange: (value: string) => void }
>(({ onInputChange }, ref) => (
  <DebouceInput
    ref={ref}
    className="w-full"
    placeholder="Quick Search..."
    suffix={<TbSearch className="text-lg" />}
    onChange={(e) => onInputChange(e.target.value)}
  />
));
ChangeLogsSearch.displayName = "ChangeLogsSearch";

const ChangeLogsTableTools = ({
  onSearchChange,
  onFilter,
  onExport,
  onClearFilters,
}: {
  onSearchChange: (query: string) => void;
  onFilter: () => void;
  onExport: () => void;
  onClearFilters: () => void;
}) => (
  <div className="flex flex-col sm:flex-row sm:items-center sm:justify-between gap-1.5 w-full">
    <div className="flex-grow">
      {" "}
      <ChangeLogsSearch onInputChange={onSearchChange} />{" "}
    </div>
    <div className="flex flex-col sm:flex-row gap-1 w-full sm:w-auto">
<<<<<<< HEAD
      <Tooltip title="Clear Filters">
        {" "}
        <Button icon={<TbReload />} onClick={onClearFilters} />{" "}
      </Tooltip>
      <Button
        icon={<TbFilter />}
        className="w-full sm:w-auto"
        onClick={onFilter}
      >
        {" "}
        Filter{" "}
      </Button>
      <Button
        icon={<TbCloudUpload />}
        onClick={onExport}
        className="w-full sm:w-auto"
      >
        {" "}
        Export{" "}
      </Button>
=======
      <Tooltip title="Clear Filters"> <Button icon={<TbReload />} onClick={onClearFilters} /> </Tooltip>
      <Button icon={<TbFilter />} className="w-full sm:w-auto" onClick={onFilter}> Filter </Button>
      <Button icon={<TbCloudUpload />} onClick={onExport} className="w-full sm:w-auto"> Export </Button>
      <Tooltip title="Previous 3 Month">
        <Button icon={<TbTrashX />} className="w-full sm:w-auto"> Clear History </Button>
      </Tooltip>
>>>>>>> 7892029b
    </div>
  </div>
);

const ChangeLogsTable = ({
  columns,
  data,
  loading,
  pagingData,
  onPaginationChange,
  onSelectChange,
  onSort,
}: {
  columns: ColumnDef<ChangeLogItem>[];
  data: ChangeLogItem[];
  loading: boolean;
  pagingData: { total: number; pageIndex: number; pageSize: number };
  onPaginationChange: (page: number) => void;
  onSelectChange: (value: number) => void;
  onSort: (sort: OnSortParam) => void;
}) => (
  <DataTable
    columns={columns}
    data={data}
    loading={loading}
    pagingData={pagingData}
    onPaginationChange={onPaginationChange}
    onSelectChange={onSelectChange}
    onSort={onSort}
    noData={!loading && data.length === 0}
  />
);

// --- Main ActivityLog Component ---
const ActivityLog = () => {
  const dispatch = useAppDispatch();
  // Ensure your masterSelector and Redux state provide these:
  const {
    activityLogsData = [], // Default to empty array
    activityLogsTotal = 0, // Default to 0
    status: masterLoadingStatus = "idle",
  } = useSelector(masterSelector, shallowEqual);

  const [isAddDrawerOpen, setIsAddDrawerOpen] = useState(false);
  const [isEditDrawerOpen, setIsEditDrawerOpen] = useState(false);
  const [editingItem, setEditingItem] = useState<ChangeLogItem | null>(null);
  const [isFilterDrawerOpen, setIsFilterDrawerOpen] = useState(false);
  const [viewingItem, setViewingItem] = useState<ChangeLogItem | null>(null);
  const [isSubmitting, setIsSubmitting] = useState(false);
  const [isExportReasonModalOpen, setIsExportReasonModalOpen] = useState(false);
  const [isSubmittingExportReason, setIsSubmittingExportReason] =
    useState(false);

  const [filterCriteria, setFilterCriteria] = useState<FilterFormData>(
    filterFormSchema.parse({})
  );
  const [tableData, setTableData] = useState<TableQueries>({
    pageIndex: 1,
    pageSize: 10,
    sort: { order: "desc", key: "timestamp" },
    query: "",
  });

  const formMethods = useForm<ChangeLogFormData>({
    resolver: zodResolver(changeLogFormSchema),
    defaultValues: {
      /* default values set in openAddDrawer */
    },
    mode: "onChange",
  });
  const filterFormMethods = useForm<FilterFormData>({
    resolver: zodResolver(filterFormSchema),
    defaultValues: filterCriteria,
  });
  const exportReasonFormMethods = useForm<ExportReasonFormData>({
    resolver: zodResolver(exportReasonSchema),
    defaultValues: { reason: "" },
    mode: "onChange",
  });

  // Fetch data
  useEffect(() => {
    const paramsToSubmit = {
      ...tableData,
      // Convert filterCriteria to params format expected by API
      filteraction: filterCriteria.filteraction?.map((f) => f.value),
      filterentity: filterCriteria.filterentity?.map((f) => f.value),
      filterUserName: filterCriteria.filterUserName,
      filterDateStart: filterCriteria.filterDateRange?.[0]?.toISOString(),
      filterDateEnd: filterCriteria.filterDateRange?.[1]?.toISOString(),
    };
    // @ts-ignore // conceptual action
    dispatch(getActivityLogAction({ params: paramsToSubmit }));
  }, [dispatch, tableData, filterCriteria]);

  const openAddDrawer = useCallback(() => {
    formMethods.reset({
      timestamp: new Date().toISOString().substring(0, 16),
      userName: "System",
      userId: null,
      action: "OTHER",
      entity: "Other",
      entityId: null,
      description: "",
      details: "",
    });
    setIsAddDrawerOpen(true);
  }, [formMethods]);
  const closeAddDrawer = useCallback(() => setIsAddDrawerOpen(false), []);

  const openEditDrawer = useCallback(
    (item: ChangeLogItem) => {
      setEditingItem(item);
      formMethods.reset({
        ...item,
        timestamp: item.timestamp.substring(0, 16),
      });
      setIsEditDrawerOpen(true);
    },
    [formMethods]
  );
  const closeEditDrawer = useCallback(() => {
    setIsEditDrawerOpen(false);
    setEditingItem(null);
  }, []);

  const onSubmitLog = useCallback(
    async (data: ChangeLogFormData) => {
      setIsSubmitting(true);
      const payload = {
        ...data,
        timestamp: new Date(data.timestamp).toISOString(),
      };
      try {
        if (editingItem) {
          // conceptual: await dispatch(editChangeLogAction({ id: editingItem.id, data: payload })).unwrap();
          console.log("Simulating edit log:", {
            ...payload,
            id: editingItem.id,
          });
          await new Promise((resolve) => setTimeout(resolve, 500)); // Simulate API
          // Manually update local Redux store for demo if not using real backend + thunk
          // This part would be handled by the thunk and reducer in a real app
          const updatedItem: ChangeLogItem = {
            ...editingItem,
            ...payload,
            updated_at: new Date().toISOString(),
            updated_by_name: "Admin Editor",
            updated_by_role: "Administrator",
          };
          // dispatch(updateActivityLogEntryInStore(updatedItem)); // conceptual local update
          toast.push(<Notification title="Log Entry Updated" type="success" />);
          closeEditDrawer();
        } else {
          // conceptual: await dispatch(addChangeLogAction(payload)).unwrap();
          console.log("Simulating add log:", payload);
          await new Promise((resolve) => setTimeout(resolve, 500)); // Simulate API
          // dispatch(addActivityLogEntryToStore(newItem)); // conceptual local update
          toast.push(<Notification title="Log Entry Added" type="success" />);
          closeAddDrawer();
        }
        // Refetch list after add/edit
        const paramsToSubmit = { ...tableData /* ... filter params ... */ };
        // @ts-ignore // conceptual action
        dispatch(getActivityLogAction({ params: paramsToSubmit }));
      } catch (e: any) {
        toast.push(
          <Notification title="Operation Failed" type="danger">
            {e.message || "Error"}
          </Notification>
        );
      } finally {
        setIsSubmitting(false);
      }
    },
    [
      dispatch,
      editingItem,
      closeAddDrawer,
      closeEditDrawer,
      tableData,
      filterCriteria,
    ]
  ); // Added dependencies

  const openViewDialog = useCallback(
    (item: ChangeLogItem) => setViewingItem(item),
    []
  );
  const closeViewDialog = useCallback(() => setViewingItem(null), []);

  const openFilterDrawer = useCallback(() => {
    filterFormMethods.reset(filterCriteria);
    setIsFilterDrawerOpen(true);
  }, [filterFormMethods, filterCriteria]);

  const onApplyFiltersSubmit = useCallback((data: FilterFormData) => {
    setFilterCriteria(data);
    setTableData((prev) => ({ ...prev, pageIndex: 1 })); // Reset to page 1 on filter change
    setIsFilterDrawerOpen(false);
    // useEffect will trigger data fetch
  }, []);

  const onClearFilters = useCallback(() => {
    const defaultFilters = filterFormSchema.parse({});
    filterFormMethods.reset(defaultFilters);
    setFilterCriteria(defaultFilters);
    setTableData((prev) => ({ ...prev, pageIndex: 1, query: "" }));
    // useEffect will trigger data fetch
  }, [filterFormMethods]);

  const handleSetTableData = useCallback((data: Partial<TableQueries>) => {
    setTableData((prev) => ({ ...prev, ...data }));
    // useEffect will trigger data fetch
  }, []);

  const handlePaginationChange = useCallback(
    (page: number) => handleSetTableData({ pageIndex: page }),
    [handleSetTableData]
  );
  const handleSelectChange = useCallback(
    (value: number) =>
      handleSetTableData({ pageSize: Number(value), pageIndex: 1 }),
    [handleSetTableData]
  );
  const handleSort = useCallback(
    (sort: OnSortParam) => handleSetTableData({ sort: sort, pageIndex: 1 }),
    [handleSetTableData]
  );
  const handleSearchChange = useCallback(
    (query: string) => handleSetTableData({ query: query, pageIndex: 1 }),
    [handleSetTableData]
  );

  // Data for table display: directly use Redux state if server paginates
  // If server sends all filtered data and client paginates/sorts, useMemo is more complex
  const pageData = useMemo(() => {
    // If activityLogsData is already paginated and sorted by server, just return it.
    // Otherwise, you might need client-side sorting/pagination here based on tableData.
    // For this example, assuming activityLogsData is the correctly paginated/sorted set from server.
    return Array.isArray(activityLogsData) ? activityLogsData : [];
  }, [activityLogsData]);

  // For export, we might need all data, not just current page.
  // This part needs careful consideration with server-side pagination.
  // Option 1: Fetch all data for export (can be slow for large datasets).
  // Option 2: Export only current view (less useful).
  // Option 3: Server-side export generation.
  // For now, this will use whatever is in `activityLogsData`, which might just be one page.
  const allFilteredAndSortedDataForExport = useMemo(() => {
    // If activityLogsData contains ALL filtered items (not just one page), this is fine.
    // If it's just one page, export will be limited.
    // A real solution might involve a separate fetch for all export data.
    let dataToExport = cloneDeep(
      Array.isArray(activityLogsData) ? activityLogsData : []
    );

    // If you need to re-apply sorting for export (if `activityLogsData` is not sorted as per `tableData.sort`)
    const { order, key } = tableData.sort as OnSortParam;
    if (order && key) {
      dataToExport.sort((a, b) => {
        if (key === "timestamp" || key === "updated_at") {
          const dateA = a[key as "timestamp" | "updated_at"]
            ? new Date(a[key as "timestamp" | "updated_at"]!).getTime()
            : 0;
          const dateB = b[key as "timestamp" | "updated_at"]
            ? new Date(b[key as "timestamp" | "updated_at"]!).getTime()
            : 0;
          if (dateA === 0 && dateB === 0) return 0;
          if (dateA === 0) return order === "asc" ? 1 : -1;
          if (dateB === 0) return order === "asc" ? -1 : 1;
          return order === "asc" ? dateA - dateB : dateB - dateA;
        }
        const aVal = a[key as keyof ChangeLogItem];
        const bVal = b[key as keyof ChangeLogItem];
        const aStr = String(aVal ?? "").toLowerCase();
        const bStr = String(bVal ?? "").toLowerCase();
        return order === "asc"
          ? aStr.localeCompare(bStr)
          : bStr.localeCompare(aStr);
      });
    }
    return dataToExport;
  }, [activityLogsData, tableData.sort]);

  const handleOpenExportReasonModal = useCallback(() => {
    if (
      !allFilteredAndSortedDataForExport ||
      !allFilteredAndSortedDataForExport.length
    ) {
      toast.push(
        <Notification title="No Data" type="info">
          Nothing to export.
        </Notification>
      );
      return;
    }
    exportReasonFormMethods.reset({ reason: "" });
    setIsExportReasonModalOpen(true);
  }, [allFilteredAndSortedDataForExport, exportReasonFormMethods]);

  const handleConfirmExportWithReason = useCallback(
    async (data: ExportReasonFormData) => {
      setIsSubmittingExportReason(true);
      const moduleName = "Activity Log";
      try {
        // @ts-ignore // conceptual action
        await dispatch(
          submitExportReasonAction({ reason: data.reason, module: moduleName })
        ).unwrap(); // If it's a thunk
        // dispatch(submitExportReasonAction({ reason: data.reason, module: moduleName })); // If it's a simple action

        const success = exportChangeLogsToCsv(
          "change_logs.csv",
          allFilteredAndSortedDataForExport
        );
        if (success) {
          toast.push(
            <Notification
              title="Export Successful"
              type="success"
              duration={3000}
            >
              Data exported.
            </Notification>
          );
        }
        setIsExportReasonModalOpen(false);
      } catch (error: any) {
        toast.push(
          <Notification
            title="Operation Failed"
            type="danger"
            message={error.message || "Could not complete export."}
          />
        );
      } finally {
        setIsSubmittingExportReason(false);
      }
    },
    [dispatch, allFilteredAndSortedDataForExport]
  );

  const columns: ColumnDef<ChangeLogItem>[] = useMemo(
    () => [
      {
        header: "Timestamp",
        size: 180,
        enableSorting: true,
        cell: (props) => {
          const { created_at, timestamp, updated_at } = props.row
            .original as any;
          const val = created_at || timestamp || updated_at;

          if (!val) {
            return <span className="text-xs text-gray-400">-</span>;
          }

          const d = new Date(val);
          const formattedDate = `${d.getDate()} ${d.toLocaleString("en-US", {
            month: "long",
          })} ${d.getFullYear()}, ${d.toLocaleTimeString("en-US", {
            hour: "numeric",
            minute: "2-digit",
            hour12: true,
          })}`;

          return (
            <div className="text-xs">
              <span className="text-gray-700">{formattedDate}</span>
            </div>
          );
        },
      },
      {
        header: "User",
        size: 160,
        enableSorting: true,
        cell: (props) => {
          const { userName, userId } = props.row.original;
          return (
            <div className="flex items-center gap-2">
              <Avatar size={28} shape="circle" icon={<TbUserCircle />} />
              <div className="text-xs leading-tight">
                <b>{userName || "Unknown"}</b>
                <p className="text-gray-500">{userId || "System"}</p>
              </div>
            </div>
          );
        },
      },
      {
        header: "Action",
        size: 110,
        enableSorting: true,
        cell: (props) => {
          const action = props.row.original.action;
          return (
            <Tag
              className={classNames(
                "capitalize whitespace-nowrap font-semibold min-w-[70px] text-start",
                changeTypeColor[action]
              )}
            >
              {CHANGE_TYPE_OPTIONS.find((o) => o.value === action)?.label ||
                action}
            </Tag>
          );
        },
      },
      {
        header: "Entity",
        size: 150,
        enableSorting: true,
        cell: (props) => {
          const entity = props.row.original.entity;
          return (
            <div className="text-xs leading-tight">
              <div className="text-gray-500">{entity}</div>
            </div>
          );
        },
      },
      {
        header: "Description",
        enableSorting: false,
        cell: (props) => {
          const description = props.row.original.description || "-";
          return (
            <div className="text-xs whitespace-pre-wrap break-words max-w-[400px]">
              {description}
            </div>
          );
        },
      },
      {
        header: "Updated Info",
        accessorKey: "updated_at",
        enableSorting: true,
        size: 170,
        meta: { HeaderClass: "text-red-500" }, // Matched size with Domain module
        cell: (props) => {
          const { updated_at, updated_by_name, updated_by_role } =
            props.row.original;
          const formattedDate = updated_at
            ? `${new Date(updated_at).getDate()} ${new Date(
                updated_at
              ).toLocaleString("en-US", { month: "long" })} ${new Date(
                updated_at
              ).getFullYear()}, ${new Date(updated_at).toLocaleTimeString(
                "en-US",
                { hour: "numeric", minute: "2-digit", hour12: true }
              )}`
            : "N/A";
          return (
            <div className="text-xs">
              <span>
                {updated_by_name || "N/A"}
                {updated_by_role && (
                  <>
                    <br />
                    <b>{updated_by_role}</b>
                  </>
                )}
              </span>
              <br />
              <span>{formattedDate}</span>
            </div>
          );
        },
      },
      {
        header: "Actions",
        id: "action",
        size: 130,
        meta: { HeaderClass: "text-center", cellClass: "text-center" },
        cell: (props) => (
          <ActionColumn
            onViewDetail={() => openViewDialog(props.row.original)}
          />
        ),
      },
    ],
    [openViewDialog]
  );

  const renderDrawerForm = (currentFormMethods: typeof formMethods) => (
    <div className="grid grid-cols-1 md:grid-cols-2 gap-x-6 gap-y-4">
      <FormItem
        label="Timestamp"
        invalid={!!currentFormMethods.formState.errors.timestamp}
        errorMessage={currentFormMethods.formState.errors.timestamp?.message}
      >
        <Controller
          name="timestamp"
          control={currentFormMethods.control}
          render={({ field }) => <Input {...field} type="datetime-local" />}
        />
      </FormItem>
      <FormItem
        label="User Name"
        invalid={!!currentFormMethods.formState.errors.userName}
        errorMessage={currentFormMethods.formState.errors.userName?.message}
      >
        <Controller
          name="userName"
          control={currentFormMethods.control}
          render={({ field }) => (
            <Input {...field} placeholder="Username or System" />
          )}
        />
      </FormItem>
      <FormItem
        label="User ID (Optional)"
        invalid={!!currentFormMethods.formState.errors.userId}
        errorMessage={currentFormMethods.formState.errors.userId?.message}
      >
        <Controller
          name="userId"
          control={currentFormMethods.control}
          render={({ field }) => (
            <Input {...field} value={field.value || ""} placeholder="U001" />
          )}
        />
      </FormItem>
      <FormItem
        label="Action Type"
        invalid={!!currentFormMethods.formState.errors.action}
        errorMessage={currentFormMethods.formState.errors.action?.message}
      >
        <Controller
          name="action"
          control={currentFormMethods.control}
          render={({ field }) => (
            <Select
              placeholder="Select action"
              options={CHANGE_TYPE_OPTIONS}
              value={CHANGE_TYPE_OPTIONS.find((o) => o.value === field.value)}
              onChange={(opt) => field.onChange(opt?.value)}
            />
          )}
        />
      </FormItem>
      <FormItem
        label="Entity Type"
        invalid={!!currentFormMethods.formState.errors.entity}
        errorMessage={currentFormMethods.formState.errors.entity?.message}
      >
        <Controller
          name="entity"
          control={currentFormMethods.control}
          render={({ field }) => (
            <Select
              placeholder="Select entity type"
              options={ENTITY_TYPE_OPTIONS}
              value={ENTITY_TYPE_OPTIONS.find((o) => o.value === field.value)}
              onChange={(opt) => field.onChange(opt?.value)}
            />
          )}
        />
      </FormItem>
      <FormItem
        label="Entity ID (Optional)"
        invalid={!!currentFormMethods.formState.errors.entityId}
        errorMessage={currentFormMethods.formState.errors.entityId?.message}
      >
        <Controller
          name="entityId"
          control={currentFormMethods.control}
          render={({ field }) => (
            <Input {...field} value={field.value || ""} placeholder="PROD005" />
          )}
        />
      </FormItem>
      <FormItem
        label="Description"
        className="md:col-span-2"
        invalid={!!currentFormMethods.formState.errors.description}
        errorMessage={currentFormMethods.formState.errors.description?.message}
      >
        <Controller
          name="description"
          control={currentFormMethods.control}
          render={({ field }) => (
            <Input
              textArea
              {...field}
              rows={3}
              placeholder="Summary of the change"
            />
          )}
        />
      </FormItem>
      <FormItem
        label="Details (JSON or Text, Optional)"
        className="md:col-span-2"
        invalid={!!currentFormMethods.formState.errors.details}
        errorMessage={currentFormMethods.formState.errors.details?.message}
      >
        <Controller
          name="details"
          control={currentFormMethods.control}
          render={({ field }) => (
            <Input
              textArea
              {...field}
              value={field.value || ""}
              rows={4}
              placeholder='e.g., {"oldValue": "X", "newValue": "Y"}'
            />
          )}
        />
      </FormItem>
    </div>
  );

  const tableIsLoading = masterLoadingStatus === "pending" || isSubmitting;

  return (
    <>
      <Container className="h-auto">
        <AdaptiveCard className="h-full" bodyClass="h-full">
          <div className="flex flex-col sm:flex-row sm:items-center sm:justify-between mb-4">
            <h5 className="mb-2 sm:mb-0">Activity Log</h5>
            {/* <Button variant="solid" icon={<TbPlus />} onClick={openAddDrawer}>Add Log Entry (Admin)</Button> */}
          </div>
          <div className="grid grid-cols-6 mb-4 gap-2">
            <Card bodyClass="flex gap-2 p-2" className="rounded-md border border-blue-200">
              <div className="h-12 w-12 rounded-md flex items-center justify-center bg-blue-100 text-blue-500">
                <TbActivity size={24} />
              </div>
              <div>
                <h6 className="text-blue-500">879</h6>
                <span className="font-semibold text-xs">Total</span>
              </div>
            </Card>
            <Card bodyClass="flex gap-2 p-2" className="rounded-md border border-green-300">
              <div className="h-12 w-12 rounded-md flex items-center justify-center bg-green-100 text-green-500">
                <TbCalendarWeek size={24} />
              </div>
              <div>
                <h6 className="text-green-500">23</h6>
                <span className="font-semibold text-xs">Today</span>
              </div>
            </Card>
            <Card bodyClass="flex gap-2 p-2" className="rounded-md border border-pink-200">
              <div className="h-12 w-12 rounded-md flex items-center justify-center bg-pink-100 text-pink-500">
                <TbLogin size={24} />
              </div>
              <div>
                <h6 className="text-pink-500">34</h6>
                <span className="font-semibold text-xs">Failed Login</span>
              </div>
            </Card>

            <Card bodyClass="flex gap-2 p-2" className="rounded-md border border-violet-300" >
              <div className="h-12 w-12 rounded-md flex items-center justify-center bg-violet-100 text-violet-500">
                <TbCloudPin size={24} />
              </div>
              <div>
                <h6 className="text-violet-500">9</h6>
                <span className="font-semibold text-xs">Unique IP</span>
              </div>
            </Card>
            <Card bodyClass="flex gap-2 p-2" className="rounded-md border border-orange-200">
              <div className="h-12 w-12 rounded-md flex items-center justify-center bg-orange-100 text-orange-500">
                <TbCloudCog size={24} />
              </div>
              <div>
                <h6 className="text-orange-500">23</h6>
                <span className="font-semibold text-xs">Distinct IP</span>
              </div>
            </Card>


            <Card bodyClass="flex gap-2 p-2" className="rounded-md border border-red-200">
              <div className="h-12 w-12 rounded-md flex items-center justify-center bg-red-100 text-red-500">
                <TbCloudExclamation size={24} />
              </div>
              <div>
                <h6 className="text-red-500">3</h6>
                <span className="font-semibold text-xs">Suspicious IP</span>
              </div>
            </Card>
          </div>
          <ChangeLogsTableTools
            onSearchChange={handleSearchChange}
            onFilter={openFilterDrawer}
            onExport={handleOpenExportReasonModal}
            onClearFilters={onClearFilters}
          />
          <div className="mt-4">
            <ChangeLogsTable
              columns={columns}
              data={pageData} // Use pageData from useMemo (which uses Redux state)
              loading={tableIsLoading}
              pagingData={{
                total: activityLogsTotal, // Use total from Redux state
                pageIndex: tableData.pageIndex as number,
                pageSize: tableData.pageSize as number,
              }}
              onPaginationChange={handlePaginationChange}
              onSelectChange={handleSelectChange}
              onSort={handleSort}
            />
          </div>
        </AdaptiveCard>
      </Container>

      <Dialog
        isOpen={!!viewingItem}
        onClose={closeViewDialog}
        onRequestClose={closeViewDialog}
        width={700}
      >
        <h5 className="mb-4">Log Details (ID: {viewingItem?.id})</h5>
        {viewingItem && (
          <div className="space-y-3 text-sm">
            {(Object.keys(viewingItem) as Array<keyof ChangeLogItem>).map(
              (key) => {
                let label = key
                  .replace(/_/g, " ")
                  .replace(/([A-Z])/g, " $1")
                  .replace(/^./, (str) => str.toUpperCase());
                let value: any = viewingItem[key];
                if ((key === "timestamp" || key === "updated_at") && value)
                  value = new Date(value).toLocaleString();
                else if (key === "action")
                  value =
                    CHANGE_TYPE_OPTIONS.find((o) => o.value === value)?.label ||
                    value;
                else if (key === "entity")
                  value =
                    ENTITY_TYPE_OPTIONS.find((o) => o.value === value)?.label ||
                    value;
                else if (
                  key === "details" &&
                  value &&
                  typeof value === "string"
                ) {
                  let isJson = false;
                  try {
                    const p = JSON.parse(value);
                    if (typeof p === "object" && p !== null) {
                      value = JSON.stringify(p, null, 2);
                      isJson = true;
                    }
                  } catch {}
                  if (isJson)
                    return (
                      <div key={key} className="flex flex-col">
                        <span className="font-semibold">{label}:</span>
                        <pre className="text-xs bg-gray-100 dark:bg-gray-700 p-2 rounded mt-1 whitespace-pre-wrap max-h-40 overflow-auto">
                          {value || "-"}
                        </pre>
                      </div>
                    );
                }
                return (
                  <div key={key} className="flex">
                    <span className="font-semibold w-1/3 md:w-1/4">
                      {label}:
                    </span>
                    <span className="w-2/3 md:w-3/4 break-words">
                      {value === null || value === undefined || value === ""
                        ? "-"
                        : String(value)}
                    </span>
                  </div>
                );
              }
            )}
          </div>
        )}
        <div className="text-right mt-6">
          {" "}
          <Button variant="solid" onClick={closeViewDialog}>
            Close
          </Button>{" "}
        </div>
      </Dialog>

      <Drawer
        title={
          editingItem ? "Edit Log Entry (Admin)" : "Add New Log Entry (Admin)"
        }
        isOpen={isAddDrawerOpen || isEditDrawerOpen}
        onClose={editingItem ? closeEditDrawer : closeAddDrawer}
        onRequestClose={editingItem ? closeEditDrawer : closeAddDrawer}
        width={700}
        footer={
          <div className="text-right w-full">
            <Button
              size="sm"
              className="mr-2"
              onClick={editingItem ? closeEditDrawer : closeAddDrawer}
              disabled={isSubmitting}
              type="button"
            >
              Cancel
            </Button>
            <Button
              size="sm"
              variant="solid"
              form="changeLogForm"
              type="submit"
              loading={isSubmitting}
              disabled={!formMethods.formState.isValid || isSubmitting}
            >
              {" "}
              {isSubmitting
                ? editingItem
                  ? "Saving..."
                  : "Adding..."
                : editingItem
                ? "Save"
                : "Save"}{" "}
            </Button>
          </div>
        }
      >
        <Form
          id="changeLogForm"
          onSubmit={formMethods.handleSubmit(onSubmitLog)}
          className="flex flex-col gap-4"
        >
          {renderDrawerForm(formMethods)}
        </Form>
      </Drawer>

      <Drawer
        title="Filters"
        isOpen={isFilterDrawerOpen}
        onClose={() => setIsFilterDrawerOpen(false)}
        onRequestClose={() => setIsFilterDrawerOpen(false)}
        width={400}
        footer={
          <div className="text-right w-full">
            <div>
              <Button
                size="sm"
                className="mr-2"
                onClick={onClearFilters}
                type="button"
              >
                Clear
              </Button>
              <Button
                size="sm"
                variant="solid"
                form="filterLogForm"
                type="submit"
              >
                Apply
              </Button>
            </div>
          </div>
        }
      >
        <Form
          id="filterLogForm"
          onSubmit={filterFormMethods.handleSubmit(onApplyFiltersSubmit)}
          className="flex flex-col gap-4"
        >
          <FormItem label="Action Types">
            <Controller
              name="filteraction"
              control={filterFormMethods.control}
              render={({ field }) => (
                <Select
                  isMulti
                  placeholder="Select Action Type"
                  options={CHANGE_TYPE_OPTIONS}
                  value={field.value || []}
                  onChange={(opts) => field.onChange(opts || [])}
                />
              )}
            />
          </FormItem>
          <FormItem label="Entity Types">
            <Controller
              name="filterentity"
              control={filterFormMethods.control}
              render={({ field }) => (
                <Select
                  isMulti
                  placeholder="Select Entity Type"
                  options={ENTITY_TYPE_OPTIONS}
                  value={field.value || []}
                  onChange={(opts) => field.onChange(opts || [])}
                />
              )}
            />
          </FormItem>
          <FormItem label="User Name">
            <Controller
              name="filterUserName"
              control={filterFormMethods.control}
              render={({ field }) => (
                <Input
                  {...field}
                  value={field.value || ""}
                  placeholder="Enter user name to filter"
                />
              )}
            />
          </FormItem>
          <FormItem label="Date Range">
            <Controller
              name="filterDateRange"
              control={filterFormMethods.control}
              render={({ field }) => (
                <DatePicker.DatePickerRange
                  value={field.value as [Date | null, Date | null] | undefined}
                  onChange={(dates) => field.onChange(dates || [null, null])}
                  placeholder="Start Date - End Date"
                  inputFormat="YYYY-MM-DD"
                />
              )}
            />
          </FormItem>
        </Form>
      </Drawer>

      <ConfirmDialog
        isOpen={isExportReasonModalOpen}
        type="info"
        title="Reason for Exporting Activity Logs"
        onClose={() => setIsExportReasonModalOpen(false)}
        onRequestClose={() => setIsExportReasonModalOpen(false)}
        onCancel={() => setIsExportReasonModalOpen(false)}
        onConfirm={exportReasonFormMethods.handleSubmit(
          handleConfirmExportWithReason
        )}
        loading={isSubmittingExportReason}
        confirmText={
          isSubmittingExportReason ? "Submitting..." : "Submit & Export"
        }
        cancelText="Cancel"
        confirmButtonProps={{
          disabled:
            !exportReasonFormMethods.formState.isValid ||
            isSubmittingExportReason,
        }}
      >
        <Form
          id="exportChangeLogsReasonForm"
          onSubmit={(e) => {
            e.preventDefault();
            exportReasonFormMethods.handleSubmit(
              handleConfirmExportWithReason
            )();
          }}
          className="flex flex-col gap-4 mt-2"
        >
          <FormItem
            label="Please provide a reason for exporting this data:"
            invalid={!!exportReasonFormMethods.formState.errors.reason}
            errorMessage={
              exportReasonFormMethods.formState.errors.reason?.message
            }
          >
            <Controller
              name="reason"
              control={exportReasonFormMethods.control}
              render={({ field }) => (
                <Input
                  textArea
                  {...field}
                  placeholder="Enter reason..."
                  rows={3}
                />
              )}
            />
          </FormItem>
        </Form>
      </ConfirmDialog>
    </>
  );
};

export default ActivityLog;<|MERGE_RESOLUTION|>--- conflicted
+++ resolved
@@ -327,35 +327,12 @@
       <ChangeLogsSearch onInputChange={onSearchChange} />{" "}
     </div>
     <div className="flex flex-col sm:flex-row gap-1 w-full sm:w-auto">
-<<<<<<< HEAD
-      <Tooltip title="Clear Filters">
-        {" "}
-        <Button icon={<TbReload />} onClick={onClearFilters} />{" "}
-      </Tooltip>
-      <Button
-        icon={<TbFilter />}
-        className="w-full sm:w-auto"
-        onClick={onFilter}
-      >
-        {" "}
-        Filter{" "}
-      </Button>
-      <Button
-        icon={<TbCloudUpload />}
-        onClick={onExport}
-        className="w-full sm:w-auto"
-      >
-        {" "}
-        Export{" "}
-      </Button>
-=======
       <Tooltip title="Clear Filters"> <Button icon={<TbReload />} onClick={onClearFilters} /> </Tooltip>
       <Button icon={<TbFilter />} className="w-full sm:w-auto" onClick={onFilter}> Filter </Button>
       <Button icon={<TbCloudUpload />} onClick={onExport} className="w-full sm:w-auto"> Export </Button>
       <Tooltip title="Previous 3 Month">
         <Button icon={<TbTrashX />} className="w-full sm:w-auto"> Clear History </Button>
       </Tooltip>
->>>>>>> 7892029b
     </div>
   </div>
 );

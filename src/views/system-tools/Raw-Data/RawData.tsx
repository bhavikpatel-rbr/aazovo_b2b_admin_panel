--- conflicted
+++ resolved
@@ -703,23 +703,6 @@
         <Form id="rowDataForm" onSubmit={formMethods.handleSubmit(onSubmitHandler)} className="flex flex-col gap-4 relative pb-28">
           {renderDrawerForm()}
           {editingItem && (
-<<<<<<< HEAD
-             <div className="absolute bottom-[4%] w-[92%] left-1/2 transform -translate-x-1/2">
-                <div className="grid grid-cols-2 text-xs bg-gray-100 dark:bg-gray-700 p-2 rounded mt-3">
-                    <div>
-                        <b className="mt-3 mb-3 font-semibold text-primary">Latest Update:</b><br />
-                        <p className="text-sm font-semibold">{editingItem.updated_by_name || "N/A"}</p>
-                        <p>{editingItem.updated_by_role || "N/A"}</p>
-                    </div>
-                    <div>
-                        <br />
-                        <span className="font-semibold">Created At:</span>{" "}
-                        <span>{editingItem.created_at ? new Date(editingItem.created_at).toLocaleString("en-US", { day: "2-digit", month: "short", year: "numeric", hour: "numeric", minute: "2-digit", hour12: true }) : "N/A"}</span>
-                        <br />
-                        <span className="font-semibold">Updated At:</span>{" "}
-                        <span>{editingItem.updated_at ? new Date(editingItem.updated_at).toLocaleString("en-US", { day: "2-digit", month: "short", year: "numeric", hour: "numeric", minute: "2-digit", hour12: true }) : "N/A"}</span>
-                    </div>
-=======
             <div className="absolute bottom-[4%] w-full left-1/2 transform -translate-x-1/2">
               <div className="grid grid-cols-2 text-xs bg-gray-100 dark:bg-gray-700 p-2 rounded mt-3">
                 <div>
@@ -734,7 +717,6 @@
                   <br />
                   <span className="font-semibold">Updated At:</span>{" "}
                   <span>{editingItem.updated_at ? new Date(editingItem.updated_at).toLocaleString("en-US", { day: "2-digit", month: "short", year: "numeric", hour: "numeric", minute: "2-digit", hour12: true }) : "N/A"}</span>
->>>>>>> 7892029b
                 </div>
               </div>
             </div>

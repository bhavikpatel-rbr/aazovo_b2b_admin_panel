--- conflicted
+++ resolved
@@ -31,10 +31,7 @@
     ...accessControllRoute,
     ...systemToolsRoutes,
     ...masterRoutes,
-<<<<<<< HEAD
-    ...uiComponentsRoute,
-=======
     ...settingsRoutes,
     ...documentMasterRoutes,
->>>>>>> 185441bc
+    ...uiComponentsRoute,
 ]
--- conflicted
+++ resolved
@@ -1,10 +1,5 @@
 export const config = {
-<<<<<<< HEAD
   // apiURL: process.env.REACT_APP_API_URL || "",
-  apiURL: "https://aazovo.codefriend.in/api",
-=======
-  apiURL: process.env.REACT_APP_API_URL || "",
-  // apiURL: "http://127.0.0.1:8000/api",
->>>>>>> abc11f4f
+  apiURL: "http://127.0.0.1:8000/api",
   useEncryptApplicationStorage: process.env.REACT_APP_USE_APPLICATION_ENCRYPT_STORAGE === "true",
 }
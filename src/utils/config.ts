--- conflicted
+++ resolved
@@ -1,9 +1,5 @@
 export const config = {
   apiURL: process.env.REACT_APP_API_URL || "",
   // apiURL: "http://127.0.0.1:8000/api",
-<<<<<<< HEAD
-
-=======
->>>>>>> eb86304c
   useEncryptApplicationStorage: process.env.REACT_APP_USE_APPLICATION_ENCRYPT_STORAGE === "true",
 }